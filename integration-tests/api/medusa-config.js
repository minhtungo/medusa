--- conflicted
+++ resolved
@@ -1,12 +1,7 @@
-<<<<<<< HEAD
 require('dotenv').config();
 
 const DB_USERNAME = process.env.DB_USERNAME || 'postgres';
 const DB_PASSWORD = process.env.DB_PASSWORD || '';
-=======
-const DB_USERNAME = process.env.DB_USERNAME || "postgres"
-const DB_PASSWORD = process.env.DB_PASSWORD || ""
->>>>>>> 85de2039
 
 module.exports = {
   plugins: [],
