--- conflicted
+++ resolved
@@ -27,11 +27,7 @@
     const cwd = path.resolve(path.join(__dirname, "..", ".."))
     const [process, connection] = await startServerWithEnvironment({
       cwd,
-      env: { MEDUSA_FF_ORDER_EDITING: true },
-<<<<<<< HEAD
-      verbose: false,
-=======
->>>>>>> 42d9c722
+      env: { MEDUSA_FF_ORDER_EDITING: true }
     })
     dbConnection = connection
     medusaProcess = process
