const {
  ProductCollection,
  ProductTag,
  ProductType,
  Region,
  Product,
  ShippingProfile,
  ProductVariant,
<<<<<<< HEAD
  ProductOptionValue,
  ProductOption,
  MoneyAmount,
=======
>>>>>>> dd7b3063
  Image,
} = require("@medusajs/medusa");

module.exports = async (connection, data = {}) => {
  const manager = connection.manager;

  const defaultProfile = await manager.findOne(ShippingProfile, {
    type: "default",
  });

  await manager.insert(ProductCollection, {
    id: "test-collection",
    title: "Test collection",
  });

  const tag = manager.create(ProductTag, {
    id: "tag1",
    value: "123",
  });

  await manager.save(tag);

  const type = manager.create(ProductType, {
    id: "test-type",
    value: "test-type",
  });

  await manager.save(type);

  const image = manager.create(Image, {
    id: "test-image",
    url: "test-image.png",
  });

  await manager.save(image);

  await manager.insert(Region, {
    id: "test-region",
    name: "Test Region",
    currency_code: "usd",
    tax_rate: 0,
  });

  const p = manager.create(Product, {
    id: "test-product",
    title: "Test product",
    profile_id: defaultProfile.id,
    images: [{ id: "test-image", url: "test-image.png" }],
    description: "test-product-description",
    collection_id: "test-collection",
    type: { id: "test-type", value: "test-type" },
    tags: [
      { id: "tag1", value: "123" },
      { tag: "tag2", value: "456" },
    ],
    options: [{ id: "test-option", title: "Default value" }],
  });

  await manager.insert(Product, {
    id: "test-product-2",
    handle: "test-product-two",
    title: "Test product two",
    profile_id: defaultProfile.id,
    description: "test-product-description",
    collection_id: "test-collection",
    type: { id: "test-type", value: "test-type" },
    tags: [
      { id: "tag1", value: "123" },
      { tag: "tag2", value: "456" },
    ],
    options: [{ id: "test-option", title: "Default value" }],
  });

  p.images = [image];

  await manager.save(p);

  await manager.insert(ProductVariant, {
    id: "test-variant",
    inventory_quantity: 10,
    title: "Test variant",
    product_id: "test-product",
    prices: [{ id: "test-price", currency_code: "usd", amount: 100 }],
    options: [{ id: "test-variant-option", value: "Default variant" }],
  });

  const productOption = manager.create(ProductOption, {
    id: "test-option",
    title: "Default value",
    product_id: "test-product-2",
  });

  await manager.save(productOption);

  await manager.insert(ProductVariant, {
    id: "test-variant-2",
    inventory_quantity: 10,
    title: "Test variant",
    product_id: "test-product-2",
    prices: [{ id: "test-price", currency_code: "usd", amount: 100 }],
  });

  const ma = manager.create(MoneyAmount, {
    variant_id: "test-variant-2",
    currency_code: "usd",
    amount: 100,
  });

  await manager.save(ma);

  const option = manager.create(ProductOptionValue, {
    id: "test-variant-option",
    value: "Default variant",
    option_id: "test-option",
    variant_id: "test-variant-2",
  });

  await manager.save(option);
};<|MERGE_RESOLUTION|>--- conflicted
+++ resolved
@@ -6,12 +6,9 @@
   Product,
   ShippingProfile,
   ProductVariant,
-<<<<<<< HEAD
   ProductOptionValue,
   ProductOption,
   MoneyAmount,
-=======
->>>>>>> dd7b3063
   Image,
 } = require("@medusajs/medusa");
 
