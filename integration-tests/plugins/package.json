--- conflicted
+++ resolved
@@ -9,32 +9,18 @@
     "build": "babel src -d dist --extensions \".ts,.js\""
   },
   "dependencies": {
-<<<<<<< HEAD
-    "@medusajs/inventory": "0.0.0-dev-1666265799416",
-    "@medusajs/medusa": "1.5.0-dev-1666265799416",
-    "@medusajs/stock-locations": "0.0.0-dev-1666265799416",
-    "faker": "^5.5.3",
-    "medusa-fulfillment-webshipper": "1.3.3-dev-1666265799416",
-    "medusa-interfaces": "1.3.3-dev-1666265799416",
-    "medusa-plugin-sendgrid": "1.3.3-dev-1666265799416",
-=======
     "@medusajs/medusa": "*",
     "faker": "^5.5.3",
     "medusa-fulfillment-webshipper": "*",
     "medusa-interfaces": "*",
     "medusa-plugin-sendgrid": "*",
->>>>>>> a6243618
     "typeorm": "^0.2.31"
   },
   "devDependencies": {
     "@babel/cli": "^7.12.10",
     "@babel/core": "^7.12.10",
     "@babel/node": "^7.12.10",
-<<<<<<< HEAD
-    "babel-preset-medusa-package": "1.1.19-dev-1666265799416",
-=======
     "babel-preset-medusa-package": "*",
->>>>>>> a6243618
     "jest": "^26.6.3"
   }
 }