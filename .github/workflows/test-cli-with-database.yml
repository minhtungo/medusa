--- conflicted
+++ resolved
@@ -60,12 +60,7 @@
       - name: Create Medusa project
         # TODO: Remove the branch when typeorm is no longer a dependency for starter
         run: |
-<<<<<<< HEAD
-          # TODO: Remove when merged
-          medusa new cli-test https://github.com/medusajs/medusa-starter-default/tree/next
-=======
           medusa new cli-test 'https://github.com/medusajs/medusa-starter-default/tree/typeorm-upgrade'
->>>>>>> 75924b68
         working-directory: ..
 
       - name: Install postgres config
