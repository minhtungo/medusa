--- conflicted
+++ resolved
@@ -17,11 +17,7 @@
   "author": "Medusa",
   "license": "MIT",
   "devDependencies": {
-<<<<<<< HEAD
-    "@medusajs/types": "^1.8.11",
-=======
     "@medusajs/types": "^1.9.0",
->>>>>>> 7d3630f3
     "cross-env": "^5.2.1",
     "jest": "^25.5.4",
     "ts-jest": "^25.5.1",
