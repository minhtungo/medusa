{
  "name": "@medusajs/utils",
  "version": "1.8.4",
  "description": "Medusa utilities functions shared by Medusa core and Modules",
  "main": "dist/index.js",
  "repository": {
    "type": "git",
    "url": "https://github.com/medusajs/medusa",
    "directory": "packages/utils"
  },
  "publishConfig": {
    "access": "public"
  },
  "files": [
    "dist"
  ],
  "author": "Medusa",
  "license": "MIT",
  "devDependencies": {
    "@medusajs/types": "1.8.5",
    "@types/express": "^4.17.17",
    "cross-env": "^5.2.1",
    "jest": "^25.5.4",
    "ts-jest": "^25.5.1",
    "typescript": "^4.4.4"
  },
  "dependencies": {
    "awilix": "^8.0.0",
    "class-transformer": "^0.5.1",
    "class-validator": "^0.14.0",
<<<<<<< HEAD
    "graphql": "^16.6.0",
    "typeorm": "npm:@medusajs/typeorm@0.3.16-next.0",
=======
    "typeorm": "^0.3.16",
>>>>>>> a6664623
    "ulid": "^2.3.0"
  },
  "scripts": {
    "prepare": "cross-env NODE_ENV=production yarn run build",
    "build": "tsc --build",
    "watch": "tsc --build --watch",
    "test": "jest"
  }
}<|MERGE_RESOLUTION|>--- conflicted
+++ resolved
@@ -28,12 +28,8 @@
     "awilix": "^8.0.0",
     "class-transformer": "^0.5.1",
     "class-validator": "^0.14.0",
-<<<<<<< HEAD
     "graphql": "^16.6.0",
-    "typeorm": "npm:@medusajs/typeorm@0.3.16-next.0",
-=======
     "typeorm": "^0.3.16",
->>>>>>> a6664623
     "ulid": "^2.3.0"
   },
   "scripts": {
