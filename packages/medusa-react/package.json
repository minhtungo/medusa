{
  "version": "9.0.0",
  "license": "MIT",
  "main": "dist/index.js",
  "module": "dist/index.mjs",
  "types": "dist/index.d.ts",
  "exports": {
    ".": {
      "import": "./dist/index.mjs",
      "require": "./dist/index.js"
    },
    "./package.json": "./package.json"
  },
  "files": [
    "dist"
  ],
  "engines": {
    "node": ">=10"
  },
  "scripts": {
    "build": "tsup src/index.ts",
    "prepare": "cross-env NODE_ENV=production yarn run build",
    "storybook": "start-storybook -p 6006 -s public",
    "build-storybook": "build-storybook",
    "test": "echo \"Tests disabled temporarily\""
  },
  "peerDependencies": {
<<<<<<< HEAD
    "@medusajs/medusa": "workspace:^1.8.0",
=======
    "@medusajs/medusa": "1.12.0",
>>>>>>> b23207ef
    "@tanstack/react-query": "^4.22.0",
    "react": "^16.8 || ^17.0 || ^18.0",
    "react-dom": "^16.8 || ^17.0 || ^18.0"
  },
  "name": "medusa-react",
  "author": "Zakaria S. El Asri",
  "devDependencies": {
    "@babel/core": "^7.16.0",
<<<<<<< HEAD
    "@medusajs/medusa": "workspace:*",
=======
    "@medusajs/medusa": "1.12.0",
>>>>>>> b23207ef
    "@storybook/addon-essentials": "^6.3.12",
    "@storybook/addon-links": "^6.3.12",
    "@storybook/addons": "^6.3.12",
    "@storybook/react": "^6.3.12",
    "@tanstack/react-query": "^4.22.0",
    "@testing-library/react": "^13.4.0",
    "@testing-library/react-hooks": "^8.0.1",
    "@types/jest": "^27.0.3",
    "@types/react": "^17.0.53",
    "@types/react-dom": "^17.0.18",
    "axios": "^0.24.0",
    "babel-loader": "^8.2.3",
    "cross-env": "^7.0.3",
    "jest": "^29.4.1",
    "jest-environment-jsdom": "^29.4.1",
    "msw": "^0.35.0",
    "msw-storybook-addon": "^1.5.0",
    "react": "^17.0.2",
    "react-dom": "^17.0.2",
    "react-is": "^17.0.2",
    "react-json-view": "^1.21.3",
    "ts-jest": "^29.0.5",
    "tslib": "^2.3.1",
    "tsup": "^6.5.0"
  },
  "dependencies": {
    "@medusajs/medusa-js": "6.0.0"
  },
  "msw": {
    "workerDirectory": "public"
  },
  "gitHead": "cd1f5afa5aa8c0b15ea957008ee19f1d695cbd2e"
}<|MERGE_RESOLUTION|>--- conflicted
+++ resolved
@@ -25,11 +25,7 @@
     "test": "echo \"Tests disabled temporarily\""
   },
   "peerDependencies": {
-<<<<<<< HEAD
-    "@medusajs/medusa": "workspace:^1.8.0",
-=======
-    "@medusajs/medusa": "1.12.0",
->>>>>>> b23207ef
+    "@medusajs/medusa": "workspace:^",
     "@tanstack/react-query": "^4.22.0",
     "react": "^16.8 || ^17.0 || ^18.0",
     "react-dom": "^16.8 || ^17.0 || ^18.0"
@@ -38,11 +34,7 @@
   "author": "Zakaria S. El Asri",
   "devDependencies": {
     "@babel/core": "^7.16.0",
-<<<<<<< HEAD
-    "@medusajs/medusa": "workspace:*",
-=======
-    "@medusajs/medusa": "1.12.0",
->>>>>>> b23207ef
+    "@medusajs/medusa": "workspace:^",
     "@storybook/addon-essentials": "^6.3.12",
     "@storybook/addon-links": "^6.3.12",
     "@storybook/addons": "^6.3.12",
