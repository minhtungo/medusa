import {
  AdminDeleteUploadsReq,
  AdminDeleteUploadsRes,
  AdminPostUploadsDownloadUrlReq,
  AdminUploadsDownloadUrlRes,
  AdminUploadsRes,
  IAdminPostUploadsFileReq,
} from "@medusajs/medusa"
<<<<<<< HEAD
import { Response } from "@medusajs/medusa-js"
import {
  useMutation,
  UseMutationOptions,
  useQueryClient,
} from "@tanstack/react-query"
=======
import { AdminCreateUploadPayload, Response } from "@medusajs/medusa-js"
import { useMutation, UseMutationOptions, useQueryClient } from "react-query"
>>>>>>> 107cd4de
import { useMedusa } from "../../../contexts"
import { buildOptions } from "../../utils/buildOptions"

export const useAdminUploadFile = (
  options?: UseMutationOptions<
    Response<AdminUploadsRes>,
    Error,
    AdminCreateUploadPayload
  >
) => {
  const { client } = useMedusa()
  const queryClient = useQueryClient()

  return useMutation((payload: AdminCreateUploadPayload) => {
    return client.admin.uploads.create(payload)
  }, buildOptions(queryClient, undefined, options))
}

export const useAdminUploadProtectedFile = (
  options?: UseMutationOptions<
    Response<AdminUploadsRes>,
    Error,
    AdminCreateUploadPayload
  >
) => {
  const { client } = useMedusa()
  const queryClient = useQueryClient()

  return useMutation((payload: AdminCreateUploadPayload) => {
    return client.admin.uploads.createProtected(payload)
  }, buildOptions(queryClient, undefined, options))
}

export const useAdminCreatePresignedDownloadUrl = (
  options?: UseMutationOptions<
    Response<AdminUploadsDownloadUrlRes>,
    Error,
    AdminPostUploadsDownloadUrlReq
  >
) => {
  const { client } = useMedusa()
  const queryClient = useQueryClient()

  return useMutation(
    (payload: AdminPostUploadsDownloadUrlReq) =>
      client.admin.uploads.getPresignedDownloadUrl(payload),
    buildOptions(queryClient, undefined, options)
  )
}

export const useAdminDeleteFile = (
  options?: UseMutationOptions<
    Response<AdminDeleteUploadsRes>,
    Error,
    AdminDeleteUploadsReq
  >
) => {
  const { client } = useMedusa()
  const queryClient = useQueryClient()

  return useMutation(
    (payload: AdminDeleteUploadsReq) => client.admin.uploads.delete(payload),
    buildOptions(queryClient, undefined, options)
  )
}<|MERGE_RESOLUTION|>--- conflicted
+++ resolved
@@ -4,19 +4,13 @@
   AdminPostUploadsDownloadUrlReq,
   AdminUploadsDownloadUrlRes,
   AdminUploadsRes,
-  IAdminPostUploadsFileReq,
 } from "@medusajs/medusa"
-<<<<<<< HEAD
-import { Response } from "@medusajs/medusa-js"
+import { AdminCreateUploadPayload, Response } from "@medusajs/medusa-js"
 import {
   useMutation,
   UseMutationOptions,
   useQueryClient,
 } from "@tanstack/react-query"
-=======
-import { AdminCreateUploadPayload, Response } from "@medusajs/medusa-js"
-import { useMutation, UseMutationOptions, useQueryClient } from "react-query"
->>>>>>> 107cd4de
 import { useMedusa } from "../../../contexts"
 import { buildOptions } from "../../utils/buildOptions"
 
