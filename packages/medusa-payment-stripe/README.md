# Stripe

Receive payments on your Medusa commerce application using Stripe.

[Stripe Plugin Documentation](https://docs.medusajs.com/plugins/payment/stripe) | [Medusa Website](https://medusajs.com/) | [Medusa Repository](https://github.com/medusajs/medusa)

## Features

<<<<<<< HEAD
```js
{
  api_key: "STRIPE_API_KEY",
  webhook_secret: "STRIPE_WEBHOOK_SECRET",
  
  // automatic_payment_methods: true,
  
  // This description will be used if the cart context does not provide one.
  // payment_description: "custom description to apply",
}
```
=======
- Authorize payments on orders from any sales channel.
- Support for Bancontact, BLIK, giropay, iDEAL, and Przelewy24.
- Capture payments from the admin dashboard.
- View payment analytics through Stripe's dashboard.
- Ready-integration with [Medusa's Next.js starter storefront](https://docs.medusajs.com/starters/nextjs-medusa-starter).
- Support for Stripe Webhooks.
>>>>>>> 9ddcaf11

---

<<<<<<< HEAD
If you wish to use [Stripe's automatic payment methods](https://stripe.com/docs/connect/automatic-payment-methods) set the `automatic_payment_methods` flag to true.

## Deprecation

The stripe plugin version `>=1.2.x` requires medusa `>=1.8.x`
=======
## Prerequisites

- [Medusa backend](https://docs.medusajs.com/development/backend/install)
- [Stripe account](https://stripe.com/)

---

## How to Install

1\. Run the following command in the directory of the Medusa backend:

  ```bash
  npm install medusa-payment-stripe
  ```

2\. Set the following environment variables in `.env`:

  ```bash
  STRIPE_API_KEY=sk_...
  # only necessary for production
  STRIPE_WEBHOOK_SECRET=whsec_...
  ```

3\. In `medusa-config.js` add the following at the end of the `plugins` array:

  ```js
  const plugins = [
    // ...
    {
      resolve: `medusa-payment-stripe`,
      options: {
        api_key: process.env.STRIPE_API_KEY,
        webhook_secret: process.env.STRIPE_WEBHOOK_SECRET,
      },
    },
  ]
  ```

---

## Test the Plugin

1\. Run the following command in the directory of the Medusa backend to run the backend:

  ```bash
  npm run start
  ```

2\. Enable Stripe in a region in the admin. You can refer to [this User Guide](https://docs.medusajs.com/user-guide/regions/providers) to learn how to do that. Alternatively, you can use the [Admin APIs](https://docs.medusajs.com/api/admin#tag/Region/operation/PostRegionsRegion).

3\. Place an order using a storefront or the [Store APIs](https://docs.medusajs.com/api/store). You should be able to use Stripe as a payment method.

---

## Additional Resources

- [Stripe Plugin Documentation](https://docs.medusajs.com/plugins/payment/stripe)
>>>>>>> 9ddcaf11
<|MERGE_RESOLUTION|>--- conflicted
+++ resolved
@@ -4,38 +4,19 @@
 
 [Stripe Plugin Documentation](https://docs.medusajs.com/plugins/payment/stripe) | [Medusa Website](https://medusajs.com/) | [Medusa Repository](https://github.com/medusajs/medusa)
 
+The stripe plugin version `>=1.2.x` requires medusa `>=1.8.x`
+
 ## Features
 
-<<<<<<< HEAD
-```js
-{
-  api_key: "STRIPE_API_KEY",
-  webhook_secret: "STRIPE_WEBHOOK_SECRET",
-  
-  // automatic_payment_methods: true,
-  
-  // This description will be used if the cart context does not provide one.
-  // payment_description: "custom description to apply",
-}
-```
-=======
 - Authorize payments on orders from any sales channel.
 - Support for Bancontact, BLIK, giropay, iDEAL, and Przelewy24.
 - Capture payments from the admin dashboard.
 - View payment analytics through Stripe's dashboard.
 - Ready-integration with [Medusa's Next.js starter storefront](https://docs.medusajs.com/starters/nextjs-medusa-starter).
 - Support for Stripe Webhooks.
->>>>>>> 9ddcaf11
 
 ---
 
-<<<<<<< HEAD
-If you wish to use [Stripe's automatic payment methods](https://stripe.com/docs/connect/automatic-payment-methods) set the `automatic_payment_methods` flag to true.
-
-## Deprecation
-
-The stripe plugin version `>=1.2.x` requires medusa `>=1.8.x`
-=======
 ## Prerequisites
 
 - [Medusa backend](https://docs.medusajs.com/development/backend/install)
@@ -92,5 +73,4 @@
 
 ## Additional Resources
 
-- [Stripe Plugin Documentation](https://docs.medusajs.com/plugins/payment/stripe)
->>>>>>> 9ddcaf11
+- [Stripe Plugin Documentation](https://docs.medusajs.com/plugins/payment/stripe)