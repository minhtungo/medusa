{
  "name": "medusa-payment-stripe",
  "version": "6.0.0",
  "description": "Stripe Payment provider for Meduas Commerce",
  "main": "dist/index.js",
  "repository": {
    "type": "git",
    "url": "https://github.com/medusajs/medusa",
    "directory": "packages/medusa-payment-stripe"
  },
  "files": [
    "dist"
  ],
  "author": "Medusa",
  "license": "MIT",
  "scripts": {
    "prepare": "cross-env NODE_ENV=production yarn run build",
    "test": "jest --passWithNoTests src",
    "build": "tsc",
    "watch": "tsc --watch"
  },
  "devDependencies": {
    "@medusajs/medusa": "^1.12.0",
    "@types/stripe": "^8.0.417",
    "awilix": "^8.0.1",
    "cross-env": "^5.2.1",
    "jest": "^25.5.4",
    "typescript": "^4.9.5"
  },
  "peerDependencies": {
<<<<<<< HEAD
    "@medusajs/medusa": "1.12.1-snapshot-20230613191901"
=======
    "@medusajs/medusa": "^1.12.0"
>>>>>>> dfabc55f
  },
  "dependencies": {
    "@medusajs/admin": "6.0.1-snapshot-20230613191901",
    "body-parser": "^1.19.0",
    "express": "^4.17.1",
    "medusa-core-utils": "^1.2.0",
    "medusa-react": "^9.0.0",
    "stripe": "^11.10.0"
  },
  "gitHead": "81a7ff73d012fda722f6e9ef0bd9ba0232d37808",
  "keywords": [
    "medusa-plugin",
    "medusa-plugin-payment"
  ]
}<|MERGE_RESOLUTION|>--- conflicted
+++ resolved
@@ -16,30 +16,28 @@
   "scripts": {
     "prepare": "cross-env NODE_ENV=production yarn run build",
     "test": "jest --passWithNoTests src",
-    "build": "tsc",
+    "build": "tsc -p ./tsconfig.server.json && medusa-admin bundle",
     "watch": "tsc --watch"
   },
   "devDependencies": {
+    "@medusajs/admin": "^6.0.0",
     "@medusajs/medusa": "^1.12.0",
     "@types/stripe": "^8.0.417",
     "awilix": "^8.0.1",
     "cross-env": "^5.2.1",
     "jest": "^25.5.4",
+    "medusa-react": "^9.0.0",
     "typescript": "^4.9.5"
   },
   "peerDependencies": {
-<<<<<<< HEAD
-    "@medusajs/medusa": "1.12.1-snapshot-20230613191901"
-=======
-    "@medusajs/medusa": "^1.12.0"
->>>>>>> dfabc55f
+    "@medusajs/admin": "^6.0.0",
+    "@medusajs/medusa": "^1.12.0",
+    "medusa-react": "^9.0.0"
   },
   "dependencies": {
-    "@medusajs/admin": "6.0.1-snapshot-20230613191901",
     "body-parser": "^1.19.0",
     "express": "^4.17.1",
     "medusa-core-utils": "^1.2.0",
-    "medusa-react": "^9.0.0",
     "stripe": "^11.10.0"
   },
   "gitHead": "81a7ff73d012fda722f6e9ef0bd9ba0232d37808",
