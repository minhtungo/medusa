--- conflicted
+++ resolved
@@ -20,12 +20,8 @@
     "watch": "tsc --watch"
   },
   "devDependencies": {
-<<<<<<< HEAD
     "@medusajs/admin": "^6.0.0",
-    "@medusajs/medusa": "^1.12.0",
-=======
     "@medusajs/medusa": "^1.12.1",
->>>>>>> 20fe5604
     "@types/stripe": "^8.0.417",
     "awilix": "^8.0.1",
     "cross-env": "^5.2.1",
