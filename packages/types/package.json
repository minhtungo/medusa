{
  "name": "@medusajs/types",
  "version": "1.8.3",
  "description": "Medusa Types definition",
  "main": "dist/index.js",
  "repository": {
    "type": "git",
    "url": "https://github.com/medusajs/medusa",
    "directory": "packages/types"
  },
  "publishConfig": {
    "access": "public"
  },
  "files": [
    "dist"
  ],
  "author": "Medusa",
  "license": "MIT",
  "devDependencies": {
    "awilix": "^8.0.0",
    "cross-env": "^5.2.1",
<<<<<<< HEAD
    "react-router-dom": "^6.11.0",
    "typeorm": "^0.3.14",
=======
    "typeorm": "npm:@medusajs/typeorm@0.3.16-next.0",
>>>>>>> 5bb34346
    "typescript": "^4.4.4",
    "winston": "^3.8.2"
  },
  "scripts": {
    "prepare": "cross-env NODE_ENV=production yarn run build",
    "build": "tsc --build",
    "watch": "tsc --build --watch",
    "test": "exit 0"
  }
}<|MERGE_RESOLUTION|>--- conflicted
+++ resolved
@@ -19,12 +19,8 @@
   "devDependencies": {
     "awilix": "^8.0.0",
     "cross-env": "^5.2.1",
-<<<<<<< HEAD
-    "react-router-dom": "^6.11.0",
-    "typeorm": "^0.3.14",
-=======
+    "react-router-dom": "6.8.0",
     "typeorm": "npm:@medusajs/typeorm@0.3.16-next.0",
->>>>>>> 5bb34346
     "typescript": "^4.4.4",
     "winston": "^3.8.2"
   },
