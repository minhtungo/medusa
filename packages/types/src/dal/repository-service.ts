--- conflicted
+++ resolved
@@ -1,43 +1,22 @@
-import { FindOptions } from "./index"
 import { RepositoryTransformOptions } from "../common"
 import { Context } from "../shared-context"
+import { FindOptions } from "./index"
 
 /**
  * Data access layer (DAL) interface to implements for any repository service.
  * This layer helps to separate the business logic (service layer) from accessing the
  * ORM directly and allows to switch to another ORM without changing the business logic.
  */
-<<<<<<< HEAD
-export interface RepositoryService<T = any> {
-  transaction(
-    task: (transactionManager: unknown) => Promise<any>,
-    context?: {
-      isolationLevel?: string
-      transaction?: unknown
-=======
 interface BaseRepositoryService<T = any> {
   transaction<TManager = unknown>(
     task: (transactionManager: TManager) => Promise<any>,
     context?: {
       isolationLevel?: string
       transaction?: TManager
->>>>>>> 7d3630f3
       enableNestedTransactions?: boolean
     }
   ): Promise<any>
 
-<<<<<<< HEAD
-  serialize<TData extends object, TResult extends object, TOptions = any>(
-    data: TData,
-    options?: TOptions
-  ): Promise<TResult>
-
-  serialize<TData extends object[], TResult extends object[], TOptions = any>(
-    data: TData[],
-    options?: TOptions
-  ): Promise<TResult>
-
-=======
   getFreshManager<TManager = unknown>(): TManager
 
   getActiveManager<TManager = unknown>(): TManager
@@ -49,7 +28,6 @@
 }
 
 export interface RepositoryService<T = any> extends BaseRepositoryService<T> {
->>>>>>> 7d3630f3
   find(options?: FindOptions<T>, context?: Context): Promise<T[]>
 
   findAndCount(
@@ -62,12 +40,9 @@
 
   create(data: unknown[], context?: Context): Promise<T[]>
 
-<<<<<<< HEAD
-=======
   // TODO: remove optionality when all the other repositories have an update
   update?(data: unknown[], context?: Context): Promise<T[]>
 
->>>>>>> 7d3630f3
   delete(ids: string[], context?: Context): Promise<void>
 
   softDelete(ids: string[], context?: Context): Promise<T[]>
@@ -75,11 +50,7 @@
   restore(ids: string[], context?: Context): Promise<T[]>
 }
 
-<<<<<<< HEAD
-export interface TreeRepositoryService<T = any> extends RepositoryService<T> {
-=======
 export interface TreeRepositoryService<T = any> extends BaseRepositoryService<T> {
->>>>>>> 7d3630f3
   find(
     options?: FindOptions<T>,
     transformOptions?: RepositoryTransformOptions,
@@ -91,11 +62,8 @@
     transformOptions?: RepositoryTransformOptions,
     context?: Context
   ): Promise<[T[], number]>
-<<<<<<< HEAD
-=======
 
   create(data: unknown, context?: Context): Promise<T>
 
   delete(id: string, context?: Context): Promise<void>
->>>>>>> 7d3630f3
 }