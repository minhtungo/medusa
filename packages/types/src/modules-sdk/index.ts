--- conflicted
+++ resolved
@@ -1,10 +1,7 @@
+import { MedusaContainer } from "../common"
+import { RepositoryService } from "../dal"
 import { JoinerServiceConfig } from "../joiner"
 import { Logger } from "../logger"
-<<<<<<< HEAD
-=======
-import { MedusaContainer } from "../common"
->>>>>>> 7d3630f3
-import { RepositoryService } from "../dal"
 
 export type Constructor<T> = new (...args: any[]) => T
 export * from "../common/medusa-container"
