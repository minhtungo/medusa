import { EntityManager } from "typeorm"

export type SharedContext = {
  transactionManager?: EntityManager
<<<<<<< HEAD
=======
  manager?: EntityManager
>>>>>>> 7d3630f3
}

export type Context<TManager = unknown> = {
  transactionManager?: TManager
<<<<<<< HEAD
  isolationLevel?: string
  enableNestedTransactions?: boolean
=======
  manager?: TManager
  isolationLevel?: string
  enableNestedTransactions?: boolean
  transactionId?: string
>>>>>>> 7d3630f3
}<|MERGE_RESOLUTION|>--- conflicted
+++ resolved
@@ -2,21 +2,19 @@
 
 export type SharedContext = {
   transactionManager?: EntityManager
-<<<<<<< HEAD
-=======
   manager?: EntityManager
->>>>>>> 7d3630f3
 }
 
 export type Context<TManager = unknown> = {
   transactionManager?: TManager
-<<<<<<< HEAD
-  isolationLevel?: string
-  enableNestedTransactions?: boolean
-=======
   manager?: TManager
   isolationLevel?: string
   enableNestedTransactions?: boolean
   transactionId?: string
->>>>>>> 7d3630f3
+}
+
+export type Context<TManager = unknown> = {
+  transactionManager?: TManager
+  isolationLevel?: string
+  enableNestedTransactions?: boolean
 }