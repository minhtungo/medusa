--- conflicted
+++ resolved
@@ -4,22 +4,10 @@
 
 [PayPal Plugin Documentation](https://docs.medusajs.com/plugins/payment/paypal) | [Medusa Website](https://medusajs.com/) | [Medusa Repository](https://github.com/medusajs/medusa)
 
+The paypal plugin version `>=1.3.x` requires medusa `>=1.8.x`
+
 ## Features
 
-<<<<<<< HEAD
-```js
-{
-  sandbox: true, //default false
-  clientId: "CLIENT_ID", // REQUIRED
-  clientSecret: "CLIENT_SECRET", // REQUIRED
-  authWebhookId: "WEBHOOK_ID", //REQUIRED for webhook to work
-}
-```
-
-## Deprecation
-
-The paypal plugin version `>=1.3.x` requires medusa `>=1.8.x`
-=======
 - Authorize payments on orders from any sales channel.
 - Capture payments from the admin dashboard.
 - View payment analytics through PayPal's dashboard.
@@ -87,5 +75,4 @@
 
 ## Additional Resources
 
-- [PayPal Plugin Documentation](https://docs.medusajs.com/plugins/payment/paypal)
->>>>>>> 9ddcaf11
+- [PayPal Plugin Documentation](https://docs.medusajs.com/plugins/payment/paypal)