--- conflicted
+++ resolved
@@ -20,29 +20,21 @@
     "watch": "tsc --watch"
   },
   "devDependencies": {
-<<<<<<< HEAD
-    "@medusajs/medusa": "workspace:*",
-=======
-    "@medusajs/medusa": "1.12.0",
->>>>>>> b23207ef
+    "@medusajs/medusa": "workspace:^",
     "@types/stripe": "^8.0.417",
     "cross-env": "^5.2.1",
     "jest": "^25.5.4",
     "typescript": "^4.4.4"
   },
   "peerDependencies": {
-<<<<<<< HEAD
-    "@medusajs/medusa": "workspace:^1.8.0"
-=======
-    "@medusajs/medusa": "1.12.0"
->>>>>>> b23207ef
+    "@medusajs/medusa": "workspace:^"
   },
   "dependencies": {
     "@paypal/checkout-server-sdk": "^1.0.3",
     "axios": "^1.3.4",
     "body-parser": "^1.19.0",
     "express": "^4.17.1",
-    "medusa-core-utils": "workspace:^1.2.0"
+    "medusa-core-utils": "workspace:^"
   },
   "gitHead": "cd1f5afa5aa8c0b15ea957008ee19f1d695cbd2e",
   "keywords": [
