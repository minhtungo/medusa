{
  "name": "medusa-plugin-restock-notification",
  "version": "7.0.0",
  "main": "index.js",
  "repository": {
    "type": "git",
    "url": "https://github.com/medusajs/medusa",
    "directory": "packages/medusa-plugin-restock-notification"
  },
  "author": "Sebastian Rindom <seb@medusa-commerce.com>",
  "license": "MIT",
  "devDependencies": {
    "@babel/cli": "^7.7.5",
    "@babel/core": "^7.7.5",
    "@babel/plugin-transform-typescript": "^7.13.0",
    "@babel/preset-typescript": "^7.12.7",
    "babel-preset-medusa-package": "^1.1.19",
    "cross-env": "^5.2.1",
    "jest": "^25.5.4",
    "medusa-interfaces": "^1.3.7",
    "medusa-test-utils": "^1.1.40",
    "pg": "^8.5.1",
    "ulid": "^2.3.0"
  },
  "scripts": {
    "prepare": "cross-env NODE_ENV=production yarn run build",
    "test": "jest --passWithNoTests src",
    "build": "babel src --out-dir . --ignore '**/__tests__','**/__mocks__'",
    "watch": "babel -w src --out-dir . --ignore '**/__tests__','**/__mocks__'"
  },
  "peerDependencies": {
<<<<<<< HEAD
    "@medusajs/medusa": "workspace:^1.8.0",
    "medusa-interfaces": "workspace:^1.3.7"
=======
    "@medusajs/medusa": "1.12.0",
    "medusa-interfaces": "1.3.7"
>>>>>>> b23207ef
  },
  "dependencies": {
    "body-parser": "^1.19.0",
    "cors": "^2.8.5",
    "express": "^4.17.1",
    "medusa-core-utils": "^1.2.0"
  },
  "gitHead": "cd1f5afa5aa8c0b15ea957008ee19f1d695cbd2e",
  "keywords": [
    "medusa-plugin",
    "medusa-plugin-notification"
  ]
}<|MERGE_RESOLUTION|>--- conflicted
+++ resolved
@@ -29,13 +29,8 @@
     "watch": "babel -w src --out-dir . --ignore '**/__tests__','**/__mocks__'"
   },
   "peerDependencies": {
-<<<<<<< HEAD
-    "@medusajs/medusa": "workspace:^1.8.0",
-    "medusa-interfaces": "workspace:^1.3.7"
-=======
-    "@medusajs/medusa": "1.12.0",
-    "medusa-interfaces": "1.3.7"
->>>>>>> b23207ef
+    "@medusajs/medusa": "workspace:^",
+    "medusa-interfaces": "workspace:^"
   },
   "dependencies": {
     "body-parser": "^1.19.0",
