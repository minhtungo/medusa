{
  "name": "@medusajs/medusa-oas-cli",
  "version": "0.2.7",
  "description": "OAS CLI",
  "main": "dist/index.js",
  "bin": {
    "medusa-oas": "./dist/index.js"
  },
  "files": [
    "dist",
    "oas"
  ],
  "repository": {
    "type": "git",
    "url": "https://github.com/medusajs/medusa",
    "directory": "packages/oas/medusa-oas-cli"
  },
  "publishConfig": {
    "access": "public"
  },
  "author": "Medusa",
  "license": "MIT",
  "devDependencies": {
    "jest": "^29.1.0",
    "js-yaml": "^4.1.0",
    "ts-jest": "^29.1.0",
    "ts-node": "^10.9.1",
    "typescript": "4.9.5",
    "uuid": "^9.0.0"
  },
  "scripts": {
    "prepare": "cross-env NODE_ENV=production yarn run build",
    "build": "tsc --build",
    "medusa-oas": "ts-node src/index.ts",
    "test": "NODE_OPTIONS='--unhandled-rejections=strict' jest src"
  },
  "dependencies": {
<<<<<<< HEAD
    "@medusajs/medusa": "workspace:^1.8.0",
    "@medusajs/openapi-typescript-codegen": "workspace:^0.2.0",
=======
    "@medusajs/medusa": "1.12.0",
    "@medusajs/openapi-typescript-codegen": "0.2.1",
    "@readme/json-schema-ref-parser": "^1.2.0",
>>>>>>> b23207ef
    "@readme/openapi-parser": "^2.4.0",
    "@redocly/cli": "1.0.0-beta.123",
    "@types/lodash": "^4.14.191",
    "commander": "^10.0.0",
    "lodash": "^4.17.21",
    "openapi3-ts": "^3.1.2",
    "swagger-inline": "^6.1.0"
  }
}<|MERGE_RESOLUTION|>--- conflicted
+++ resolved
@@ -35,14 +35,9 @@
     "test": "NODE_OPTIONS='--unhandled-rejections=strict' jest src"
   },
   "dependencies": {
-<<<<<<< HEAD
-    "@medusajs/medusa": "workspace:^1.8.0",
-    "@medusajs/openapi-typescript-codegen": "workspace:^0.2.0",
-=======
-    "@medusajs/medusa": "1.12.0",
-    "@medusajs/openapi-typescript-codegen": "0.2.1",
+    "@medusajs/medusa": "workspace:^",
+    "@medusajs/openapi-typescript-codegen": "workspace:^",
     "@readme/json-schema-ref-parser": "^1.2.0",
->>>>>>> b23207ef
     "@readme/openapi-parser": "^2.4.0",
     "@redocly/cli": "1.0.0-beta.123",
     "@types/lodash": "^4.14.191",
