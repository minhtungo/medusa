import {
  ExternalModuleDeclaration,
  InternalModuleDeclaration,
  JoinerServiceConfig,
  MODULE_RESOURCE_TYPE,
  MODULE_SCOPE,
  ModuleDefinition,
  ModuleExports,
  ModuleResolution,
} from "@medusajs/types"
import {
  createMedusaContainer,
  simpleHash,
  stringifyCircular,
} from "@medusajs/utils"
import { moduleLoader, registerMedusaModule } from "./loaders"

import { asValue } from "awilix"
import { loadModuleMigrations } from "./loaders/utils"

const logger: any = {
  log: (a) => console.log(a),
  info: (a) => console.log(a),
  warn: (a) => console.warn(a),
  error: (a) => console.error(a),
}

declare global {
  interface MedusaModule {
    getLoadedModules(): Map<string, any>
  }
}

type ModuleAlias = {
  key: string
  hash: string
  alias?: string
  main?: boolean
}

export class MedusaModule {
  private static instances_: Map<string, any> = new Map()
<<<<<<< HEAD
=======
  private static modules_: Map<string, ModuleAlias[]> = new Map()
  private static loading_: Map<string, Promise<any>> = new Map()
>>>>>>> 5a8a889c

  public static getLoadedModules(): Map<
    string,
    any & {
      __joinerConfig: JoinerServiceConfig
      __definition: ModuleDefinition
    }
  > {
    return MedusaModule.instances_
  }

  public static clearInstances(): void {
    MedusaModule.instances_.clear()
    MedusaModule.modules_.clear()
  }

  public static isInstalled(moduleKey: string, alias?: string): boolean {
    if (alias) {
      return (
        MedusaModule.modules_.has(moduleKey) &&
        MedusaModule.modules_.get(moduleKey)!.some((m) => m.alias === alias)
      )
    }

    return MedusaModule.modules_.has(moduleKey)
  }

  public static getModuleInstance(
    moduleKey: string,
    alias?: string
  ): any | undefined {
    if (!MedusaModule.modules_.has(moduleKey)) {
      return
    }

    let mod
    const modules = MedusaModule.modules_.get(moduleKey)!
    if (alias) {
      mod = modules.find((m) => m.alias === alias)

      return MedusaModule.instances_.get(mod?.hash)
    }

    mod = modules.find((m) => m.main) ?? modules[0]

    return MedusaModule.instances_.get(mod?.hash)
  }

  private static registerModule(
    moduleKey: string,
    loadedModule: ModuleAlias
  ): void {
    if (!MedusaModule.modules_.has(moduleKey)) {
      MedusaModule.modules_.set(moduleKey, [])
    }

    const modules = MedusaModule.modules_.get(moduleKey)!

    if (modules.some((m) => m.alias === loadedModule.alias)) {
      throw new Error(
        `Module ${moduleKey} already registed as '${loadedModule.alias}'. Please choose a different alias.`
      )
    }

    if (loadedModule.main) {
      if (modules.some((m) => m.main)) {
        throw new Error(`Module ${moduleKey} already have a 'main' registered.`)
      }
    }

    modules.push(loadedModule)
    MedusaModule.modules_.set(moduleKey, modules!)
  }

  public static async bootstrap<T>(
    moduleKey: string,
    defaultPath: string,
    declaration?: InternalModuleDeclaration | ExternalModuleDeclaration,
    moduleExports?: ModuleExports,
    injectedDependencies?: Record<string, any>
  ): Promise<{
    [key: string]: T
  }> {
    const hashKey = simpleHash(
      stringifyCircular({ moduleKey, defaultPath, declaration })
    )

    if (MedusaModule.instances_.has(hashKey)) {
      return MedusaModule.instances_.get(hashKey)
    }

    if (MedusaModule.loading_.has(hashKey)) {
      return MedusaModule.loading_.get(hashKey)
    }

    let finishLoading: any
    let errorLoading: any
    MedusaModule.loading_.set(
      hashKey,
      new Promise((resolve, reject) => {
        finishLoading = resolve
        errorLoading = reject
      })
    )

    let modDeclaration =
      declaration ??
      ({} as InternalModuleDeclaration | ExternalModuleDeclaration)

    if (declaration?.scope !== MODULE_SCOPE.EXTERNAL) {
      modDeclaration = {
        scope: MODULE_SCOPE.INTERNAL,
        resources: MODULE_RESOURCE_TYPE.ISOLATED,
        resolve: defaultPath,
        options: declaration,
        alias: declaration?.alias,
        main: declaration?.main,
      }
    }

    const container = createMedusaContainer()

    if (injectedDependencies) {
      for (const service in injectedDependencies) {
        container.register(service, asValue(injectedDependencies[service]))
      }
    }

    const moduleResolutions = registerMedusaModule(
      moduleKey,
      modDeclaration!,
      moduleExports
    )

    try {
      await moduleLoader({
        container,
        moduleResolutions,
        logger,
      })
    } catch (err) {
      errorLoading(err)
      throw err
    }

    const services = {}

    for (const resolution of Object.values(
      moduleResolutions
    ) as ModuleResolution[]) {
      const keyName = resolution.definition.key
      const registrationName = resolution.definition.registrationName

      services[keyName] = container.resolve(registrationName)
      services[keyName].__definition = resolution.definition

      if (resolution.definition.isQueryable) {
        services[keyName].__joinerConfig = await services[
          keyName
        ].__joinerConfig()
      }

      MedusaModule.registerModule(keyName, {
        key: keyName,
        hash: hashKey,
        alias: modDeclaration.alias ?? hashKey,
        main: !!modDeclaration.main,
      })
    }

    MedusaModule.instances_.set(hashKey, services)
    finishLoading(services)
    MedusaModule.loading_.delete(hashKey)

    return services
  }

  public static async migrateUp(
    moduleKey: string,
    modulePath: string,
    options?: Record<string, any>
  ): Promise<void> {
    const moduleResolutions = registerMedusaModule(moduleKey, {
      scope: MODULE_SCOPE.INTERNAL,
      resources: MODULE_RESOURCE_TYPE.ISOLATED,
      resolve: modulePath,
      options,
    })

    for (const mod in moduleResolutions) {
      const [migrateUp] = await loadModuleMigrations(moduleResolutions[mod])

      if (typeof migrateUp === "function") {
        await migrateUp({
          options,
          logger,
        })
      }
    }
  }

  public static async migrateDown(
    moduleKey: string,
    modulePath: string,
    options?: Record<string, any>
  ): Promise<void> {
    const moduleResolutions = registerMedusaModule(moduleKey, {
      scope: MODULE_SCOPE.INTERNAL,
      resources: MODULE_RESOURCE_TYPE.ISOLATED,
      resolve: modulePath,
      options,
    })

    for (const mod in moduleResolutions) {
      const [, migrateDown] = await loadModuleMigrations(moduleResolutions[mod])

      if (typeof migrateDown === "function") {
        await migrateDown({
          options,
          logger,
        })
      }
    }
  }
}<|MERGE_RESOLUTION|>--- conflicted
+++ resolved
@@ -40,11 +40,8 @@
 
 export class MedusaModule {
   private static instances_: Map<string, any> = new Map()
-<<<<<<< HEAD
-=======
   private static modules_: Map<string, ModuleAlias[]> = new Map()
   private static loading_: Map<string, Promise<any>> = new Map()
->>>>>>> 5a8a889c
 
   public static getLoadedModules(): Map<
     string,
