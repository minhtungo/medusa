import {
  ExternalModuleDeclaration,
  InternalModuleDeclaration,
<<<<<<< HEAD
  JoinerServiceConfig,
=======
  LoadedModule,
>>>>>>> 7d3630f3
  MODULE_RESOURCE_TYPE,
  MODULE_SCOPE,
  ModuleDefinition,
  ModuleExports,
  ModuleResolution,
} from "@medusajs/types"
import {
  createMedusaContainer,
  simpleHash,
  stringifyCircular,
} from "@medusajs/utils"
import { moduleLoader, registerMedusaModule } from "./loaders"

import { asValue } from "awilix"
import { loadModuleMigrations } from "./loaders/utils"

const logger: any = {
  log: (a) => console.log(a),
  info: (a) => console.log(a),
  warn: (a) => console.warn(a),
  error: (a) => console.error(a),
}

declare global {
  interface MedusaModule {
<<<<<<< HEAD
    getLoadedModules(): Map<string, any>
=======
    getLoadedModules(
      aliases?: Map<string, string>
    ): { [key: string]: LoadedModule }[]
    getModuleInstance(moduleKey: string, alias?: string): LoadedModule
>>>>>>> 7d3630f3
  }
}

type ModuleAlias = {
  key: string
  hash: string
  alias?: string
  main?: boolean
}

export class MedusaModule {
  private static instances_: Map<string, any> = new Map()
  private static modules_: Map<string, ModuleAlias[]> = new Map()
  private static loading_: Map<string, Promise<any>> = new Map()

<<<<<<< HEAD
  public static getLoadedModules(): Map<
    string,
    any & {
      __joinerConfig: JoinerServiceConfig
      __definition: ModuleDefinition
    }
  > {
    return MedusaModule.instances_
=======
  public static getLoadedModules(
    aliases?: Map<string, string>
  ): { [key: string]: LoadedModule }[] {
    return [...MedusaModule.modules_.entries()].map(([key]) => {
      if (aliases?.has(key)) {
        return MedusaModule.getModuleInstance(key, aliases.get(key))
      }

      return MedusaModule.getModuleInstance(key)
    })
>>>>>>> 7d3630f3
  }

  public static clearInstances(): void {
    MedusaModule.instances_.clear()
    MedusaModule.modules_.clear()
  }

  public static isInstalled(moduleKey: string, alias?: string): boolean {
    if (alias) {
      return (
        MedusaModule.modules_.has(moduleKey) &&
        MedusaModule.modules_.get(moduleKey)!.some((m) => m.alias === alias)
      )
    }

    return MedusaModule.modules_.has(moduleKey)
  }

  public static getModuleInstance(
    moduleKey: string,
    alias?: string
  ): any | undefined {
    if (!MedusaModule.modules_.has(moduleKey)) {
      return
    }

    let mod
    const modules = MedusaModule.modules_.get(moduleKey)!
    if (alias) {
      mod = modules.find((m) => m.alias === alias)

      return MedusaModule.instances_.get(mod?.hash)
    }

    mod = modules.find((m) => m.main) ?? modules[0]

    return MedusaModule.instances_.get(mod?.hash)
  }

  private static registerModule(
    moduleKey: string,
    loadedModule: ModuleAlias
  ): void {
    if (!MedusaModule.modules_.has(moduleKey)) {
      MedusaModule.modules_.set(moduleKey, [])
    }

    const modules = MedusaModule.modules_.get(moduleKey)!

    if (modules.some((m) => m.alias === loadedModule.alias)) {
      throw new Error(
        `Module ${moduleKey} already registed as '${loadedModule.alias}'. Please choose a different alias.`
      )
    }

    if (loadedModule.main) {
      if (modules.some((m) => m.main)) {
        throw new Error(`Module ${moduleKey} already have a 'main' registered.`)
      }
    }

    modules.push(loadedModule)
    MedusaModule.modules_.set(moduleKey, modules!)
  }

  public static async bootstrap<T>(
    moduleKey: string,
    defaultPath: string,
    declaration?: InternalModuleDeclaration | ExternalModuleDeclaration,
    moduleExports?: ModuleExports,
    injectedDependencies?: Record<string, any>
  ): Promise<{
    [key: string]: T
  }> {
    const hashKey = simpleHash(
      stringifyCircular({ moduleKey, defaultPath, declaration })
    )

    if (MedusaModule.instances_.has(hashKey)) {
      return MedusaModule.instances_.get(hashKey)
    }

    if (MedusaModule.loading_.has(hashKey)) {
      return MedusaModule.loading_.get(hashKey)
    }

    let finishLoading: any
    let errorLoading: any
    MedusaModule.loading_.set(
      hashKey,
      new Promise((resolve, reject) => {
        finishLoading = resolve
        errorLoading = reject
      })
    )

    let modDeclaration =
      declaration ??
      ({} as InternalModuleDeclaration | ExternalModuleDeclaration)

    if (declaration?.scope !== MODULE_SCOPE.EXTERNAL) {
      modDeclaration = {
        scope: MODULE_SCOPE.INTERNAL,
        resources: MODULE_RESOURCE_TYPE.ISOLATED,
        resolve: defaultPath,
        options: declaration,
        alias: declaration?.alias,
        main: declaration?.main,
      }
    }

    const container = createMedusaContainer()

    if (injectedDependencies) {
      for (const service in injectedDependencies) {
        container.register(service, asValue(injectedDependencies[service]))
      }
    }

    const moduleResolutions = registerMedusaModule(
      moduleKey,
      modDeclaration!,
      moduleExports
    )

    try {
      await moduleLoader({
        container,
        moduleResolutions,
        logger,
      })
    } catch (err) {
      errorLoading(err)
      throw err
    }

    const services = {}

    for (const resolution of Object.values(
      moduleResolutions
    ) as ModuleResolution[]) {
      const keyName = resolution.definition.key
      const registrationName = resolution.definition.registrationName

      services[keyName] = container.resolve(registrationName)
      services[keyName].__definition = resolution.definition

      if (resolution.definition.isQueryable) {
        services[keyName].__joinerConfig = await services[
          keyName
        ].__joinerConfig()
      }

      MedusaModule.registerModule(keyName, {
        key: keyName,
        hash: hashKey,
        alias: modDeclaration.alias ?? hashKey,
        main: !!modDeclaration.main,
      })
    }

    MedusaModule.instances_.set(hashKey, services)
    finishLoading(services)
    MedusaModule.loading_.delete(hashKey)

    return services
  }

  public static async migrateUp(
    moduleKey: string,
    modulePath: string,
    options?: Record<string, any>
  ): Promise<void> {
    const moduleResolutions = registerMedusaModule(moduleKey, {
      scope: MODULE_SCOPE.INTERNAL,
      resources: MODULE_RESOURCE_TYPE.ISOLATED,
      resolve: modulePath,
      options,
    })

    for (const mod in moduleResolutions) {
      const [migrateUp] = await loadModuleMigrations(moduleResolutions[mod])

      if (typeof migrateUp === "function") {
        await migrateUp({
          options,
          logger,
        })
      }
    }
  }

  public static async migrateDown(
    moduleKey: string,
    modulePath: string,
    options?: Record<string, any>
  ): Promise<void> {
    const moduleResolutions = registerMedusaModule(moduleKey, {
      scope: MODULE_SCOPE.INTERNAL,
      resources: MODULE_RESOURCE_TYPE.ISOLATED,
      resolve: modulePath,
      options,
    })

    for (const mod in moduleResolutions) {
      const [, migrateDown] = await loadModuleMigrations(moduleResolutions[mod])

      if (typeof migrateDown === "function") {
        await migrateDown({
          options,
          logger,
        })
      }
    }
  }
}

global.MedusaModule ??= MedusaModule
exports.MedusaModule = global.MedusaModule<|MERGE_RESOLUTION|>--- conflicted
+++ resolved
@@ -1,16 +1,11 @@
 import {
   ExternalModuleDeclaration,
   InternalModuleDeclaration,
-<<<<<<< HEAD
-  JoinerServiceConfig,
-=======
   LoadedModule,
->>>>>>> 7d3630f3
   MODULE_RESOURCE_TYPE,
   MODULE_SCOPE,
-  ModuleDefinition,
   ModuleExports,
-  ModuleResolution,
+  ModuleResolution
 } from "@medusajs/types"
 import {
   createMedusaContainer,
@@ -31,14 +26,10 @@
 
 declare global {
   interface MedusaModule {
-<<<<<<< HEAD
-    getLoadedModules(): Map<string, any>
-=======
     getLoadedModules(
       aliases?: Map<string, string>
     ): { [key: string]: LoadedModule }[]
     getModuleInstance(moduleKey: string, alias?: string): LoadedModule
->>>>>>> 7d3630f3
   }
 }
 
@@ -54,16 +45,6 @@
   private static modules_: Map<string, ModuleAlias[]> = new Map()
   private static loading_: Map<string, Promise<any>> = new Map()
 
-<<<<<<< HEAD
-  public static getLoadedModules(): Map<
-    string,
-    any & {
-      __joinerConfig: JoinerServiceConfig
-      __definition: ModuleDefinition
-    }
-  > {
-    return MedusaModule.instances_
-=======
   public static getLoadedModules(
     aliases?: Map<string, string>
   ): { [key: string]: LoadedModule }[] {
@@ -74,7 +55,6 @@
 
       return MedusaModule.getModuleInstance(key)
     })
->>>>>>> 7d3630f3
   }
 
   public static clearInstances(): void {
