--- conflicted
+++ resolved
@@ -23,15 +23,9 @@
     "typescript": "^4.4.4"
   },
   "dependencies": {
-<<<<<<< HEAD
-    "@medusajs/orchestration": "^0.0.2",
-    "@medusajs/types": "^1.8.11",
-    "@medusajs/utils": "^1.9.1",
-=======
     "@medusajs/orchestration": "^0.1.0",
     "@medusajs/types": "^1.9.0",
     "@medusajs/utils": "^1.9.3",
->>>>>>> 7d3630f3
     "awilix": "^8.0.0",
     "resolve-cwd": "^3.0.0"
   },
