--- conflicted
+++ resolved
@@ -23,13 +23,8 @@
     "typescript": "^4.4.4"
   },
   "dependencies": {
-<<<<<<< HEAD
-    "@medusajs/types": "workspace:^1.8.0",
-    "@medusajs/utils": "workspace:^1.8.0",
-=======
-    "@medusajs/types": "1.8.7",
-    "@medusajs/utils": "1.9.0",
->>>>>>> b23207ef
+    "@medusajs/types": "workspace:^",
+    "@medusajs/utils": "workspace:^",
     "awilix": "^8.0.0",
     "glob": "7.1.6",
     "medusa-telemetry": "^0.0.16",
