--- conflicted
+++ resolved
@@ -36,11 +36,7 @@
     "jest": "^25.5.4"
   },
   "dependencies": {
-<<<<<<< HEAD
-    "@medusajs/utils": "workspace:^1.8.0",
-=======
-    "@medusajs/utils": "1.9.0",
->>>>>>> b23207ef
+    "@medusajs/utils": "workspace:^",
     "axios": "^0.21.4",
     "chalk": "^4.0.0",
     "configstore": "5.0.1",
