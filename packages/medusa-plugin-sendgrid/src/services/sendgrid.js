--- conflicted
+++ resolved
@@ -264,10 +264,6 @@
     }
 
     let status
-<<<<<<< HEAD
-=======
-
->>>>>>> 7d3630f3
     await SendGrid.send(sendOptions)
       .then(() => {
         status = "sent"
