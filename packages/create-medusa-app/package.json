{
  "name": "create-medusa-app",
<<<<<<< HEAD
  "version": "1.0.3",
=======
  "version": "1.0.4",
>>>>>>> 7d3630f3
  "description": "Create a Medusa project using a single command.",
  "type": "module",
  "exports": "./dist/index.js",
  "bin": "dist/index.js",
  "license": "MIT",
  "scripts": {
    "dev": "ts-node --esm src/index.ts",
    "build": "tsc",
    "watch": "tsc --watch",
    "prepare": "cross-env NODE_ENV=production yarn run build"
  },
  "dependencies": {
    "@medusajs/utils": "^1.9.3",
    "boxen": "^5",
    "chalk": "^5.2.0",
    "commander": "^10.0.1",
    "inquirer": "^9.2.2",
    "medusa-telemetry": "^0.0.16",
    "nanoid": "^4.0.2",
    "node-emoji": "^2.0.2",
    "node-fetch": "^3.3.1",
    "open": "^9.1.0",
    "ora": "^6.3.0",
    "pg": "^8.10.0",
    "slugify": "^1.6.6",
    "uuid": "^9.0.0",
    "validator": "^13.9.0",
    "wait-on": "^7.0.1",
    "winston": "^3.9.0"
  },
  "devDependencies": {
    "@types/chalk": "^2.2.0",
    "@types/commander": "^2.12.2",
    "@types/configstore": "^6.0.0",
    "@types/inquirer": "^9.0.3",
    "@types/node-emoji": "^1.8.2",
    "@types/pg": "^8.6.6",
    "@types/uuid": "^9.0.1",
    "@types/validator": "^13.7.17",
    "@types/wait-on": "^5.3.1",
    "@typescript-eslint/eslint-plugin": "^5.59.5",
    "@typescript-eslint/parser": "^5.59.5",
    "configstore": "^6.0.0",
    "eslint": "^8.40.0",
    "eslint-config-google": "^0.14.0",
    "eslint-config-prettier": "^8.8.0",
    "eslint-plugin-prettier": "^4.2.1",
    "prettier": "^2.8.8",
    "ts-node": "^10.9.1",
    "typescript": "^5.0.4"
  },
  "engines": {
    "node": ">=14.16"
  },
  "repository": {
    "type": "git",
    "url": "https://github.com/medusajs/medusa.git",
    "directory": "packages/create-medusa-app"
  },
  "author": "Medusa",
  "publishConfig": {
    "access": "public"
  },
  "gitHead": "41a5425405aea5045a26def95c0dc00cf4a5a44d"
}<|MERGE_RESOLUTION|>--- conflicted
+++ resolved
@@ -1,10 +1,6 @@
 {
   "name": "create-medusa-app",
-<<<<<<< HEAD
-  "version": "1.0.3",
-=======
   "version": "1.0.4",
->>>>>>> 7d3630f3
   "description": "Create a Medusa project using a single command.",
   "type": "module",
   "exports": "./dist/index.js",
