{
  "name": "medusa-payment-manual",
  "version": "1.0.16",
  "description": "A dummy payment provider to be used for testing or manual payments",
  "main": "index.js",
  "repository": {
    "type": "git",
    "url": "https://github.com/medusajs/medusa",
    "directory": "packages/medusa-payment-manual"
  },
  "author": "Sebastian Rindom",
  "license": "MIT",
  "devDependencies": {
    "@babel/cli": "^7.7.5",
    "@babel/core": "^7.7.5",
    "@babel/node": "^7.7.4",
    "@babel/plugin-proposal-class-properties": "^7.7.4",
    "@babel/plugin-proposal-optional-chaining": "^7.12.7",
    "@babel/plugin-transform-classes": "^7.9.5",
    "@babel/plugin-transform-instanceof": "^7.8.3",
    "@babel/plugin-transform-runtime": "^7.7.6",
    "@babel/preset-env": "^7.7.5",
    "@babel/register": "^7.7.4",
    "@babel/runtime": "^7.9.6",
    "cross-env": "^5.2.1",
    "eslint": "^6.8.0",
    "jest": "^25.5.2",
    "medusa-test-utils": "^1.1.37"
  },
  "scripts": {
<<<<<<< HEAD
    "prepare": "cross-env NODE_ENV=production yarn run build",
    "build": "babel src -d .",
    "watch": "babel -w src --out-dir .",
    "test": "jest"
=======
    "build": "babel src -d . --ignore **/__tests__",
    "prepare": "cross-env NODE_ENV=production npm run build",
    "watch": "babel -w src --out-dir . --ignore **/__tests__",
    "test": "jest --passWithNoTests"
>>>>>>> 1c58a118
  },
  "peerDependencies": {
    "medusa-interfaces": "1.x"
  },
  "gitHead": "81a7ff73d012fda722f6e9ef0bd9ba0232d37808"
}<|MERGE_RESOLUTION|>--- conflicted
+++ resolved
@@ -28,17 +28,10 @@
     "medusa-test-utils": "^1.1.37"
   },
   "scripts": {
-<<<<<<< HEAD
     "prepare": "cross-env NODE_ENV=production yarn run build",
     "build": "babel src -d .",
     "watch": "babel -w src --out-dir .",
-    "test": "jest"
-=======
-    "build": "babel src -d . --ignore **/__tests__",
-    "prepare": "cross-env NODE_ENV=production npm run build",
-    "watch": "babel -w src --out-dir . --ignore **/__tests__",
     "test": "jest --passWithNoTests"
->>>>>>> 1c58a118
   },
   "peerDependencies": {
     "medusa-interfaces": "1.x"
