--- conflicted
+++ resolved
@@ -17,11 +17,7 @@
   "author": "Medusa",
   "license": "MIT",
   "devDependencies": {
-<<<<<<< HEAD
-=======
-    "@medusajs/medusa": "^1.7.7",
     "@medusajs/types": "*",
->>>>>>> 6bb69e27
     "cross-env": "^5.2.1",
     "jest": "^25.5.4",
     "ts-jest": "^25.5.1",
@@ -37,12 +33,8 @@
     "build": "tsc --build",
     "test": "jest --passWithNoTests",
     "test:unit": "jest --passWithNoTests"
-<<<<<<< HEAD
-=======
   },
   "peerDependencies": {
-    "@medusajs/medusa": "^1.7.7",
     "@medusajs/types": "^0.0.1"
->>>>>>> 6bb69e27
   }
 }