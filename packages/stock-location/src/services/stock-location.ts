--- conflicted
+++ resolved
@@ -1,8 +1,3 @@
-<<<<<<< HEAD
-import { EntityManager } from "typeorm"
-import { isDefined, MedusaError } from "medusa-core-utils"
-=======
->>>>>>> 1547dd81
 import {
   buildQuery,
   ConfigurableModuleDeclaration,
@@ -12,15 +7,9 @@
   IEventBusService,
   MODULE_RESOURCE_TYPE,
   setMetadata,
-<<<<<<< HEAD
-  TransactionBaseService,
-  ConfigurableModuleDeclaration,
-  MODULE_RESOURCE_TYPE,
-=======
   StockLocationAddressInput,
   TransactionBaseService,
   UpdateStockLocationInput,
->>>>>>> 1547dd81
 } from "@medusajs/medusa"
 import { isDefined, MedusaError } from "medusa-core-utils"
 import { EntityManager } from "typeorm"
@@ -53,12 +42,8 @@
     options?: unknown,
     moduleDeclaration?: ConfigurableModuleDeclaration
   ) {
-<<<<<<< HEAD
-    super(arguments[0])
-=======
     // @ts-ignore
     super(...arguments)
->>>>>>> 1547dd81
 
     if (moduleDeclaration?.resources !== MODULE_RESOURCE_TYPE.SHARED) {
       throw new MedusaError(
@@ -248,26 +233,6 @@
     addressId: string,
     address: StockLocationAddressInput
   ): Promise<StockLocationAddress> {
-<<<<<<< HEAD
-    return await this.atomicPhase_(async (manager) => {
-      const locationAddressRepo = manager.getRepository(StockLocationAddress)
-
-      const existingAddress = await locationAddressRepo.findOne(addressId)
-      if (!existingAddress) {
-        throw new MedusaError(
-          MedusaError.Types.NOT_FOUND,
-          `StockLocation address with id ${addressId} was not found`
-        )
-      }
-
-      const toSave = locationAddressRepo.merge(existingAddress, address)
-
-      const { metadata } = address
-      if (metadata) {
-        toSave.metadata = setMetadata(toSave, metadata)
-      }
-
-=======
     if (!isDefined(addressId)) {
       throw new MedusaError(
         MedusaError.Types.NOT_FOUND,
@@ -295,7 +260,6 @@
         toSave.metadata = setMetadata(toSave, metadata)
       }
 
->>>>>>> 1547dd81
       return await locationAddressRepo.save(toSave)
     })
   }
