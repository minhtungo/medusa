import {
  buildQuery,
  CreateStockLocationInput,
  FilterableStockLocationProps,
  FindConfig,
  IEventBusService,
  setMetadata,
  StockLocationAddressInput,
  UpdateStockLocationInput,
} from "@medusajs/medusa"
import { InternalModuleDeclaration } from "@medusajs/modules-sdk"
<<<<<<< HEAD
=======
import { SharedContext } from "@medusajs/types"
>>>>>>> 6bb69e27
import { isDefined, MedusaError } from "medusa-core-utils"
import { EntityManager } from "typeorm"
import { StockLocation, StockLocationAddress } from "../models"

type InjectedDependencies = {
  manager: EntityManager
  eventBusService: IEventBusService
}

/**
 * Service for managing stock locations.
 */

export default class StockLocationService {
  static Events = {
    CREATED: "stock-location.created",
    UPDATED: "stock-location.updated",
    DELETED: "stock-location.deleted",
  }

<<<<<<< HEAD
  protected readonly eventBusService_: IEventBusService | undefined
=======
  protected readonly manager_: EntityManager
  protected readonly eventBusService_: IEventBusService
>>>>>>> 6bb69e27

  constructor(
    { eventBusService, manager }: InjectedDependencies,
    options?: unknown,
    moduleDeclaration?: InternalModuleDeclaration
  ) {
    // @ts-ignore
    super(...arguments)

    this.manager_ = manager
    this.eventBusService_ = eventBusService
  }

  /**
   * Lists all stock locations that match the given selector.
   * @param selector - Properties to filter by.
   * @param config - Additional configuration for the query.
   * @return A list of stock locations.
   */
  async list(
    selector: FilterableStockLocationProps = {},
    config: FindConfig<StockLocation> = { relations: [], skip: 0, take: 10 },
    context: SharedContext = {}
  ): Promise<StockLocation[]> {
<<<<<<< HEAD
    const locationRepo = this.activeManager_.getRepository(StockLocation)
=======
    const manager = context.transactionManager ?? this.manager_
    const locationRepo = manager.getRepository(StockLocation)
>>>>>>> 6bb69e27

    const query = buildQuery(selector, config)
    return await locationRepo.find(query)
  }

  /**
   * Lists all stock locations that match the given selector and returns the count of matching stock locations.
   * @param selector - Properties to filter by.
   * @param config - Additional configuration for the query.
   * @return A list of stock locations and the count of matching stock locations.
   */
  async listAndCount(
    selector: FilterableStockLocationProps = {},
    config: FindConfig<StockLocation> = { relations: [], skip: 0, take: 10 },
    context: SharedContext = {}
  ): Promise<[StockLocation[], number]> {
<<<<<<< HEAD
    const locationRepo = this.activeManager_.getRepository(StockLocation)
=======
    const manager = context.transactionManager ?? this.manager_
    const locationRepo = manager.getRepository(StockLocation)
>>>>>>> 6bb69e27

    const query = buildQuery(selector, config)
    return await locationRepo.findAndCount(query)
  }

  /**
   * Retrieves a Stock Location by its ID.
   * @param stockLocationId - The ID of the stock location.
   * @param config - Additional configuration for the query.
   * @return The stock location.
   * @throws If the stock location ID is not definedor the stock location with the given ID was not found.
   */
  async retrieve(
    stockLocationId: string,
    config: FindConfig<StockLocation> = {},
    context: SharedContext = {}
  ): Promise<StockLocation> {
    if (!isDefined(stockLocationId)) {
      throw new MedusaError(
        MedusaError.Types.NOT_FOUND,
        `"stockLocationId" must be defined`
      )
    }

<<<<<<< HEAD
    const locationRepo = this.activeManager_.getRepository(StockLocation)
=======
    const manager = context.transactionManager ?? this.manager_
    const locationRepo = manager.getRepository(StockLocation)
>>>>>>> 6bb69e27

    const query = buildQuery({ id: stockLocationId }, config)
    const [loc] = await locationRepo.find(query)

    if (!loc) {
      throw new MedusaError(
        MedusaError.Types.NOT_FOUND,
        `StockLocation with id ${stockLocationId} was not found`
      )
    }

    return loc
  }

  /**
   * Creates a new stock location.
   * @param data - The input data for creating a Stock Location.
   * @returns The created stock location.
   */
  async create(
    data: CreateStockLocationInput,
    context: SharedContext = {}
  ): Promise<StockLocation> {
    const execute = async (context: SharedContext) => {
      const { transactionManager: manager } = context
      const locationRepo = manager!.getRepository(StockLocation)

      const loc = locationRepo.create({
        name: data.name,
      })

      if (isDefined(data.address) || isDefined(data.address_id)) {
        if (typeof data.address === "string" || data.address_id) {
          const addrId = (data.address ?? data.address_id) as string
          loc.address_id = addrId
        } else {
          const locAddressRepo = manager!.getRepository(StockLocationAddress)
          const locAddress = locAddressRepo.create(data.address!)
          const addressResult = await locAddressRepo.save(locAddress)
          loc.address_id = addressResult.id
        }
      }

      const { metadata } = data
      if (metadata) {
        loc.metadata = setMetadata(loc, metadata)
      }

      const result = await locationRepo.save(loc)

<<<<<<< HEAD
      await this.eventBusService_?.emit?.(StockLocationService.Events.CREATED, {
=======
      await this.eventBusService_.emit(StockLocationService.Events.CREATED, {
>>>>>>> 6bb69e27
        id: result.id,
      })

      return result
    }

    if (context.transactionManager) {
      return await execute(context)
    }

    return await this.manager_.transaction(async (transactionManager) => {
      return await execute({ transactionManager })
    })
  }

  /**
   * Updates an existing stock location.
   * @param stockLocationId - The ID of the stock location to update.
   * @param updateData - The update data for the stock location.
   * @returns The updated stock location.
   */

  async update(
    stockLocationId: string,
    updateData: UpdateStockLocationInput,
    context: SharedContext = {}
  ): Promise<StockLocation> {
    const execute = async (context: SharedContext) => {
      const { transactionManager: manager } = context
      const locationRepo = manager!.getRepository(StockLocation)

      const item = await this.retrieve(stockLocationId, undefined, context)

      const { address, ...data } = updateData

      if (address) {
        if (item.address_id) {
          await this.updateAddress(item.address_id, address, context)
        } else {
          const locAddressRepo = manager!.getRepository(StockLocationAddress)
          const locAddress = locAddressRepo.create(address)
          const addressResult = await locAddressRepo.save(locAddress)
          data.address_id = addressResult.id
        }
      }

      const { metadata, ...fields } = data

      const toSave = locationRepo.merge(item, fields)
      if (metadata) {
        toSave.metadata = setMetadata(toSave, metadata)
      }

      await locationRepo.save(toSave)

<<<<<<< HEAD
      await this.eventBusService_?.emit?.(StockLocationService.Events.UPDATED, {
=======
      await this.eventBusService_.emit(StockLocationService.Events.UPDATED, {
>>>>>>> 6bb69e27
        id: stockLocationId,
      })

      return item
    }

    if (context.transactionManager) {
      return await execute(context)
    }

    return await this.manager_.transaction(async (transactionManager) => {
      return await execute({ transactionManager })
    })
  }

  /**
   * Updates an address for a Stock Location.
   * @param addressId - The ID of the address to update.
   * @param address - The update data for the address.
   * @returns The updated stock location address.
   */

  protected async updateAddress(
    addressId: string,
    address: StockLocationAddressInput,
    context: SharedContext = {}
  ): Promise<StockLocationAddress> {
    if (!isDefined(addressId)) {
      throw new MedusaError(
        MedusaError.Types.NOT_FOUND,
        `"addressId" must be defined`
      )
    }

    const execute = async (context: SharedContext) => {
      const { transactionManager: manager } = context
      const locationAddressRepo = manager!.getRepository(StockLocationAddress)

      const existingAddress = await locationAddressRepo.findOne({
        where: { id: addressId },
      })
      if (!existingAddress) {
        throw new MedusaError(
          MedusaError.Types.NOT_FOUND,
          `StockLocation address with id ${addressId} was not found`
        )
      }

      const { metadata, ...fields } = address

      const toSave = locationAddressRepo.merge(existingAddress, fields)
      if (metadata) {
        toSave.metadata = setMetadata(toSave, metadata)
      }

      return await locationAddressRepo.save(toSave)
    }

    if (context.transactionManager) {
      return await execute(context)
    }

    return await this.manager_.transaction(async (transactionManager) => {
      return await execute({ transactionManager })
    })
  }

  /**
   * Deletes a Stock Location.
   * @param id - The ID of the stock location to delete.
   * @returns An empty promise.
   */
  async delete(id: string, context: SharedContext = {}): Promise<void> {
    const execute = async (context: SharedContext) => {
      const { transactionManager: manager } = context
      const locationRepo = manager!.getRepository(StockLocation)

      await locationRepo.softRemove({ id })

<<<<<<< HEAD
      await this.eventBusService_?.emit?.(StockLocationService.Events.DELETED, {
        id,
      })
=======
      await this.eventBusService_.emit(StockLocationService.Events.DELETED, {
        id,
      })
    }

    if (context.transactionManager) {
      return await execute(context)
    }

    return await this.manager_.transaction(async (transactionManager) => {
      return await execute({ transactionManager })
>>>>>>> 6bb69e27
    })
  }
}<|MERGE_RESOLUTION|>--- conflicted
+++ resolved
@@ -9,10 +9,7 @@
   UpdateStockLocationInput,
 } from "@medusajs/medusa"
 import { InternalModuleDeclaration } from "@medusajs/modules-sdk"
-<<<<<<< HEAD
-=======
 import { SharedContext } from "@medusajs/types"
->>>>>>> 6bb69e27
 import { isDefined, MedusaError } from "medusa-core-utils"
 import { EntityManager } from "typeorm"
 import { StockLocation, StockLocationAddress } from "../models"
@@ -33,12 +30,8 @@
     DELETED: "stock-location.deleted",
   }
 
-<<<<<<< HEAD
-  protected readonly eventBusService_: IEventBusService | undefined
-=======
   protected readonly manager_: EntityManager
   protected readonly eventBusService_: IEventBusService
->>>>>>> 6bb69e27
 
   constructor(
     { eventBusService, manager }: InjectedDependencies,
@@ -63,12 +56,8 @@
     config: FindConfig<StockLocation> = { relations: [], skip: 0, take: 10 },
     context: SharedContext = {}
   ): Promise<StockLocation[]> {
-<<<<<<< HEAD
-    const locationRepo = this.activeManager_.getRepository(StockLocation)
-=======
     const manager = context.transactionManager ?? this.manager_
     const locationRepo = manager.getRepository(StockLocation)
->>>>>>> 6bb69e27
 
     const query = buildQuery(selector, config)
     return await locationRepo.find(query)
@@ -85,12 +74,8 @@
     config: FindConfig<StockLocation> = { relations: [], skip: 0, take: 10 },
     context: SharedContext = {}
   ): Promise<[StockLocation[], number]> {
-<<<<<<< HEAD
-    const locationRepo = this.activeManager_.getRepository(StockLocation)
-=======
     const manager = context.transactionManager ?? this.manager_
     const locationRepo = manager.getRepository(StockLocation)
->>>>>>> 6bb69e27
 
     const query = buildQuery(selector, config)
     return await locationRepo.findAndCount(query)
@@ -115,12 +100,8 @@
       )
     }
 
-<<<<<<< HEAD
-    const locationRepo = this.activeManager_.getRepository(StockLocation)
-=======
     const manager = context.transactionManager ?? this.manager_
     const locationRepo = manager.getRepository(StockLocation)
->>>>>>> 6bb69e27
 
     const query = buildQuery({ id: stockLocationId }, config)
     const [loc] = await locationRepo.find(query)
@@ -171,11 +152,7 @@
 
       const result = await locationRepo.save(loc)
 
-<<<<<<< HEAD
-      await this.eventBusService_?.emit?.(StockLocationService.Events.CREATED, {
-=======
       await this.eventBusService_.emit(StockLocationService.Events.CREATED, {
->>>>>>> 6bb69e27
         id: result.id,
       })
 
@@ -231,11 +208,7 @@
 
       await locationRepo.save(toSave)
 
-<<<<<<< HEAD
-      await this.eventBusService_?.emit?.(StockLocationService.Events.UPDATED, {
-=======
       await this.eventBusService_.emit(StockLocationService.Events.UPDATED, {
->>>>>>> 6bb69e27
         id: stockLocationId,
       })
 
@@ -315,11 +288,6 @@
 
       await locationRepo.softRemove({ id })
 
-<<<<<<< HEAD
-      await this.eventBusService_?.emit?.(StockLocationService.Events.DELETED, {
-        id,
-      })
-=======
       await this.eventBusService_.emit(StockLocationService.Events.DELETED, {
         id,
       })
@@ -331,7 +299,6 @@
 
     return await this.manager_.transaction(async (transactionManager) => {
       return await execute({ transactionManager })
->>>>>>> 6bb69e27
     })
   }
 }