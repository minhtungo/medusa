--- conflicted
+++ resolved
@@ -6,14 +6,11 @@
   IEventBusService,
   setMetadata,
   StockLocationAddressInput,
-  UpdateStockLocationInput,
+  UpdateStockLocationInput
 } from "@medusajs/medusa"
 import { InternalModuleDeclaration } from "@medusajs/modules-sdk"
 import { SharedContext } from "@medusajs/types"
-<<<<<<< HEAD
-=======
 import { InjectEntityManager, MedusaContext } from "@medusajs/utils"
->>>>>>> 77d46220
 import { isDefined, MedusaError } from "medusa-core-utils"
 import { EntityManager } from "typeorm"
 import { StockLocation, StockLocationAddress } from "../models"
@@ -42,12 +39,6 @@
     options?: unknown,
     moduleDeclaration?: InternalModuleDeclaration
   ) {
-<<<<<<< HEAD
-    // @ts-ignore
-    super(...arguments)
-
-=======
->>>>>>> 77d46220
     this.manager_ = manager
     this.eventBusService_ = eventBusService
   }
@@ -62,15 +53,9 @@
   async list(
     selector: FilterableStockLocationProps = {},
     config: FindConfig<StockLocation> = { relations: [], skip: 0, take: 10 },
-<<<<<<< HEAD
-    context: SharedContext = {}
+    @MedusaContext() context: SharedContext = {}
   ): Promise<StockLocation[]> {
-    const manager = context.transactionManager ?? this.manager_
-=======
-    @MedusaContext() context: SharedContext = {}
-  ): Promise<StockLocation[]> {
-    const manager = context.transactionManager!
->>>>>>> 77d46220
+    const manager = context.transactionManager!
     const locationRepo = manager.getRepository(StockLocation)
 
     const query = buildQuery(selector, config)
@@ -87,15 +72,9 @@
   async listAndCount(
     selector: FilterableStockLocationProps = {},
     config: FindConfig<StockLocation> = { relations: [], skip: 0, take: 10 },
-<<<<<<< HEAD
-    context: SharedContext = {}
+    @MedusaContext() context: SharedContext = {}
   ): Promise<[StockLocation[], number]> {
-    const manager = context.transactionManager ?? this.manager_
-=======
-    @MedusaContext() context: SharedContext = {}
-  ): Promise<[StockLocation[], number]> {
-    const manager = context.transactionManager!
->>>>>>> 77d46220
+    const manager = context.transactionManager!
     const locationRepo = manager.getRepository(StockLocation)
 
     const query = buildQuery(selector, config)
@@ -113,11 +92,7 @@
   async retrieve(
     stockLocationId: string,
     config: FindConfig<StockLocation> = {},
-<<<<<<< HEAD
-    context: SharedContext = {}
-=======
-    @MedusaContext() context: SharedContext = {}
->>>>>>> 77d46220
+    @MedusaContext() context: SharedContext = {}
   ): Promise<StockLocation> {
     if (!isDefined(stockLocationId)) {
       throw new MedusaError(
@@ -126,11 +101,7 @@
       )
     }
 
-<<<<<<< HEAD
-    const manager = context.transactionManager ?? this.manager_
-=======
-    const manager = context.transactionManager!
->>>>>>> 77d46220
+    const manager = context.transactionManager!
     const locationRepo = manager.getRepository(StockLocation)
 
     const query = buildQuery({ id: stockLocationId }, config)
@@ -151,42 +122,18 @@
    * @param data - The input data for creating a Stock Location.
    * @returns The created stock location.
    */
-<<<<<<< HEAD
+  @InjectEntityManager()
   async create(
     data: CreateStockLocationInput,
-    context: SharedContext = {}
+    @MedusaContext() context: SharedContext = {}
   ): Promise<StockLocation> {
-    const execute = async (context: SharedContext) => {
-      const { transactionManager: manager } = context
-      const locationRepo = manager!.getRepository(StockLocation)
-=======
-  @InjectEntityManager()
-  async create(
-    data: CreateStockLocationInput,
-    @MedusaContext() context: SharedContext = {}
-  ): Promise<StockLocation> {
-    const manager = context.transactionManager!
->>>>>>> 77d46220
-
-    const locationRepo = manager.getRepository(StockLocation)
-
-<<<<<<< HEAD
-      if (isDefined(data.address) || isDefined(data.address_id)) {
-        if (typeof data.address === "string" || data.address_id) {
-          const addrId = (data.address ?? data.address_id) as string
-          loc.address_id = addrId
-        } else {
-          const locAddressRepo = manager!.getRepository(StockLocationAddress)
-          const locAddress = locAddressRepo.create(data.address!)
-          const addressResult = await locAddressRepo.save(locAddress)
-          loc.address_id = addressResult.id
-        }
-      }
-=======
+    const manager = context.transactionManager!
+
+    const locationRepo = manager.getRepository(StockLocation)
+
     const loc = locationRepo.create({
       name: data.name,
     })
->>>>>>> 77d46220
 
     if (isDefined(data.address) || isDefined(data.address_id)) {
       if (typeof data.address === "string" || data.address_id) {
@@ -206,22 +153,6 @@
     }
     const result = await locationRepo.save(loc)
 
-<<<<<<< HEAD
-      await this.eventBusService_.emit(StockLocationService.Events.CREATED, {
-        id: result.id,
-      })
-
-      return result
-    }
-
-    if (context.transactionManager) {
-      return await execute(context)
-    }
-
-    return await this.manager_.transaction(async (transactionManager) => {
-      return await execute({ transactionManager })
-    })
-=======
     await this.eventBusService_
       .withTransaction(manager)
       .emit(StockLocationService.Events.CREATED, {
@@ -229,7 +160,6 @@
       })
 
     return result
->>>>>>> 77d46220
   }
 
   /**
@@ -242,33 +172,10 @@
   async update(
     stockLocationId: string,
     updateData: UpdateStockLocationInput,
-<<<<<<< HEAD
-    context: SharedContext = {}
+    @MedusaContext() context: SharedContext = {}
   ): Promise<StockLocation> {
-    const execute = async (context: SharedContext) => {
-      const { transactionManager: manager } = context
-      const locationRepo = manager!.getRepository(StockLocation)
-
-      const item = await this.retrieve(stockLocationId, undefined, context)
-
-      const { address, ...data } = updateData
-
-      if (address) {
-        if (item.address_id) {
-          await this.updateAddress(item.address_id, address, context)
-        } else {
-          const locAddressRepo = manager!.getRepository(StockLocationAddress)
-          const locAddress = locAddressRepo.create(address)
-          const addressResult = await locAddressRepo.save(locAddress)
-          data.address_id = addressResult.id
-        }
-      }
-=======
-    @MedusaContext() context: SharedContext = {}
-  ): Promise<StockLocation> {
-    const manager = context.transactionManager!
-    const locationRepo = manager.getRepository(StockLocation)
->>>>>>> 77d46220
+    const manager = context.transactionManager!
+    const locationRepo = manager.getRepository(StockLocation)
 
     const item = await this.retrieve(stockLocationId, undefined, context)
 
@@ -292,22 +199,6 @@
       toSave.metadata = setMetadata(toSave, metadata)
     }
 
-<<<<<<< HEAD
-      await this.eventBusService_.emit(StockLocationService.Events.UPDATED, {
-        id: stockLocationId,
-      })
-
-      return item
-    }
-
-    if (context.transactionManager) {
-      return await execute(context)
-    }
-
-    return await this.manager_.transaction(async (transactionManager) => {
-      return await execute({ transactionManager })
-    })
-=======
     await locationRepo.save(toSave)
 
     await this.eventBusService_
@@ -317,7 +208,6 @@
       })
 
     return item
->>>>>>> 77d46220
   }
 
   /**
@@ -330,11 +220,7 @@
   protected async updateAddress(
     addressId: string,
     address: StockLocationAddressInput,
-<<<<<<< HEAD
-    context: SharedContext = {}
-=======
-    @MedusaContext() context: SharedContext = {}
->>>>>>> 77d46220
+    @MedusaContext() context: SharedContext = {}
   ): Promise<StockLocationAddress> {
     if (!isDefined(addressId)) {
       throw new MedusaError(
@@ -343,14 +229,8 @@
       )
     }
 
-<<<<<<< HEAD
-    const execute = async (context: SharedContext) => {
-      const { transactionManager: manager } = context
-      const locationAddressRepo = manager!.getRepository(StockLocationAddress)
-=======
     const manager = context.transactionManager!
     const locationAddressRepo = manager.getRepository(StockLocationAddress)
->>>>>>> 77d46220
 
     const existingAddress = await locationAddressRepo.findOne({
       where: { id: addressId },
@@ -369,20 +249,7 @@
       toSave.metadata = setMetadata(toSave, metadata)
     }
 
-<<<<<<< HEAD
-      return await locationAddressRepo.save(toSave)
-    }
-
-    if (context.transactionManager) {
-      return await execute(context)
-    }
-
-    return await this.manager_.transaction(async (transactionManager) => {
-      return await execute({ transactionManager })
-    })
-=======
     return await locationAddressRepo.save(toSave)
->>>>>>> 77d46220
   }
 
   /**
@@ -390,12 +257,6 @@
    * @param id - The ID of the stock location to delete.
    * @returns An empty promise.
    */
-<<<<<<< HEAD
-  async delete(id: string, context: SharedContext = {}): Promise<void> {
-    const execute = async (context: SharedContext) => {
-      const { transactionManager: manager } = context
-      const locationRepo = manager!.getRepository(StockLocation)
-=======
   @InjectEntityManager()
   async delete(
     id: string,
@@ -403,29 +264,13 @@
   ): Promise<void> {
     const manager = context.transactionManager!
     const locationRepo = manager.getRepository(StockLocation)
->>>>>>> 77d46220
 
     await locationRepo.softRemove({ id })
 
-<<<<<<< HEAD
-      await this.eventBusService_.emit(StockLocationService.Events.DELETED, {
-        id,
-      })
-    }
-
-    if (context.transactionManager) {
-      return await execute(context)
-    }
-
-    return await this.manager_.transaction(async (transactionManager) => {
-      return await execute({ transactionManager })
-    })
-=======
     await this.eventBusService_
       .withTransaction(manager)
       .emit(StockLocationService.Events.DELETED, {
         id,
       })
->>>>>>> 77d46220
   }
 }