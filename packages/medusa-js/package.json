--- conflicted
+++ resolved
@@ -32,11 +32,7 @@
     "uuid": "^9.0.0"
   },
   "peerDependencies": {
-<<<<<<< HEAD
-    "@medusajs/medusa": "workspace:^1.8.0"
-=======
-    "@medusajs/medusa": "1.12.0"
->>>>>>> b23207ef
+    "@medusajs/medusa": "workspace:^"
   },
   "repository": {
     "type": "git",
@@ -47,11 +43,6 @@
     "url": "https://github.com/medusajs/medusa/issues"
   },
   "devDependencies": {
-<<<<<<< HEAD
-    "@medusajs/medusa": "workspace:*",
-=======
-    "@medusajs/medusa": "1.12.0",
->>>>>>> b23207ef
     "@types/uuid": "^9.0.0",
     "cross-env": "^7.0.3",
     "jest": "^27.4.7",
