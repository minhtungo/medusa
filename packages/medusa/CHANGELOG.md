--- conflicted
+++ resolved
@@ -1,6 +1,5 @@
 # Change Log
 
-<<<<<<< HEAD
 ## 1.8.0-rc.4
 
 ### Minor Changes
@@ -301,7 +300,6 @@
   - @medusajs/utils@0.0.2-rc.0
   - @medusajs/modules-sdk@0.1.0-rc.0
   - @medusajs/medusa-cli@1.3.9-rc.0
-=======
 ## 1.7.15
 
 ### Patch Changes
@@ -320,7 +318,6 @@
 
 - Updated dependencies [[`fa4049cb5`](https://github.com/medusajs/medusa/commit/fa4049cb51232b2ed7091b1322c3fc14cd23e451)]:
   - medusa-test-utils@1.1.40
->>>>>>> 9ddcaf11
 
 ## 1.7.13
 
