import {
  Brackets,
  FindOperator,
  FindOptionsWhere,
  In,
  SelectQueryBuilder,
} from "typeorm"
import {
  PriceList,
  Product,
  ProductCategory,
  ProductTag,
  SalesChannel,
} from "../models"
import { dataSource } from "../loaders/database"
<<<<<<< HEAD
import { ProductFilterOptions } from "../types/product"
import { fetchCategoryDescendantsIds, isObject } from "../utils"
=======
import { cloneDeep, groupBy, map, merge } from "lodash"
import { ExtendedFindConfig } from "../types/common"
import {
  applyOrdering,
  getGroupedRelations,
  queryEntityWithIds,
  queryEntityWithoutRelations,
} from "../utils/repository"
>>>>>>> 29a88bbf
import { objectToStringPath } from "@medusajs/utils"

export type DefaultWithoutRelations = Omit<
  ExtendedFindConfig<Product>,
  "relations"
>

export type FindWithoutRelationsOptions = DefaultWithoutRelations & {
  where: DefaultWithoutRelations["where"] & {
    price_list_id?: FindOperator<PriceList>
    sales_channel_id?: FindOperator<SalesChannel>
    category_id?: {
      value: string[]
    }
    categories?: FindOptionsWhere<ProductCategory>
    tags?: FindOperator<ProductTag>
    include_category_children?: boolean
    discount_condition_id?: string
  }
}

export const ProductRepository = dataSource.getRepository(Product).extend({
  async queryProducts(
    optionsWithoutRelations: FindWithoutRelationsOptions,
    shouldCount = false
  ): Promise<[Product[], number]> {
    const tags = optionsWithoutRelations?.where?.tags
    delete optionsWithoutRelations?.where?.tags

    const price_lists = optionsWithoutRelations?.where?.price_list_id
    delete optionsWithoutRelations?.where?.price_list_id

    const sales_channels = optionsWithoutRelations?.where?.sales_channel_id
    delete optionsWithoutRelations?.where?.sales_channel_id

    const categoryId = optionsWithoutRelations?.where?.category_id
    delete optionsWithoutRelations?.where?.category_id

    const categoriesQuery = optionsWithoutRelations.where.categories || {}
    delete optionsWithoutRelations?.where?.categories

    const include_category_children =
      optionsWithoutRelations?.where?.include_category_children
    delete optionsWithoutRelations?.where?.include_category_children

    const discount_condition_id =
      optionsWithoutRelations?.where?.discount_condition_id
    delete optionsWithoutRelations?.where?.discount_condition_id

    return queryEntityWithoutRelations<Product>({
      repository: this,
      optionsWithoutRelations,
      shouldCount,
      customJoinBuilders: [
        async (qb, alias) => {
          if (tags) {
            qb.leftJoin(`${alias}.tags`, "tags").andWhere(
              `tags.id IN (:...tag_ids)`,
              {
                tag_ids: tags.value,
              }
            )
            return { relation: "tags", preventOrderJoin: true }
          }

          return
        },
        async (qb, alias) => {
          if (price_lists) {
            qb.leftJoin(`${alias}.variants`, "variants")
              .leftJoin("variants.prices", "prices")
              .andWhere("prices.price_list_id IN (:...price_list_ids)", {
                price_list_ids: price_lists.value,
              })
            return { relation: "prices", preventOrderJoin: true }
          }

          return
        },
        async (qb, alias) => {
          if (sales_channels) {
            qb.innerJoin(
              `${alias}.sales_channels`,
              "sales_channels",
              "sales_channels.id IN (:...sales_channels_ids)",
              { sales_channels_ids: sales_channels.value }
            )
            return { relation: "sales_channels", preventOrderJoin: true }
          }

          return
        },
        async (qb, alias) => {
          let categoryIds: string[] = []
          if (categoryId) {
            categoryIds = categoryId?.value

            if (include_category_children) {
              const categoryRepository =
                this.manager.getTreeRepository(ProductCategory)
              const categories = await categoryRepository.find({
                where: { id: In(categoryIds) },
              })

              for (const category of categories) {
                const categoryChildren =
                  await categoryRepository.findDescendantsTree(category)

                const getAllIdsRecursively = (
                  productCategory: ProductCategory
                ) => {
                  let result = [productCategory.id]

                  ;(productCategory.category_children || []).forEach(
                    (child) => {
                      result = result.concat(getAllIdsRecursively(child))
                    }
                  )

                  return result
                }

                categoryIds = categoryIds.concat(
                  getAllIdsRecursively(categoryChildren)
                )
              }
            }
          }

          if (categoryIds.length || categoriesQuery) {
            const joinScope = {}

            if (categoryIds.length) {
              Object.assign(joinScope, { id: categoryIds })
            }

            if (categoriesQuery) {
              Object.assign(joinScope, categoriesQuery)
            }

            this._applyCategoriesQuery(qb, {
              alias,
              categoryAlias: "categories",
              where: joinScope,
              joinName: categoryIds.length ? "innerJoin" : "leftJoin",
            })

            return { relation: "categories", preventOrderJoin: true }
          }

          return
        },
        async (qb, alias) => {
          if (discount_condition_id) {
            qb.innerJoin(
              "discount_condition_product",
              "dc_product",
              `dc_product.product_id = ${alias}.id AND dc_product.condition_id = :dcId`,
              { dcId: discount_condition_id }
            )
          }

          return
        },
      ],
    })
  },

  async queryProductsWithIds({
    entityIds,
    groupedRelations,
    withDeleted = false,
    select = [],
    order = {},
    where = {},
  }: {
    entityIds: string[]
    groupedRelations: { [toplevel: string]: string[] }
    withDeleted?: boolean
    select?: (keyof Product)[]
    order?: { [column: string]: "ASC" | "DESC" }
    where?: FindOptionsWhere<Product>
  }): Promise<Product[]> {
    return await queryEntityWithIds({
      repository: this,
      entityIds,
      groupedRelations,
      withDeleted,
      select,
      customJoinBuilders: [
        (queryBuilder, alias, topLevel) => {
          if (topLevel === "variants") {
            queryBuilder.leftJoinAndSelect(
              `${alias}.${topLevel}`,
              topLevel,
              `${topLevel}.deleted_at IS NULL`
            )

            if (
              !Object.keys(order!).some((key) => key.startsWith("variants"))
            ) {
              // variant_rank being select false, apply the filter here directly
              queryBuilder.addOrderBy(`${topLevel}.variant_rank`, "ASC")
            }

            return false
          }
          return true
        },
        (queryBuilder, alias, topLevel) => {
          if (topLevel === "categories") {
            const joinScope = where!
              .categories as FindOptionsWhere<ProductCategory>

            this._applyCategoriesQuery(queryBuilder, {
              alias,
              categoryAlias: "categories",
              where: joinScope,
              joinName: "leftJoinAndSelect",
            })

            return false
          }

          return true
        },
      ],
    })
  },

  async findWithRelationsAndCount(
    relations: string[] = [],
    idsOrOptionsWithoutRelations: FindWithoutRelationsOptions = { where: {} }
  ): Promise<[Product[], number]> {
    return await this._findWithRelations({
      relations,
      idsOrOptionsWithoutRelations,
      withDeleted: false,
      shouldCount: true,
    })
  },

  async findWithRelations(
    relations: string[] = [],
    idsOrOptionsWithoutRelations: FindWithoutRelationsOptions | string[] = {
      where: {},
    },
    withDeleted = false
  ): Promise<Product[]> {
    const [products] = await this._findWithRelations({
      relations,
      idsOrOptionsWithoutRelations,
      withDeleted,
      shouldCount: false,
    })

    return products
  },

  async findOneWithRelations(
    relations: string[] = [],
    optionsWithoutRelations: FindWithoutRelationsOptions = { where: {} }
  ): Promise<Product> {
    // Limit 1
    optionsWithoutRelations.take = 1

    const result = await this.findWithRelations(
      relations,
      optionsWithoutRelations
    )
    return result[0]
  },

  async bulkAddToCollection(
    productIds: string[],
    collectionId: string
  ): Promise<Product[]> {
    await this.createQueryBuilder()
      .update(Product)
      .set({ collection_id: collectionId })
      .where({ id: In(productIds) })
      .execute()

    return this.findByIds(productIds)
  },

  async bulkRemoveFromCollection(
    productIds: string[],
    collectionId: string
  ): Promise<Product[]> {
    await this.createQueryBuilder()
      .update(Product)
      .set({ collection_id: null })
      .where({ id: In(productIds), collection_id: collectionId })
      .execute()

    return this.findByIds(productIds)
  },

  async getFreeTextSearchResultsAndCount(
    q: string,
    options: FindWithoutRelationsOptions = { where: {} },
    relations: string[] = []
  ): Promise<[Product[], number]> {
    const option_ = cloneDeep(options)

    const productAlias = "product"
    const pricesAlias = "prices"
    const variantsAlias = "variants"
    const collectionAlias = "collection"
    const tagsAlias = "tags"

    if ("description" in option_.where) {
      delete option_.where.description
    }

    if ("title" in option_.where) {
      delete option_.where.title
    }

    const tags = option_.where.tags
    delete option_.where.tags

    const price_lists = option_.where.price_list_id
    delete option_.where.price_list_id

    const sales_channels = option_.where.sales_channel_id
    delete option_.where.sales_channel_id

    const discount_condition_id = option_.where.discount_condition_id
    delete option_.where.discount_condition_id

    const categoriesQuery = option_.where.categories
    delete option_.where.categories

    let qb = this.createQueryBuilder(`${productAlias}`)
      .leftJoinAndSelect(`${productAlias}.variants`, variantsAlias)
      .leftJoinAndSelect(`${productAlias}.collection`, `${collectionAlias}`)
      .select([`${productAlias}.id`])
      .where(option_.where)
      .andWhere(
        new Brackets((qb) => {
          qb.where(`${productAlias}.description ILIKE :q`, { q: `%${q}%` })
            .orWhere(`${productAlias}.title ILIKE :q`, { q: `%${q}%` })
            .orWhere(`${variantsAlias}.title ILIKE :q`, { q: `%${q}%` })
            .orWhere(`${variantsAlias}.sku ILIKE :q`, { q: `%${q}%` })
            .orWhere(`${collectionAlias}.title ILIKE :q`, { q: `%${q}%` })
        })
      )
      .skip(option_.skip)
      .take(option_.take)

    if (discount_condition_id) {
      qb.innerJoin(
        "discount_condition_product",
        "dc_product",
        `dc_product.product_id = ${productAlias}.id AND dc_product.condition_id = :dcId`,
        { dcId: discount_condition_id }
      )
    }

    if (tags) {
      qb.leftJoin(`${productAlias}.tags`, tagsAlias).andWhere(
        `${tagsAlias}.id IN (:...tag_ids)`,
        {
          tag_ids: tags.value,
        }
      )
    }

    if (price_lists) {
      const variantPricesAlias = `${variantsAlias}_prices`
      qb.leftJoin(`${productAlias}.variants`, variantPricesAlias)
        .leftJoin(`${variantPricesAlias}.prices`, pricesAlias)
        .andWhere(`${pricesAlias}.price_list_id IN (:...price_list_ids)`, {
          price_list_ids: price_lists.value,
        })
    }

    if (sales_channels) {
      qb.innerJoin(
        `${productAlias}.sales_channels`,
        "sales_channels",
        "sales_channels.id IN (:...sales_channels_ids)",
        { sales_channels_ids: sales_channels.value }
      )
    }

    if (categoriesQuery) {
      this._applyCategoriesQuery(qb, {
        alias: productAlias,
        categoryAlias: "categories",
        where: categoriesQuery,
        joinName: "leftJoin",
      })
    }

    const joinedWithTags = !!tags
    const joinedWithPriceLists = !!price_lists
    applyOrdering({
      repository: this,
      order: (options.order as any) ?? {},
      qb,
      alias: productAlias,
      shouldJoin: (relation) =>
        relation !== variantsAlias &&
        (relation !== pricesAlias || !joinedWithPriceLists) &&
        (relation !== tagsAlias || !joinedWithTags),
    })

    if (option_.withDeleted) {
      qb = qb.withDeleted()
    }

    const [results, count] = await qb.getManyAndCount()
    const orderedResultsSet = new Set(results.map((p) => p.id))

    const products = await this.findWithRelations(
      relations,
      [...orderedResultsSet],
      option_.withDeleted
    )
    const productsMap = new Map(products.map((p) => [p.id, p]))

    // Looping through the orderedResultsSet in order to maintain the original order and assign the data returned by findWithRelations
    const orderedProducts: Product[] = []
    orderedResultsSet.forEach((id) => {
      orderedProducts.push(productsMap.get(id)!)
    })

    return [orderedProducts, count]
  },

  async _findWithRelations({
    relations = [],
    idsOrOptionsWithoutRelations = {
      where: {},
    },
    withDeleted = false,
    shouldCount = false,
  }: {
    relations: string[]
    idsOrOptionsWithoutRelations: string[] | FindWithoutRelationsOptions
    withDeleted: boolean
    shouldCount: boolean
  }): Promise<[Product[], number]> {
    withDeleted = Array.isArray(idsOrOptionsWithoutRelations)
      ? withDeleted
      : idsOrOptionsWithoutRelations.withDeleted ?? false
    const isOptionsArray = Array.isArray(idsOrOptionsWithoutRelations)
    const originalWhere = isOptionsArray
      ? undefined
      : cloneDeep(idsOrOptionsWithoutRelations.where)
    const originalOrder: any = isOptionsArray
      ? undefined
      : { ...idsOrOptionsWithoutRelations.order }
    const originalSelect = isOptionsArray
      ? undefined
      : objectToStringPath(idsOrOptionsWithoutRelations.select)
    const clonedOptions = isOptionsArray
      ? idsOrOptionsWithoutRelations
      : cloneDeep(idsOrOptionsWithoutRelations)

    let count: number
    let entities: Product[]

    if (isOptionsArray) {
      entities = await this.find({
        where: {
          id: In(clonedOptions as string[]),
        },
        withDeleted,
      })
      count = entities.length
    } else {
      const result = await this.queryProducts(
        clonedOptions as FindWithoutRelationsOptions,
        shouldCount
      )
      entities = result[0]
      count = result[1]
    }
    const entitiesIds = entities.map(({ id }) => id)

    if (entitiesIds.length === 0) {
      // no need to continue
      return [[], count]
    }

    if (relations.length === 0) {
      // Since we are finding by the ids that have been retrieved above and those ids are already
      // applying skip/take. Remove those options to avoid getting no results
      if (!Array.isArray(clonedOptions)) {
        delete clonedOptions.skip
        delete clonedOptions.take
      }

      const toReturn = await this.find({
        ...(isOptionsArray
          ? {}
          : (clonedOptions as FindWithoutRelationsOptions)),
        where: {
          id: In(entitiesIds),
          ...(Array.isArray(clonedOptions) ? {} : clonedOptions.where),
        },
      })
      return [toReturn, toReturn.length]
    }

    const groupedRelations = getGroupedRelations(relations)

    const entitiesIdsWithRelations = await this.queryProductsWithIds({
      entityIds: entitiesIds,
      groupedRelations,
      select: originalSelect,
      order: originalOrder,
      where: originalWhere,
      withDeleted,
    })

    const entitiesAndRelations = groupBy(entitiesIdsWithRelations, "id")
    const entitiesToReturn = map(entitiesIds, (id) =>
      merge({}, ...entitiesAndRelations[id])
    )

    return [entitiesToReturn, count]
  },

  async isProductInSalesChannels(
    id: string,
    salesChannelIds: string[]
  ): Promise<boolean> {
    return (
      (await this.createQueryBuilder("product")
        .leftJoin(
          "product.sales_channels",
          "sales_channels",
          "sales_channels.id IN (:...salesChannelIds)",
          { salesChannelIds }
        )
        .getCount()) > 0
    )
  },

  _applyCategoriesQuery(
    qb: SelectQueryBuilder<Product>,
    { alias, categoryAlias, where, joinName }
  ) {
    const joinWhere = Object.entries(where ?? {})
      .map(([column, condition]) => {
        if (Array.isArray(condition)) {
          return `${categoryAlias}.${column} IN (:...${column})`
        } else {
          return `${categoryAlias}.${column} = :${column}`
        }
      })
      .join(" AND ")

    qb[joinName](`${alias}.${categoryAlias}`, categoryAlias, joinWhere, where)

    return qb
  },

  /* async findAndCount(
    options: ExtendedFindConfig<Product & ProductFilterOptions>,
    q?: string
  ): Promise<[Product[], number]> {
    const options_ = { ...options }
    options_.relationLoadStrategy = "query"

    const queryBuilder = await this.prepareQueryBuilder_(options_, q)
    return await queryBuilder.getManyAndCount()
  },

  async findOne(
    options: ExtendedFindConfig<Product & ProductFilterOptions>
  ): Promise<Product | null> {
    const options_ = { ...options }
    options_.relationLoadStrategy = "query"

    const queryBuilder = await this.prepareQueryBuilder_(options_)
    return await queryBuilder.getOne()
  },

  async prepareQueryBuilder_(
    options: ExtendedFindConfig<Product & ProductFilterOptions>,
    q?: string
  ): Promise<SelectQueryBuilder<Product>> {
    const options_ = { ...options }

    const productAlias = "product"
    const queryBuilder = this.createQueryBuilder(productAlias)

    // TODO: https://github.com/typeorm/typeorm/issues/9719
    // https://github.com/typeorm/typeorm/issues/6294
    // Cleanup the repo and fix order/skip/take and relation load strategy when those issues are resolved

    const orderFieldsCollectionPointSeparated = objectToStringPath(
      options.order ?? {}
    )

    const isDepth1 = !orderFieldsCollectionPointSeparated.some(
      (field) => field.indexOf(".") !== -1
    )
    options_.relationLoadStrategy = isDepth1
      ? options_.relationLoadStrategy
      : "join"

    options_.relations = options_.relations ?? {}
    options_.where = options_.where as FindOptionsWhere<Product>

    const priceListId = options_.where.price_list_id as FindOperator<string[]>
    const tags = options_.where.tags as FindOperator<string[]>
    const salesChannelId = options_.where.sales_channel_id as FindOperator<
      string[]
    >
    const categoryId = options_.where.category_id as FindOperator<string[]>
    const discountConditionId = options_.where.discount_condition_id
    const categoriesQuery = (options_.where.categories ||
      {}) as FindOptionsWhere<ProductCategory>
    const includeCategoryChildren =
      options_.where.include_category_children ?? false

    delete options_.where.price_list_id
    delete options_.where.tags
    delete options_.where.sales_channel_id
    delete options_.where.category_id
    delete options_.where.discount_condition_id
    delete options_.where.include_category_children
    delete options_.where.categories

    if (q) {
      options_.relations = options_.relations ?? {}
      options_.relations.variants = options_.relations.variants ?? true
      options_.relations.collection = options_.relations.collection ?? true

      options_.where = [
        {
          ...options_.where,
          description: ILike(`%${q}%`),
        },
        {
          ...options_.where,
          title: ILike(`%${q}%`),
        },
        {
          ...options_.where,
          variants: {
            title: ILike(`%${q}%`),
          },
        },
        {
          ...options_.where,
          variants: {
            sku: ILike(`%${q}%`),
          },
        },
        {
          ...options_.where,
          collection: {
            title: ILike(`%${q}%`),
          },
        },
      ]
    }

    // Add explicit ordering for variant ranking on the variants join directly
    // This constraint is applied if no other order is applied
    if (options_.relations.variants && !isObject(options_.order?.variants)) {
      queryBuilder.leftJoin(
        (subQueryBuilder) => {
          return subQueryBuilder
            .from(ProductVariant, "v")
            .orderBy("v.variant_rank", "ASC")
        },
        "variants",
        "product.id = variants.product_id"
      )
    }

    if (priceListId) {
      const priceListIds = priceListId.value

      queryBuilder
        .leftJoin(`${productAlias}.variants`, "variants_")
        .leftJoin("variants_.prices", "ma")
        .andWhere("ma.price_list_id IN (:...price_list_ids)", {
          price_list_ids: priceListIds,
        })
    }

    if (tags) {
      const joinMethod = options_.relations.tags
        ? queryBuilder.leftJoinAndSelect.bind(queryBuilder)
        : queryBuilder.leftJoin.bind(queryBuilder)

      const tagIds = tags.value

      // For an unknown reason, the implementation of the SelectQueryBuilder.setFindOptions -> buildWhere
      // Only check if it is a find operator MoreThan or LessThan. Otherwise, it has to be a relation of
      // isManyToOne or isOneToOne in order to be valid. Otherwise, it throws `This relation isn't supported by given find operator`
      // We might need to wait for an update or open a PR around that subject

      joinMethod(`${productAlias}.tags`, "tags").andWhere(
        `tags.id IN (:...tag_ids)`,
        {
          tag_ids: tagIds,
        }
      )
    }

    if (salesChannelId) {
      const joinMethod = options_.relations.sales_channels
        ? queryBuilder.innerJoinAndSelect.bind(queryBuilder)
        : queryBuilder.innerJoin.bind(queryBuilder)

      const scIds = salesChannelId.value

      joinMethod(
        `${productAlias}.sales_channels`,
        "sales_channels",
        "sales_channels.id IN (:...sales_channels_ids)",
        {
          sales_channels_ids: scIds,
        }
      )
    }

    if (categoryId) {
      const joinMethod = options_.relations.categories
        ? queryBuilder.innerJoinAndSelect.bind(queryBuilder)
        : queryBuilder.innerJoin.bind(queryBuilder)

      let categoryIds = categoryId.value

      if (includeCategoryChildren) {
        const categoryRepository =
          this.manager.getTreeRepository(ProductCategory)

        const categories = await categoryRepository.find({
          where: {
            id: In(categoryIds),
            ...categoriesQuery,
          },
        })

        for (const category of categories) {
          const categoryChildren = await categoryRepository.findDescendantsTree(
            category
          )

          categoryIds = categoryIds.concat(
            fetchCategoryDescendantsIds(categoryChildren, categoriesQuery)
          )
        }
      }

      if (categoryIds.length) {
        const categoryAlias = "categories"
        const joinScope = {
          ...categoriesQuery,
          id: categoryIds,
        }
        const joinWhere = Object.entries(joinScope)
          .map((entry) => {
            if (Array.isArray(entry[1])) {
              return `${categoryAlias}.${entry[0]} IN (:...${entry[0]})`
            } else {
              return `${categoryAlias}.${entry[0]} = :${entry[0]}`
            }
          })
          .join(" AND ")

        joinMethod(
          `${productAlias}.${categoryAlias}`,
          categoryAlias,
          joinWhere,
          joinScope
        )
      }
    }

    if (discountConditionId) {
      queryBuilder.innerJoin(
        "discount_condition_product",
        "dc_product",
        `dc_product.product_id = product.id AND dc_product.condition_id = :dcId`,
        { dcId: discountConditionId }
      )
    }

    if (options_.withDeleted) {
      queryBuilder.withDeleted()
    }

    queryBuilder.setFindOptions(options_)

    return queryBuilder
  },*/

  /**
   * Upserts shipping profile for products
   * @param productIds IDs of products to update
   * @param shippingProfileId ID of shipping profile to assign to products
   * @returns updated products
   */
  async upsertShippingProfile(
    productIds: string[],
    shippingProfileId: string
  ): Promise<Product[]> {
    await this.createQueryBuilder()
      .update(Product)
      .set({ profile_id: shippingProfileId })
      .where({ id: In(productIds) })
      .execute()

    return await this.findByIds(productIds)
  },
})

export default ProductRepository<|MERGE_RESOLUTION|>--- conflicted
+++ resolved
@@ -13,20 +13,15 @@
   SalesChannel,
 } from "../models"
 import { dataSource } from "../loaders/database"
-<<<<<<< HEAD
-import { ProductFilterOptions } from "../types/product"
-import { fetchCategoryDescendantsIds, isObject } from "../utils"
-=======
-import { cloneDeep, groupBy, map, merge } from "lodash"
-import { ExtendedFindConfig } from "../types/common"
+import { objectToStringPath } from "@medusajs/utils"
+import { ExtendedFindConfig } from "@medusajs/types"
 import {
   applyOrdering,
   getGroupedRelations,
   queryEntityWithIds,
   queryEntityWithoutRelations,
 } from "../utils/repository"
->>>>>>> 29a88bbf
-import { objectToStringPath } from "@medusajs/utils"
+import { cloneDeep, groupBy, map, merge } from "lodash"
 
 export type DefaultWithoutRelations = Omit<
   ExtendedFindConfig<Product>,
