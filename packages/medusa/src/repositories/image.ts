<<<<<<< HEAD
import { QueryDeepPartialEntity } from "typeorm/query-builder/QueryPartialEntity"

import { Image } from "../models"
import { dataSource } from "../loaders/database"
import { In } from "typeorm"

export const ImageRepository = dataSource.getRepository(Image).extend({
=======
import { EntityRepository, In, Repository } from "typeorm"
import { Image } from "../models"
import { QueryDeepPartialEntity } from "typeorm/query-builder/QueryPartialEntity"

@EntityRepository(Image)
export class ImageRepository extends Repository<Image> {
>>>>>>> 9ddcaf11
  async insertBulk(data: QueryDeepPartialEntity<Image>[]): Promise<Image[]> {
    const queryBuilder = this.createQueryBuilder()
      .insert()
      .into(Image)
      .values(data)

    // TODO: remove if statement once this issue is resolved https://github.com/typeorm/typeorm/issues/9850
    if (!queryBuilder.connection.driver.isReturningSqlSupported("insert")) {
      const rawImages = await queryBuilder.execute()
      return rawImages.generatedMaps.map((d) => this.create(d)) as Image[]
    }

    const rawImages = await queryBuilder.returning("*").execute()
    return rawImages.generatedMaps.map((d) => this.create(d))
<<<<<<< HEAD
  },

  async upsertImages(imageUrls: string[]) {
=======
  }

  public async upsertImages(imageUrls: string[]) {
>>>>>>> 9ddcaf11
    const existingImages = await this.find({
      where: {
        url: In(imageUrls),
      },
    })
    const existingImagesMap = new Map(
      existingImages.map<[string, Image]>((img) => [img.url, img])
    )

    const upsertedImgs: Image[] = []
    const imageToCreate: QueryDeepPartialEntity<Image>[] = []

    imageUrls.forEach((url) => {
      const aImg = existingImagesMap.get(url)
      if (aImg) {
        upsertedImgs.push(aImg)
      } else {
        const newImg = this.create({ url })
        imageToCreate.push(newImg as QueryDeepPartialEntity<Image>)
      }
    })

    if (imageToCreate.length) {
      const newImgs = await this.insertBulk(imageToCreate)
      upsertedImgs.push(...newImgs)
    }

    return upsertedImgs
  },
})
export default ImageRepository<|MERGE_RESOLUTION|>--- conflicted
+++ resolved
@@ -1,19 +1,10 @@
-<<<<<<< HEAD
 import { QueryDeepPartialEntity } from "typeorm/query-builder/QueryPartialEntity"
 
+import { In } from "typeorm"
+import { dataSource } from "../loaders/database"
 import { Image } from "../models"
-import { dataSource } from "../loaders/database"
-import { In } from "typeorm"
 
 export const ImageRepository = dataSource.getRepository(Image).extend({
-=======
-import { EntityRepository, In, Repository } from "typeorm"
-import { Image } from "../models"
-import { QueryDeepPartialEntity } from "typeorm/query-builder/QueryPartialEntity"
-
-@EntityRepository(Image)
-export class ImageRepository extends Repository<Image> {
->>>>>>> 9ddcaf11
   async insertBulk(data: QueryDeepPartialEntity<Image>[]): Promise<Image[]> {
     const queryBuilder = this.createQueryBuilder()
       .insert()
@@ -28,15 +19,9 @@
 
     const rawImages = await queryBuilder.returning("*").execute()
     return rawImages.generatedMaps.map((d) => this.create(d))
-<<<<<<< HEAD
   },
 
   async upsertImages(imageUrls: string[]) {
-=======
-  }
-
-  public async upsertImages(imageUrls: string[]) {
->>>>>>> 9ddcaf11
     const existingImages = await this.find({
       where: {
         url: In(imageUrls),
