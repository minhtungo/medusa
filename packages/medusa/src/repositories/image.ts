--- conflicted
+++ resolved
@@ -1,11 +1,3 @@
-<<<<<<< HEAD
-import { EntityRepository, In, Repository } from "typeorm"
-import { Image } from "../models"
-import { QueryDeepPartialEntity } from "typeorm/query-builder/QueryPartialEntity"
-
-@EntityRepository(Image)
-export class ImageRepository extends Repository<Image> {
-=======
 import { QueryDeepPartialEntity } from "typeorm/query-builder/QueryPartialEntity"
 
 import { Image } from "../models"
@@ -13,7 +5,6 @@
 import { In } from "typeorm"
 
 export const ImageRepository = dataSource.getRepository(Image).extend({
->>>>>>> e6b5859a
   async insertBulk(data: QueryDeepPartialEntity<Image>[]): Promise<Image[]> {
     const queryBuilder = this.createQueryBuilder()
       .insert()
@@ -28,15 +19,9 @@
 
     const rawImages = await queryBuilder.returning("*").execute()
     return rawImages.generatedMaps.map((d) => this.create(d))
-<<<<<<< HEAD
-  }
-
-  public async upsertImages(imageUrls: string[]) {
-=======
   },
 
   async upsertImages(imageUrls: string[]) {
->>>>>>> e6b5859a
     const existingImages = await this.find({
       where: {
         url: In(imageUrls),
