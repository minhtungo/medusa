import partition from "lodash/partition"
import {
  Brackets,
  In,
  IsNull,
  Not,
  ObjectLiteral,
  WhereExpressionBuilder,
} from "typeorm"
import { QueryDeepPartialEntity } from "typeorm/query-builder/QueryPartialEntity"
import { MoneyAmount } from "../models"
import {
  PriceListPriceCreateInput,
  PriceListPriceUpdateInput,
} from "../types/price-list"
<<<<<<< HEAD
import { dataSource } from "../loaders/database"
import { ProductVariantPrice } from "../types/product-variant"
import { isString } from "../utils"
=======
import { isString } from "../utils"
import { ProductVariantPrice } from "../types/product-variant"
>>>>>>> 9ddcaf11

type Price = Partial<
  Omit<MoneyAmount, "created_at" | "updated_at" | "deleted_at">
> & {
  amount: number
}

<<<<<<< HEAD
export const MoneyAmountRepository = dataSource
  .getRepository(MoneyAmount)
  .extend({
    async insertBulk(
      data: QueryDeepPartialEntity<MoneyAmount>[]
    ): Promise<MoneyAmount[]> {
      const queryBuilder = this.createQueryBuilder()
        .insert()
        .into(MoneyAmount)
        .values(data)

      // TODO: remove if statement once this issue is resolved https://github.com/typeorm/typeorm/issues/9850
      if (!queryBuilder.connection.driver.isReturningSqlSupported("insert")) {
        const rawMoneyAmounts = await queryBuilder.execute()
        return rawMoneyAmounts.generatedMaps.map((d) =>
          this.create(d)
        ) as MoneyAmount[]
      }

      const rawMoneyAmounts = await queryBuilder.returning("*").execute()
      return rawMoneyAmounts.generatedMaps.map((d) => this.create(d))
    },

    /**
     * Will be removed in a future release.
     * Use `deleteVariantPricesNotIn` instead.
     * @deprecated
     */
    async findVariantPricesNotIn(
      variantId: string,
      prices: Price[]
    ): Promise<MoneyAmount[]> {
      const pricesNotInPricesPayload = await this.createQueryBuilder()
        .where({
          variant_id: variantId,
          price_list_id: IsNull(),
        })
        .andWhere(
          new Brackets((qb) => {
            qb.where({
              currency_code: Not(In(prices.map((p) => p.currency_code))),
            }).orWhere({ region_id: Not(In(prices.map((p) => p.region_id))) })
          })
        )
        .getMany()
      return pricesNotInPricesPayload
    },

    async deleteVariantPricesNotIn(
      variantIdOrData:
        | string
        | { variantId: string; prices: ProductVariantPrice[] }[],
      prices?: Price[]
    ): Promise<void> {
      const data = isString(variantIdOrData)
        ? [
            {
              variantId: variantIdOrData,
              prices: prices!,
            },
          ]
        : variantIdOrData

      const queryBuilder = this.createQueryBuilder().delete()

      for (const data_ of data) {
        const where = {
          variant_id: data_.variantId,
          price_list_id: IsNull(),
        }

        const orWhere: ObjectLiteral[] = []

        for (const price of data_.prices) {
          if (price.currency_code) {
            orWhere.push(
              {
                currency_code: Not(price.currency_code),
              },
              {
                region_id: price.region_id
                  ? Not(price.region_id)
                  : Not(IsNull()),
                currency_code: price.currency_code,
              }
            )
          }

          if (price.region_id) {
            orWhere.push({
              region_id: Not(price.region_id),
            })
          }
        }

        queryBuilder.orWhere(
          new Brackets((localQueryBuild) => {
            localQueryBuild.where(where).andWhere(orWhere)
          })
        )
      }

      await queryBuilder.execute()
    },

    async upsertVariantCurrencyPrice(
      variantId: string,
      price: Price
    ): Promise<MoneyAmount> {
      let moneyAmount = await this.findOne({
        where: {
          currency_code: price.currency_code,
          variant_id: variantId,
          region_id: IsNull(),
          price_list_id: IsNull(),
        },
      })

      if (!moneyAmount) {
        moneyAmount = this.create({
          ...price,
          currency_code: price.currency_code?.toLowerCase(),
          variant_id: variantId,
        })
      } else {
        moneyAmount.amount = price.amount
      }
=======
@EntityRepository(MoneyAmount)
export class MoneyAmountRepository extends Repository<MoneyAmount> {
  async insertBulk(
    data: QueryDeepPartialEntity<MoneyAmount>[]
  ): Promise<MoneyAmount[]> {
    const queryBuilder = this.createQueryBuilder()
      .insert()
      .into(MoneyAmount)
      .values(data)

    // TODO: remove if statement once this issue is resolved https://github.com/typeorm/typeorm/issues/9850
    if (!queryBuilder.connection.driver.isReturningSqlSupported("insert")) {
      const rawMoneyAmounts = await queryBuilder.execute()
      return rawMoneyAmounts.generatedMaps.map((d) =>
        this.create(d)
      ) as MoneyAmount[]
    }

    const rawMoneyAmounts = await queryBuilder.returning("*").execute()
    return rawMoneyAmounts.generatedMaps.map((d) => this.create(d))
  }

  /**
   * Will be removed in a future release.
   * Use `deleteVariantPricesNotIn` instead.
   * @deprecated
   */
  public async findVariantPricesNotIn(
    variantId: string,
    prices: Price[]
  ): Promise<MoneyAmount[]> {
    const pricesNotInPricesPayload = await this.createQueryBuilder()
      .where({
        variant_id: variantId,
        price_list_id: IsNull(),
      })
      .andWhere(
        new Brackets((qb) => {
          qb.where({
            currency_code: Not(In(prices.map((p) => p.currency_code))),
          }).orWhere({ region_id: Not(In(prices.map((p) => p.region_id))) })
        })
      )
      .getMany()
    return pricesNotInPricesPayload
  }

  public async deleteVariantPricesNotIn(
    variantIdOrData:
      | string
      | { variantId: string; prices: ProductVariantPrice[] }[],
    prices?: Price[]
  ): Promise<void> {
    const data = isString(variantIdOrData)
      ? [
          {
            variantId: variantIdOrData,
            prices: prices!,
          },
        ]
      : variantIdOrData

    const queryBuilder = this.createQueryBuilder().delete()

    for (const data_ of data) {
      const where = {
        variant_id: data_.variantId,
        price_list_id: IsNull(),
      }

      const orWhere: ObjectLiteral[] = []

      for (const price of data_.prices) {
        if (price.currency_code) {
          orWhere.push(
            {
              currency_code: Not(price.currency_code),
            },
            {
              region_id: price.region_id ? Not(price.region_id) : Not(IsNull()),
              currency_code: price.currency_code,
            }
          )
        }

        if (price.region_id) {
          orWhere.push({
            region_id: Not(price.region_id),
          })
        }
      }

      queryBuilder.orWhere(
        new Brackets((localQueryBuild) => {
          localQueryBuild.where(where).andWhere(orWhere)
        })
      )
    }

    await queryBuilder.execute()
  }

  public async upsertVariantCurrencyPrice(
    variantId: string,
    price: Price
  ): Promise<MoneyAmount> {
    let moneyAmount = await this.findOne({
      where: {
        currency_code: price.currency_code,
        variant_id: variantId,
        region_id: IsNull(),
        price_list_id: IsNull(),
      },
    })

    if (!moneyAmount) {
      moneyAmount = this.create({
        ...price,
        currency_code: price.currency_code?.toLowerCase(),
        variant_id: variantId,
      })
    } else {
      moneyAmount.amount = price.amount
    }

    return await this.save(moneyAmount)
  }

  public async addPriceListPrices(
    priceListId: string,
    prices: PriceListPriceCreateInput[],
    overrideExisting = false
  ): Promise<MoneyAmount[]> {
    const toInsert = prices.map((price) =>
      this.create({
        ...price,
        price_list_id: priceListId,
      })
    )
>>>>>>> 9ddcaf11

      return await this.save(moneyAmount)
    },

    async addPriceListPrices(
      priceListId: string,
      prices: PriceListPriceCreateInput[],
      overrideExisting = false
    ): Promise<MoneyAmount[]> {
      const toInsert = prices.map((price) =>
        this.create({
          ...price,
          price_list_id: priceListId,
        })
      )

      const insertResult = await this.createQueryBuilder()
        .insert()
        .orIgnore(true)
        .into(MoneyAmount)
        .values(toInsert as QueryDeepPartialEntity<MoneyAmount>[])
        .execute()

      if (overrideExisting) {
        await this.createQueryBuilder()
          .delete()
          .from(MoneyAmount)
          .where({
            price_list_id: priceListId,
            id: Not(In(insertResult.identifiers.map((ma) => ma.id))),
          })
          .execute()
      }

      return await this.manager
        .createQueryBuilder(MoneyAmount, "ma")
        .select()
        .where(insertResult.identifiers)
        .getMany()
    },

    async deletePriceListPrices(
      priceListId: string,
      moneyAmountIds: string[]
    ): Promise<void> {
      await this.createQueryBuilder()
        .delete()
        .from(MoneyAmount)
        .where({ price_list_id: priceListId, id: In(moneyAmountIds) })
        .execute()
    },

    async findManyForVariantInPriceList(
      variant_id: string,
      price_list_id: string,
      requiresPriceList = false
    ): Promise<[MoneyAmount[], number]> {
      const qb = this.createQueryBuilder("ma")
        .leftJoinAndSelect("ma.price_list", "price_list")
        .where("ma.variant_id = :variant_id", { variant_id })

      const getAndWhere = (subQb): WhereExpressionBuilder => {
        const andWhere = subQb.where("ma.price_list_id = :price_list_id", {
          price_list_id,
        })
        if (!requiresPriceList) {
          andWhere.orWhere("ma.price_list_id IS NULL")
        }
        return andWhere
      }

      qb.andWhere(new Brackets(getAndWhere))

      return await qb.getManyAndCount()
    },

    async findManyForVariantInRegion(
      variant_id: string,
      region_id?: string,
      currency_code?: string,
      customer_id?: string,
      include_discount_prices?: boolean,
      include_tax_inclusive_pricing = false
    ): Promise<[MoneyAmount[], number]> {
      const date = new Date()

      const qb = this.createQueryBuilder("ma")
        .leftJoinAndSelect("ma.price_list", "price_list")
        .where({ variant_id: variant_id })
        .andWhere("(ma.price_list_id is null or price_list.status = 'active')")
        .andWhere(
          "(price_list.ends_at is null OR price_list.ends_at > :date)",
          {
            date: date.toUTCString(),
          }
        )
        .andWhere(
          "(price_list.starts_at is null OR price_list.starts_at < :date)",
          {
            date: date.toUTCString(),
          }
        )

      if (include_tax_inclusive_pricing) {
        qb.leftJoin("ma.currency", "currency")
          .leftJoin("ma.region", "region")
          .addSelect(["currency.includes_tax", "region.includes_tax"])
      }
      if (region_id || currency_code) {
        qb.andWhere(
          new Brackets((qb) => {
            if (region_id && !currency_code) {
              qb.where({ region_id: region_id })
            }
            if (!region_id && currency_code) {
              qb.where({ currency_code: currency_code })
            }
            if (currency_code && region_id) {
              qb.where({ region_id: region_id }).orWhere({
                currency_code: currency_code,
              })
            }
          })
        )
      } else if (!customer_id && !include_discount_prices) {
        qb.andWhere("price_list.id IS null")
      }

      if (customer_id) {
        qb.leftJoin("price_list.customer_groups", "cgroup")
          .leftJoin(
            "customer_group_customers",
            "cgc",
            "cgc.customer_group_id = cgroup.id"
          )
          .andWhere(
            "(cgc.customer_group_id is null OR cgc.customer_id = :customer_id)",
            {
              customer_id,
            }
          )
      } else {
        qb.leftJoin("price_list.customer_groups", "cgroup").andWhere(
          "cgroup.id is null"
        )
      }
      return await qb.getManyAndCount()
    },

    async updatePriceListPrices(
      priceListId: string,
      updates: PriceListPriceUpdateInput[]
    ): Promise<MoneyAmount[]> {
      const [existingPrices, newPrices] = partition(
        updates,
        (update) => update.id
      )

      const newPriceEntities = newPrices.map((price) =>
        this.create({ ...price, price_list_id: priceListId })
      )

      return await this.save([...existingPrices, ...newPriceEntities])
    },
  })

export default MoneyAmountRepository<|MERGE_RESOLUTION|>--- conflicted
+++ resolved
@@ -8,19 +8,14 @@
   WhereExpressionBuilder,
 } from "typeorm"
 import { QueryDeepPartialEntity } from "typeorm/query-builder/QueryPartialEntity"
+import { dataSource } from "../loaders/database"
 import { MoneyAmount } from "../models"
 import {
   PriceListPriceCreateInput,
   PriceListPriceUpdateInput,
 } from "../types/price-list"
-<<<<<<< HEAD
-import { dataSource } from "../loaders/database"
 import { ProductVariantPrice } from "../types/product-variant"
 import { isString } from "../utils"
-=======
-import { isString } from "../utils"
-import { ProductVariantPrice } from "../types/product-variant"
->>>>>>> 9ddcaf11
 
 type Price = Partial<
   Omit<MoneyAmount, "created_at" | "updated_at" | "deleted_at">
@@ -28,7 +23,6 @@
   amount: number
 }
 
-<<<<<<< HEAD
 export const MoneyAmountRepository = dataSource
   .getRepository(MoneyAmount)
   .extend({
@@ -156,147 +150,6 @@
       } else {
         moneyAmount.amount = price.amount
       }
-=======
-@EntityRepository(MoneyAmount)
-export class MoneyAmountRepository extends Repository<MoneyAmount> {
-  async insertBulk(
-    data: QueryDeepPartialEntity<MoneyAmount>[]
-  ): Promise<MoneyAmount[]> {
-    const queryBuilder = this.createQueryBuilder()
-      .insert()
-      .into(MoneyAmount)
-      .values(data)
-
-    // TODO: remove if statement once this issue is resolved https://github.com/typeorm/typeorm/issues/9850
-    if (!queryBuilder.connection.driver.isReturningSqlSupported("insert")) {
-      const rawMoneyAmounts = await queryBuilder.execute()
-      return rawMoneyAmounts.generatedMaps.map((d) =>
-        this.create(d)
-      ) as MoneyAmount[]
-    }
-
-    const rawMoneyAmounts = await queryBuilder.returning("*").execute()
-    return rawMoneyAmounts.generatedMaps.map((d) => this.create(d))
-  }
-
-  /**
-   * Will be removed in a future release.
-   * Use `deleteVariantPricesNotIn` instead.
-   * @deprecated
-   */
-  public async findVariantPricesNotIn(
-    variantId: string,
-    prices: Price[]
-  ): Promise<MoneyAmount[]> {
-    const pricesNotInPricesPayload = await this.createQueryBuilder()
-      .where({
-        variant_id: variantId,
-        price_list_id: IsNull(),
-      })
-      .andWhere(
-        new Brackets((qb) => {
-          qb.where({
-            currency_code: Not(In(prices.map((p) => p.currency_code))),
-          }).orWhere({ region_id: Not(In(prices.map((p) => p.region_id))) })
-        })
-      )
-      .getMany()
-    return pricesNotInPricesPayload
-  }
-
-  public async deleteVariantPricesNotIn(
-    variantIdOrData:
-      | string
-      | { variantId: string; prices: ProductVariantPrice[] }[],
-    prices?: Price[]
-  ): Promise<void> {
-    const data = isString(variantIdOrData)
-      ? [
-          {
-            variantId: variantIdOrData,
-            prices: prices!,
-          },
-        ]
-      : variantIdOrData
-
-    const queryBuilder = this.createQueryBuilder().delete()
-
-    for (const data_ of data) {
-      const where = {
-        variant_id: data_.variantId,
-        price_list_id: IsNull(),
-      }
-
-      const orWhere: ObjectLiteral[] = []
-
-      for (const price of data_.prices) {
-        if (price.currency_code) {
-          orWhere.push(
-            {
-              currency_code: Not(price.currency_code),
-            },
-            {
-              region_id: price.region_id ? Not(price.region_id) : Not(IsNull()),
-              currency_code: price.currency_code,
-            }
-          )
-        }
-
-        if (price.region_id) {
-          orWhere.push({
-            region_id: Not(price.region_id),
-          })
-        }
-      }
-
-      queryBuilder.orWhere(
-        new Brackets((localQueryBuild) => {
-          localQueryBuild.where(where).andWhere(orWhere)
-        })
-      )
-    }
-
-    await queryBuilder.execute()
-  }
-
-  public async upsertVariantCurrencyPrice(
-    variantId: string,
-    price: Price
-  ): Promise<MoneyAmount> {
-    let moneyAmount = await this.findOne({
-      where: {
-        currency_code: price.currency_code,
-        variant_id: variantId,
-        region_id: IsNull(),
-        price_list_id: IsNull(),
-      },
-    })
-
-    if (!moneyAmount) {
-      moneyAmount = this.create({
-        ...price,
-        currency_code: price.currency_code?.toLowerCase(),
-        variant_id: variantId,
-      })
-    } else {
-      moneyAmount.amount = price.amount
-    }
-
-    return await this.save(moneyAmount)
-  }
-
-  public async addPriceListPrices(
-    priceListId: string,
-    prices: PriceListPriceCreateInput[],
-    overrideExisting = false
-  ): Promise<MoneyAmount[]> {
-    const toInsert = prices.map((price) =>
-      this.create({
-        ...price,
-        price_list_id: priceListId,
-      })
-    )
->>>>>>> 9ddcaf11
 
       return await this.save(moneyAmount)
     },
