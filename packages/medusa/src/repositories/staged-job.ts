import { QueryDeepPartialEntity } from "typeorm/query-builder/QueryPartialEntity"
import { dataSource } from "../loaders/database"
import { StagedJob } from "../models"

export const StagedJobRepository = dataSource.getRepository(StagedJob).extend({
  async insertBulk(jobToCreates: QueryDeepPartialEntity<StagedJob>[]) {
    const queryBuilder = this.createQueryBuilder()
      .insert()
      .into(StagedJob)
      .values(jobToCreates)

    // TODO: remove if statement once this issue is resolved https://github.com/typeorm/typeorm/issues/9850
    if (!queryBuilder.connection.driver.isReturningSqlSupported("insert")) {
      const rawStagedJobs = await queryBuilder.execute()
      return rawStagedJobs.generatedMaps.map((d) => this.create(d))
    }

    const rawStagedJobs = await queryBuilder.returning("*").execute()
    return rawStagedJobs.generatedMaps.map((d) => this.create(d))
<<<<<<< HEAD
  },
})
export default StagedJobRepository
=======
  }
}
>>>>>>> 9ddcaf11
<|MERGE_RESOLUTION|>--- conflicted
+++ resolved
@@ -17,11 +17,7 @@
 
     const rawStagedJobs = await queryBuilder.returning("*").execute()
     return rawStagedJobs.generatedMaps.map((d) => this.create(d))
-<<<<<<< HEAD
   },
 })
-export default StagedJobRepository
-=======
-  }
-}
->>>>>>> 9ddcaf11
+
+export default StagedJobRepository