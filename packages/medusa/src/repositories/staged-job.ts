--- conflicted
+++ resolved
@@ -17,11 +17,6 @@
 
     const rawStagedJobs = await queryBuilder.returning("*").execute()
     return rawStagedJobs.generatedMaps.map((d) => this.create(d))
-<<<<<<< HEAD
-  }
-}
-=======
   },
 })
-export default StagedJobRepository
->>>>>>> e6b5859a
+export default StagedJobRepository