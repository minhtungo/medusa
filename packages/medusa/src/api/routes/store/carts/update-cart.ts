--- conflicted
+++ resolved
@@ -9,21 +9,12 @@
 
 import { AddressPayload } from "../../../../types/common"
 import { CartService } from "../../../../services"
-<<<<<<< HEAD
-import { CartUpdateProps } from "../../../../types/cart"
-=======
-import { AddressPayload } from "../../../../types/common"
->>>>>>> bc7c2d9c
+import { EntityManager } from "typeorm";
+import { FeatureFlagDecorators } from "../../../../utils/feature-flag-decorators";
 import { IsType } from "../../../../utils/validators/is-type"
+import SalesChannelFeatureFlag from "../../../../loaders/feature-flags/sales-channels";
 import { Type } from "class-transformer"
 import { decorateLineItemsWithTotals } from "./decorate-line-items-with-totals"
-<<<<<<< HEAD
-import { validator } from "../../../../utils/validator"
-=======
-import { EntityManager } from "typeorm";
-import { FeatureFlagDecorators } from "../../../../utils/feature-flag-decorators";
-import SalesChannelFeatureFlag from "../../../../loaders/feature-flags/sales-channels";
->>>>>>> bc7c2d9c
 
 /**
  * @oas [post] /carts/{id}
@@ -49,13 +40,10 @@
  *           email:
  *             type: string
  *             description: "An email to be used on the Cart."
-<<<<<<< HEAD
  *             format: email
-=======
  *          sales_channel_id:
  *             type: string
  *             description: The id of the Sales channel to update the Cart with.
->>>>>>> bc7c2d9c
  *           billing_address:
  *             description: "The Address to be used for billing purposes."
  *             anyOf:
