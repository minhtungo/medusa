--- conflicted
+++ resolved
@@ -1,6 +1,3 @@
-import { EntityManager } from "typeorm"
-import { isDefined, MedusaError } from "medusa-core-utils"
-import reqIp from "request-ip"
 import { Type } from "class-transformer"
 import {
   IsArray,
@@ -10,23 +7,22 @@
   IsString,
   ValidateNested,
 } from "class-validator"
-
+import { isDefined, MedusaError } from "medusa-core-utils"
+import reqIp from "request-ip"
+import { EntityManager } from "typeorm"
+
+import { defaultStoreCartFields, defaultStoreCartRelations } from "."
+import SalesChannelFeatureFlag from "../../../../loaders/feature-flags/sales-channels"
+import { Cart, LineItem } from "../../../../models"
 import {
   CartService,
   LineItemService,
   RegionService,
 } from "../../../../services"
-import { defaultStoreCartFields, defaultStoreCartRelations } from "."
-import { Cart, LineItem } from "../../../../models"
+import { CartCreateProps } from "../../../../types/cart"
+import { cleanResponseData } from "../../../../utils/clean-response-data"
 import { FeatureFlagDecorators } from "../../../../utils/feature-flag-decorators"
 import { FlagRouter } from "../../../../utils/flag-router"
-import SalesChannelFeatureFlag from "../../../../loaders/feature-flags/sales-channels"
-import { CartCreateProps } from "../../../../types/cart"
-<<<<<<< HEAD
-=======
-import PublishableAPIKeysFeatureFlag from "../../../../loaders/feature-flags/publishable-api-keys"
-import { cleanResponseData } from "../../../../utils/clean-response-data"
->>>>>>> 9ddcaf11
 
 /**
  * @oas [post] /store/carts
