import { Router } from "express"
import "reflect-metadata"
import { Order } from "../../../.."
import middlewares from "../../../middlewares"

const route = Router()

export default (app) => {
  app.use("/orders", route)

  /**
   * Lookup
   */
  route.get("/", middlewares.wrap(require("./lookup-order").default))

  /**
   * Retrieve Order
   */
  route.get("/:id", middlewares.wrap(require("./get-order").default))

  /**
   * Retrieve by Cart Id
   */
  route.get(
    "/cart/:cart_id",
    middlewares.wrap(require("./get-order-by-cart").default)
  )

  return app
}

export const defaultStoreOrdersRelations = [
  "shipping_address",
  "fulfillments",
  "fulfillments.tracking_links",
  "items",
  "items.variant",
  "items.variant.product",
  "shipping_methods",
  "discounts",
  "discounts.rule",
<<<<<<< HEAD
  // TODO: Add conditions relation
=======
>>>>>>> a6108059
  "customer",
  "payments",
  "region",
]

export const defaultStoreOrdersFields = [
  "id",
  "status",
  "fulfillment_status",
  "payment_status",
  "display_id",
  "cart_id",
  "customer_id",
  "email",
  "region_id",
  "currency_code",
  "tax_rate",
  "created_at",
  "shipping_total",
  "discount_total",
  "tax_total",
  "items.refundable",
  "refunded_total",
  "gift_card_total",
  "subtotal",
  "total",
]

export const allowedStoreOrdersRelations = [
  "shipping_address",
  "fulfillments",
  "fulfillments.tracking_links",
  "billing_address",
  "items",
  "items.variant",
  "items.variant.product",
  "shipping_methods",
  "discounts",
  "discounts.rule",
<<<<<<< HEAD
  // TODO: Add conditions relation
=======
>>>>>>> a6108059
  "customer",
  "payments",
  "region",
]

export const allowedStoreOrdersFields = [
  "id",
  "status",
  "fulfillment_status",
  "payment_status",
  "display_id",
  "cart_id",
  "customer_id",
  "email",
  "region_id",
  "currency_code",
  "items.refundable",
  "tax_rate",
  "created_at",
  "shipping_total",
  "discount_total",
  "tax_total",
  "refunded_total",
  "gift_card_total",
  "subtotal",
  "total",
]

export type StoreOrdersRes = {
  order: Order
}

export * from "./lookup-order"<|MERGE_RESOLUTION|>--- conflicted
+++ resolved
@@ -39,10 +39,6 @@
   "shipping_methods",
   "discounts",
   "discounts.rule",
-<<<<<<< HEAD
-  // TODO: Add conditions relation
-=======
->>>>>>> a6108059
   "customer",
   "payments",
   "region",
@@ -82,10 +78,6 @@
   "shipping_methods",
   "discounts",
   "discounts.rule",
-<<<<<<< HEAD
-  // TODO: Add conditions relation
-=======
->>>>>>> a6108059
   "customer",
   "payments",
   "region",
