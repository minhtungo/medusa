--- conflicted
+++ resolved
@@ -1,7 +1,7 @@
 import { Router } from "express"
-import middlewares, { transformStoreQuery } from "../../../middlewares"
 import { ProductCategory } from "../../../../models"
 import { PaginatedResponse } from "../../../../types/common"
+import middlewares, { transformStoreQuery } from "../../../middlewares"
 
 import listProductCategories, {
   StoreGetProductCategoriesParams,
@@ -29,11 +29,7 @@
 
   route.get(
     "/:id",
-<<<<<<< HEAD
     transformStoreQuery(StoreGetProductCategoriesCategoryParams, {
-=======
-    transformStoreQuery(StoreGetProductCategoryParams, {
->>>>>>> 9ddcaf11
       defaultFields: defaultStoreProductCategoryFields,
       allowedFields: allowedStoreProductCategoryFields,
       defaultRelations: defaultStoreProductCategoryRelations,
