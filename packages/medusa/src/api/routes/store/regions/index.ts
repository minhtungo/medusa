--- conflicted
+++ resolved
@@ -1,7 +1,7 @@
 import { PaginatedResponse } from "@medusajs/types"
-import { Region } from "./../../../../"
 import { Router } from "express"
 import middlewares from "../../../middlewares"
+import { Region } from "./../../../../"
 
 const route = Router()
 
@@ -45,11 +45,7 @@
  *     description: The total number of items available
  *   offset:
  *     type: integer
-<<<<<<< HEAD
- *     description: The number of items skipped before these items
-=======
  *     description: The number of regions skipped when retrieving the regions.
->>>>>>> 7d3630f3
  *   limit:
  *     type: integer
  *     description: The number of items per page
@@ -82,4 +78,4 @@
 }
 
 export * from "./get-region"
-export * from "./list-regions"+export * from "./list-regions"
