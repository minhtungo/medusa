import {
  CartService,
  PricingService,
  ProductVariantInventoryService,
  ProductVariantService,
  RegionService,
} from "../../../../services"

import { PriceSelectionParams } from "../../../../types/price-selection"
import { defaultStoreVariantRelations } from "."
import { validator } from "../../../../utils/validator"
import { IsOptional, IsString } from "class-validator"
import PublishableAPIKeysFeatureFlag from "../../../../loaders/feature-flags/publishable-api-keys"
import { FlagRouter } from "../../../../utils/flag-router"

/**
 * @oas [get] /variants/{variant_id}
 * operationId: GetVariantsVariant
 * summary: Get a Product Variant
 * description: "Retrieves a Product Variant by id"
 * parameters:
 *   - (path) variant_id=* {string} The id of the Product Variant.
 *   - (query) cart_id {string} The id of the Cart to set prices based on.
 *   - (query) sales_channel_id {string} A sales channel id for result configuration.
 *   - (query) region_id {string} The id of the Region to set prices based on.
 *   - in: query
 *     name: currency_code
 *     style: form
 *     explode: false
 *     description: The 3 character ISO currency code to set prices based on.
 *     schema:
 *       type: string
 *       externalDocs:
 *         url: https://en.wikipedia.org/wiki/ISO_4217#Active_codes
 *         description: See a list of codes.
 * x-codegen:
 *   method: retrieve
 *   queryParams: StoreGetVariantsVariantParams
 * x-codeSamples:
 *   - lang: Shell
 *     label: cURL
 *     source: |
 *       curl --location --request GET 'https://medusa-url.com/store/variants/{id}'
 * tags:
 *   - Product Variant
 * responses:
 *   200:
 *     description: OK
 *     content:
 *       application/json:
 *         schema:
 *           $ref: "#/components/schemas/StoreVariantsRes"
 *   "400":
 *     $ref: "#/components/responses/400_error"
 *   "404":
 *     $ref: "#/components/responses/not_found_error"
 *   "409":
 *     $ref: "#/components/responses/invalid_state_error"
 *   "422":
 *     $ref: "#/components/responses/invalid_request_error"
 *   "500":
 *     $ref: "#/components/responses/500_error"
 */
export default async (req, res) => {
  const { id } = req.params

<<<<<<< HEAD
  const validated = await validator(StoreGetProductVariantParams, req.query)
=======
  const validated = await validator(StoreGetVariantsVariantParams, req.query)
>>>>>>> 6e89d94d

  const variantService: ProductVariantService = req.scope.resolve(
    "productVariantService"
  )
  const pricingService: PricingService = req.scope.resolve("pricingService")
  const productVariantInventoryService: ProductVariantInventoryService =
    req.scope.resolve("productVariantInventoryService")
  const cartService: CartService = req.scope.resolve("cartService")
  const regionService: RegionService = req.scope.resolve("regionService")

  const customer_id = req.user?.customer_id

  const rawVariant = await variantService.retrieve(id, {
    relations: defaultStoreVariantRelations,
  })

  let sales_channel_id = validated.sales_channel_id
  const featureFlagRouter: FlagRouter = req.scope.resolve("featureFlagRouter")
  if (featureFlagRouter.isFeatureEnabled(PublishableAPIKeysFeatureFlag.key)) {
    if (req.publishableApiKeyScopes?.sales_channel_id.length === 1) {
      sales_channel_id = req.publishableApiKeyScopes.sales_channel_id[0]
    }
  }

  let regionId = validated.region_id
  let currencyCode = validated.currency_code
  if (validated.cart_id) {
    const cart = await cartService.retrieve(validated.cart_id, {
      select: ["id", "region_id"],
    })
    const region = await regionService.retrieve(cart.region_id, {
      select: ["id", "currency_code"],
    })
    regionId = region.id
    currencyCode = region.currency_code
  }

  const variantRes = await pricingService.setVariantPrices([rawVariant], {
    cart_id: validated.cart_id,
    customer_id: customer_id,
    region_id: regionId,
    currency_code: currencyCode,
    include_discount_prices: true,
  })

  const [variant] = await productVariantInventoryService.setVariantAvailability(
    variantRes,
    sales_channel_id
  )

  res.json({ variant })
}

<<<<<<< HEAD
export class StoreGetProductVariantParams extends PriceSelectionParams {
  @IsString()
  @IsOptional()
  sales_channel_id?: string
}
=======
export class StoreGetVariantsVariantParams extends PriceSelectionParams {}
>>>>>>> 6e89d94d
<|MERGE_RESOLUTION|>--- conflicted
+++ resolved
@@ -64,11 +64,7 @@
 export default async (req, res) => {
   const { id } = req.params
 
-<<<<<<< HEAD
-  const validated = await validator(StoreGetProductVariantParams, req.query)
-=======
   const validated = await validator(StoreGetVariantsVariantParams, req.query)
->>>>>>> 6e89d94d
 
   const variantService: ProductVariantService = req.scope.resolve(
     "productVariantService"
@@ -122,12 +118,8 @@
   res.json({ variant })
 }
 
-<<<<<<< HEAD
-export class StoreGetProductVariantParams extends PriceSelectionParams {
+export class StoreGetVariantsVariantParams extends PriceSelectionParams {
   @IsString()
   @IsOptional()
   sales_channel_id?: string
-}
-=======
-export class StoreGetVariantsVariantParams extends PriceSelectionParams {}
->>>>>>> 6e89d94d
+}