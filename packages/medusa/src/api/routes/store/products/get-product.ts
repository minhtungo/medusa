import { IsOptional, IsString } from "class-validator"
import { defaultStoreProductsRelations } from "."
import PublishableAPIKeysFeatureFlag from "../../../../loaders/feature-flags/publishable-api-keys"
import {
  CartService,
  PricingService,
  ProductService,
  ProductVariantInventoryService,
  RegionService,
} from "../../../../services"
import { PriceSelectionParams } from "../../../../types/price-selection"
import { FlagRouter } from "../../../../utils/flag-router"
import { validator } from "../../../../utils/validator"

/**
 * @oas [get] /products/{id}
 * operationId: GetProductsProduct
 * summary: Get a Product
 * description: "Retrieves a Product."
 * parameters:
 *   - (path) id=* {string} The id of the Product.
 *   - (query) sales_channel_id {string} The sales channel used when fetching the product.
 *   - (query) cart_id {string} The ID of the customer's cart.
 *   - (query) region_id {string} The ID of the region the customer is using. This is helpful to ensure correct prices are retrieved for a region.
 *   - in: query
 *     name: currency_code
 *     style: form
 *     explode: false
 *     description: The 3 character ISO currency code to set prices based on. This is helpful to ensure correct prices are retrieved for a currency.
 *     schema:
 *       type: string
 *       externalDocs:
 *         url: https://en.wikipedia.org/wiki/ISO_4217#Active_codes
 *         description: See a list of codes.
 * x-codegen:
 *   method: retrieve
 *   queryParams: StoreGetProductsProductParams
 * x-codeSamples:
 *   - lang: JavaScript
 *     label: JS Client
 *     source: |
 *       import Medusa from "@medusajs/medusa-js"
 *       const medusa = new Medusa({ baseUrl: MEDUSA_BACKEND_URL, maxRetries: 3 })
 *       medusa.products.retrieve(product_id)
 *       .then(({ product }) => {
 *         console.log(product.id);
 *       });
 *   - lang: Shell
 *     label: cURL
 *     source: |
 *       curl --location --request GET 'https://medusa-url.com/store/products/{id}'
 * tags:
 *   - Product
 * responses:
 *   200:
 *     description: OK
 *     content:
 *       application/json:
 *         schema:
 *           $ref: "#/components/schemas/StoreProductsRes"
 *   "400":
 *     $ref: "#/components/responses/400_error"
 *   "404":
 *     $ref: "#/components/responses/not_found_error"
 *   "409":
 *     $ref: "#/components/responses/invalid_state_error"
 *   "422":
 *     $ref: "#/components/responses/invalid_request_error"
 *   "500":
 *     $ref: "#/components/responses/500_error"
 */
export default async (req, res) => {
  const { id } = req.params

<<<<<<< HEAD
  const validated = await validator(StoreGetProductParams, req.query)
=======
  const validated = await validator(StoreGetProductsProductParams, req.query)
>>>>>>> 6e89d94d

  const customer_id = req.user?.customer_id

  const productVariantInventoryService: ProductVariantInventoryService =
    req.scope.resolve("productVariantInventoryService")
  const productService: ProductService = req.scope.resolve("productService")
  const pricingService: PricingService = req.scope.resolve("pricingService")
  const cartService: CartService = req.scope.resolve("cartService")
  const regionService: RegionService = req.scope.resolve("regionService")
  const rawProduct = await productService.retrieve(id, {
    relations: defaultStoreProductsRelations,
  })

  let sales_channel_id = validated.sales_channel_id
  const featureFlagRouter: FlagRouter = req.scope.resolve("featureFlagRouter")
  if (featureFlagRouter.isFeatureEnabled(PublishableAPIKeysFeatureFlag.key)) {
    if (req.publishableApiKeyScopes?.sales_channel_id.length === 1) {
      sales_channel_id = req.publishableApiKeyScopes.sales_channel_id[0]
    }
  }

  let regionId = validated.region_id
  let currencyCode = validated.currency_code
  if (validated.cart_id) {
    const cart = await cartService.retrieve(validated.cart_id, {
      select: ["id", "region_id"],
    })
    const region = await regionService.retrieve(cart.region_id, {
      select: ["id", "currency_code"],
    })
    regionId = region.id
    currencyCode = region.currency_code
  }

  const pricedProductArray = await pricingService.setProductPrices(
    [rawProduct],
    {
      cart_id: validated.cart_id,
      customer_id: customer_id,
      region_id: regionId,
      currency_code: currencyCode,
      include_discount_prices: true,
    }
  )

  const [product] = await productVariantInventoryService.setProductAvailability(
    pricedProductArray,
    sales_channel_id
  )

  res.json({ product })
}

<<<<<<< HEAD
export class StoreGetProductParams extends PriceSelectionParams {
  @IsString()
  @IsOptional()
  sales_channel_id?: string
}
=======
export class StoreGetProductsProductParams extends PriceSelectionParams {}
>>>>>>> 6e89d94d
<|MERGE_RESOLUTION|>--- conflicted
+++ resolved
@@ -72,11 +72,7 @@
 export default async (req, res) => {
   const { id } = req.params
 
-<<<<<<< HEAD
-  const validated = await validator(StoreGetProductParams, req.query)
-=======
   const validated = await validator(StoreGetProductsProductParams, req.query)
->>>>>>> 6e89d94d
 
   const customer_id = req.user?.customer_id
 
@@ -130,12 +126,8 @@
   res.json({ product })
 }
 
-<<<<<<< HEAD
-export class StoreGetProductParams extends PriceSelectionParams {
+export class StoreGetProductsProductParams extends PriceSelectionParams {
   @IsString()
   @IsOptional()
   sales_channel_id?: string
-}
-=======
-export class StoreGetProductsProductParams extends PriceSelectionParams {}
->>>>>>> 6e89d94d
+}