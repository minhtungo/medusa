import { Type } from "class-transformer"
import {
  IsArray,
  IsBoolean,
  IsDate,
  IsNotEmpty,
  IsNumber,
  IsObject,
  IsOptional,
  IsPositive,
  IsString,
  ValidateNested,
} from "class-validator"
import { defaultAdminDiscountsFields, defaultAdminDiscountsRelations } from "."
import { Discount } from "../../../../models/discount"
import { DiscountConditionOperator } from "../../../../models/discount-condition"
import DiscountService from "../../../../services/discount"
<<<<<<< HEAD
import { AdminUpsertConditionsReq } from "../../../../types/discount"
import { getRetrieveConfig } from "../../../../utils/get-query-config"
=======
>>>>>>> dfa3502e
import { validator } from "../../../../utils/validator"
import { IsGreaterThan } from "../../../../utils/validators/greater-than"
import { IsISO8601Duration } from "../../../../utils/validators/iso8601-duration"

/**
 * @oas [post] /discounts/{id}
 * operationId: "PostDiscountsDiscount"
 * summary: "Update a Discount"
 * description: "Updates a Discount with a given set of rules that define how the Discount behaves."
 * x-authenticated: true
 * parameters:
 *   - (path) id=* {string} The id of the Discount.
 * requestBody:
 *   content:
 *     application/json:
 *       schema:
 *         properties:
 *           code:
 *             type: string
 *             description: A unique code that will be used to redeem the Discount
 *           is_dynamic:
 *             type: string
 *             description: Whether the Discount should have multiple instances of itself, each with a different code. This can be useful for automatically generated codes that all have to follow a common set of rules.
 *           rule:
 *             description: The Discount Rule that defines how Discounts are calculated
 *             oneOf:
 *               - $ref: "#/components/schemas/discount_rule"
 *           is_disabled:
 *             type: boolean
 *             description: Whether the Discount code is disabled on creation. You will have to enable it later to make it available to Customers.
 *           starts_at:
 *             type: Date
 *             description: The time at which the Discount should be available.
 *           ends_at:
 *             type: Date
 *             description: The time at which the Discount should no longer be available.
 *           regions:
 *             description: A list of Region ids representing the Regions in which the Discount can be used.
 *             type: array
 *             items:
 *               type: string
 *            metadata:
 *              description: An object containing metadata of the discount
 *              type: object
 * tags:
 *   - Discount
 * responses:
 *   200:
 *     description: OK
 *     content:
 *       application/json:
 *         schema:
 *           properties:
 *             discount:
 *               $ref: "#/components/schemas/discount"
 */
export default async (req, res) => {
  const { discount_id } = req.params

  const validated = await validator(AdminPostDiscountsDiscountReq, req.body)

  const validatedParams = await validator(
    AdminPostDiscountsDiscountParams,
    req.query
  )

  const discountService: DiscountService = req.scope.resolve("discountService")

  await discountService.update(discount_id, validated)

  const config = getRetrieveConfig<Discount>(
    defaultAdminDiscountsFields,
    defaultAdminDiscountsRelations,
    validatedParams?.fields?.split(",") as (keyof Discount)[],
    validatedParams?.expand?.split(",")
  )

  const discount = await discountService.retrieve(discount_id, config)

  res.status(200).json({ discount })
}

export class AdminPostDiscountsDiscountReq {
  @IsString()
  @IsOptional()
  code?: string

  @IsOptional()
  @ValidateNested()
  @Type(() => AdminUpdateDiscountRule)
  rule?: AdminUpdateDiscountRule

  @IsBoolean()
  @IsOptional()
  is_dynamic?: boolean

  @IsBoolean()
  @IsOptional()
  is_disabled?: boolean

  @IsDate()
  @IsOptional()
  @Type(() => Date)
  starts_at?: Date

  @IsDate()
  @IsOptional()
  @IsGreaterThan("starts_at")
  @Type(() => Date)
  ends_at?: Date

  @IsISO8601Duration()
  @IsOptional()
  valid_duration?: string

  @IsNumber()
  @IsOptional()
  @IsPositive()
  usage_limit?: number

  @IsArray()
  @IsOptional()
  @IsString({ each: true })
  regions?: string[]

  @IsObject()
  @IsOptional()
  metadata?: Record<string, unknown>
}

export class AdminUpdateDiscountRule {
  @IsString()
  @IsNotEmpty()
  id: string

  @IsString()
  @IsOptional()
  description?: string

  @IsString()
  @IsNotEmpty()
  type: string

  @IsNumber()
  value: number

  @IsString()
  @IsNotEmpty()
  allocation: string

  @IsOptional()
  @IsArray()
  @ValidateNested({ each: true })
  @Type(() => AdminUpsertCondition)
  conditions?: AdminUpsertCondition[]
}

export class AdminUpsertCondition extends AdminUpsertConditionsReq {
  @IsString()
  @IsOptional()
<<<<<<< HEAD
  id?: string

  @IsString()
  @IsOptional()
  operator: DiscountConditionOperator
}

export class AdminPostDiscountsDiscountParams {
  @IsString()
  @IsOptional()
  expand?: string

  @IsString()
  @IsOptional()
  fields?: string
=======
  @IsString({ each: true })
  valid_for?: string[]
>>>>>>> dfa3502e
}<|MERGE_RESOLUTION|>--- conflicted
+++ resolved
@@ -15,11 +15,8 @@
 import { Discount } from "../../../../models/discount"
 import { DiscountConditionOperator } from "../../../../models/discount-condition"
 import DiscountService from "../../../../services/discount"
-<<<<<<< HEAD
 import { AdminUpsertConditionsReq } from "../../../../types/discount"
 import { getRetrieveConfig } from "../../../../utils/get-query-config"
-=======
->>>>>>> dfa3502e
 import { validator } from "../../../../utils/validator"
 import { IsGreaterThan } from "../../../../utils/validators/greater-than"
 import { IsISO8601Duration } from "../../../../utils/validators/iso8601-duration"
@@ -180,7 +177,6 @@
 export class AdminUpsertCondition extends AdminUpsertConditionsReq {
   @IsString()
   @IsOptional()
-<<<<<<< HEAD
   id?: string
 
   @IsString()
@@ -196,8 +192,4 @@
   @IsString()
   @IsOptional()
   fields?: string
-=======
-  @IsString({ each: true })
-  valid_for?: string[]
->>>>>>> dfa3502e
 }