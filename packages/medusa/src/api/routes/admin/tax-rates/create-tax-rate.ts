import { IsArray, IsNumber, IsOptional, IsString } from "class-validator"
import { getRetrieveConfig, pickByConfig } from "./utils/get-query-config"

import { EntityManager } from "typeorm"
<<<<<<< HEAD
import { MedusaError } from "medusa-core-utils"
=======
import { IsType } from "../../../../utils/validators/is-type"
import { isDefined, MedusaError } from "medusa-core-utils"
>>>>>>> ba6bb3e5
import { TaxRate } from "../../../.."
import { TaxRateService } from "../../../../services"
import { omit } from "lodash"
import { validator } from "../../../../utils/validator"
<<<<<<< HEAD
import { isDefined } from "../../../../utils"
import { IsNullable } from "../../../../utils/validators/is-nullable"
=======
>>>>>>> ba6bb3e5

/**
 * @oas [post] /tax-rates
 * operationId: "PostTaxRates"
 * summary: "Create a Tax Rate"
 * description: "Creates a Tax Rate"
 * parameters:
 *   - in: query
 *     name: fields
 *     description: "Which fields should be included in the result."
 *     style: form
 *     explode: false
 *     schema:
 *       type: array
 *       items:
 *         type: string
 *   - in: query
 *     name: expand
 *     description: "Which fields should be expanded and retrieved in the result."
 *     style: form
 *     explode: false
 *     schema:
 *       type: array
 *       items:
 *         type: string
 * x-authenticated: true
 * requestBody:
 *   content:
 *     application/json:
 *       schema:
 *         type: object
 *         required:
 *           - code
 *           - name
 *           - region_id
 *         properties:
 *           code:
 *             type: string
 *             description: "A code to identify the tax type by"
 *           name:
 *             type: string
 *             description: "A human friendly name for the tax"
 *           region_id:
 *             type: string
 *             description: "The ID of the Region that the rate belongs to"
 *           rate:
 *             type: number
 *             description: "The numeric rate to charge"
 *           products:
 *             type: array
 *             description: "The IDs of the products associated with this tax rate"
 *             items:
 *               type: string
 *           shipping_options:
 *             type: array
 *             description: "The IDs of the shipping options associated with this tax rate"
 *             items:
 *               type: string
 *           product_types:
 *             type: array
 *             description: "The IDs of the types of products associated with this tax rate"
 *             items:
 *               type: string
 * x-codeSamples:
 *   - lang: JavaScript
 *     label: JS Client
 *     source: |
 *       import Medusa from "@medusajs/medusa-js"
 *       const medusa = new Medusa({ baseUrl: MEDUSA_BACKEND_URL, maxRetries: 3 })
 *       // must be previously logged in or use api token
 *       medusa.admin.taxRates.create({
 *         code: 'TEST',
 *         name: 'New Tax Rate',
 *         region_id
 *       })
 *       .then(({ tax_rate }) => {
 *         console.log(tax_rate.id);
 *       });
 *   - lang: Shell
 *     label: cURL
 *     source: |
 *       curl --location --request POST 'https://medusa-url.com/admin/tax-rates' \
 *       --header 'Authorization: Bearer {api_token}' \
 *       --header 'Content-Type: application/json' \
 *       --data-raw '{
 *           "code": "TEST",
 *           "name": "New Tax Rate",
 *           "region_id": "{region_id}"
 *       }'
 * security:
 *   - api_token: []
 *   - cookie_auth: []
 * tags:
 *   - Tax Rate
 * responses:
 *   200:
 *     description: OK
 *     content:
 *       application/json:
 *         schema:
 *           type: object
 *           properties:
 *             tax_rate:
 *               $ref: "#/components/schemas/tax_rate"
 *   "400":
 *     $ref: "#/components/responses/400_error"
 *   "401":
 *     $ref: "#/components/responses/unauthorized"
 *   "404":
 *     $ref: "#/components/responses/not_found_error"
 *   "409":
 *     $ref: "#/components/responses/invalid_state_error"
 *   "422":
 *     $ref: "#/components/responses/invalid_request_error"
 *   "500":
 *     $ref: "#/components/responses/500_error"
 */
export default async (req, res) => {
  const value = await validator(AdminPostTaxRatesReq, req.body)

  const query = await validator(AdminPostTaxRatesParams, req.query)

  const manager: EntityManager = req.scope.resolve("manager")
  const rateService: TaxRateService = req.scope.resolve("taxRateService")

  let id: string | undefined
  await manager.transaction(async (tx) => {
    const txRateService = rateService.withTransaction(tx)
    const created = await txRateService.create(
      omit(value, ["products", "product_types", "shipping_options"])
    )
    id = created.id

    if (isDefined(value.products)) {
      await txRateService.addToProduct(id, value.products)
    }

    if (isDefined(value.product_types)) {
      await txRateService.addToProductType(id, value.product_types)
    }

    if (isDefined(value.shipping_options)) {
      await txRateService.addToShippingOption(id, value.shipping_options)
    }
  })

  if (typeof id === "undefined") {
    throw new MedusaError(
      MedusaError.Types.UNEXPECTED_STATE,
      "Tax Rate was not created"
    )
  }

  const config = getRetrieveConfig(
    query.fields as (keyof TaxRate)[],
    query.expand
  )

  const rate = await rateService.retrieve(id, config)
  const data = pickByConfig(rate, config)

  res.json({ tax_rate: data })
}

export class AdminPostTaxRatesReq {
  @IsString()
  code: string

  @IsString()
  name: string

  @IsString()
  region_id: string

  @IsOptional()
  @IsNullable()
  @IsNumber()
  rate?: number | null

  @IsOptional()
  @IsArray()
  products?: string[]

  @IsOptional()
  @IsArray()
  shipping_options?: string[]

  @IsOptional()
  @IsArray()
  product_types?: string[]
}

export class AdminPostTaxRatesParams {
  @IsArray()
  @IsOptional()
  expand?: string[]

  @IsArray()
  @IsOptional()
  fields?: string[]
}<|MERGE_RESOLUTION|>--- conflicted
+++ resolved
@@ -2,21 +2,12 @@
 import { getRetrieveConfig, pickByConfig } from "./utils/get-query-config"
 
 import { EntityManager } from "typeorm"
-<<<<<<< HEAD
-import { MedusaError } from "medusa-core-utils"
-=======
-import { IsType } from "../../../../utils/validators/is-type"
 import { isDefined, MedusaError } from "medusa-core-utils"
->>>>>>> ba6bb3e5
 import { TaxRate } from "../../../.."
 import { TaxRateService } from "../../../../services"
 import { omit } from "lodash"
 import { validator } from "../../../../utils/validator"
-<<<<<<< HEAD
-import { isDefined } from "../../../../utils"
 import { IsNullable } from "../../../../utils/validators/is-nullable"
-=======
->>>>>>> ba6bb3e5
 
 /**
  * @oas [post] /tax-rates
