import { EntityManager } from "typeorm"
import {
  IInventoryService,
  IStockLocationService,
} from "../../../../interfaces"
import { SalesChannelLocationService } from "../../../../services"

/**
 * @oas [delete] /admin/stock-locations/{id}
 * operationId: "DeleteStockLocationsStockLocation"
 * summary: "Delete a Stock Location"
 * description: "Delete a Stock Location"
 * x-authenticated: true
 * parameters:
 *   - (path) id=* {string} The ID of the Stock Location to delete.
 * x-codeSamples:
 *   - lang: JavaScript
 *     label: JS Client
 *     source: |
 *       import Medusa from "@medusajs/medusa-js"
 *       const medusa = new Medusa({ baseUrl: MEDUSA_BACKEND_URL, maxRetries: 3 })
 *       // must be previously logged in or use api token
 *       medusa.admin.stockLocations.delete(stock_location_id)
 *         .then(({ id, object, deleted }) => {
 *           console.log(id)
 *         })
 *   - lang: Shell
 *     label: cURL
 *     source: |
 *       curl --location --request DELETE 'https://medusa-url.com/admin/stock-locations/{id}' \
 *       --header 'Authorization: Bearer {api_token}'
 * security:
 *   - api_token: []
 *   - cookie_auth: []
 * tags:
 *   - Stock Locations
 * responses:
 *   200:
 *     description: OK
 *     content:
 *       application/json:
 *         schema:
 *           type: object
 *           properties:
 *             id:
 *               type: string
 *               description: The ID of the deleted Stock Location.
 *             object:
 *               type: string
 *               description: The type of the object that was deleted.
 *               format: stock_location
 *             deleted:
 *               type: boolean
 *               description: Whether or not the Stock Location was deleted.
 *               default: true
 *   "400":
 *     $ref: "#/components/responses/400_error"
 */
export default async (req, res) => {
  const { id } = req.params

  const stockLocationService: IStockLocationService = req.scope.resolve(
    "stockLocationService"
  )

  const inventoryService: IInventoryService =
    req.scope.resolve("inventoryService")

  const salesChannelLocationService: SalesChannelLocationService =
    req.scope.resolve("salesChannelLocationService")

  const manager: EntityManager = req.scope.resolve("manager")
  await manager.transaction(async (transactionManager) => {
    await salesChannelLocationService
      .withTransaction(transactionManager)
      .removeLocation(id)

    await stockLocationService.delete(id)
<<<<<<< HEAD
=======

    if (inventoryService) {
      await Promise.all([
        inventoryService
          .withTransaction(transactionManager)
          .deleteInventoryItemLevelByLocationId(id),
        inventoryService
          .withTransaction(transactionManager)
          .deleteReservationItemByLocationId(id),
      ])
    }
>>>>>>> 77d46220
  })

  res.status(200).send({
    id,
    object: "stock_location",
    deleted: true,
  })
}<|MERGE_RESOLUTION|>--- conflicted
+++ resolved
@@ -76,20 +76,13 @@
       .removeLocation(id)
 
     await stockLocationService.delete(id)
-<<<<<<< HEAD
-=======
 
     if (inventoryService) {
       await Promise.all([
-        inventoryService
-          .withTransaction(transactionManager)
-          .deleteInventoryItemLevelByLocationId(id),
-        inventoryService
-          .withTransaction(transactionManager)
-          .deleteReservationItemByLocationId(id),
+        inventoryService.deleteInventoryItemLevelByLocationId(id),
+        inventoryService.deleteReservationItemByLocationId(id),
       ])
     }
->>>>>>> 77d46220
   })
 
   res.status(200).send({
