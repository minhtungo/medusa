import { EntityManager } from "typeorm"
import {
  IInventoryService,
  IStockLocationService,
} from "../../../../interfaces"
import { SalesChannelLocationService } from "../../../../services"

/**
 * @oas [delete] /admin/stock-locations/{id}
 * operationId: "DeleteStockLocationsStockLocation"
 * summary: "Delete a Stock Location"
 * description: "Delete a Stock Location"
 * x-authenticated: true
 * parameters:
 *   - (path) id=* {string} The ID of the Stock Location to delete.
 * x-codeSamples:
 *   - lang: JavaScript
 *     label: JS Client
 *     source: |
 *       import Medusa from "@medusajs/medusa-js"
 *       const medusa = new Medusa({ baseUrl: MEDUSA_BACKEND_URL, maxRetries: 3 })
 *       // must be previously logged in or use api token
 *       medusa.admin.stockLocations.delete(stock_location_id)
 *         .then(({ id, object, deleted }) => {
 *           console.log(id)
 *         })
 *   - lang: Shell
 *     label: cURL
 *     source: |
 *       curl --location --request DELETE 'https://medusa-url.com/admin/stock-locations/{id}' \
 *       --header 'Authorization: Bearer {api_token}'
 * security:
 *   - api_token: []
 *   - cookie_auth: []
 * tags:
 *   - Stock Locations
 * responses:
 *   200:
 *     description: OK
 *     content:
 *       application/json:
 *         schema:
 *           type: object
 *           properties:
 *             id:
 *               type: string
 *               description: The ID of the deleted Stock Location.
 *             object:
 *               type: string
 *               description: The type of the object that was deleted.
 *               format: stock_location
 *             deleted:
 *               type: boolean
 *               description: Whether or not the Stock Location was deleted.
 *               default: true
 *   "400":
 *     $ref: "#/components/responses/400_error"
 */
export default async (req, res) => {
  const { id } = req.params

  const stockLocationService: IStockLocationService = req.scope.resolve(
    "stockLocationService"
  )

  const inventoryService: IInventoryService =
    req.scope.resolve("inventoryService")

  const salesChannelLocationService: SalesChannelLocationService =
    req.scope.resolve("salesChannelLocationService")

  const manager: EntityManager = req.scope.resolve("manager")
  await manager.transaction(async (transactionManager) => {
    await salesChannelLocationService
      .withTransaction(transactionManager)
      .removeLocation(id)

<<<<<<< HEAD
    await stockLocationService.delete(id)
=======
    await stockLocationService.withTransaction(transactionManager).delete(id)

    if (inventoryService) {
      await Promise.all([
        inventoryService
          .withTransaction(transactionManager)
          .deleteInventoryItemLevelByLocationId(id),
        inventoryService
          .withTransaction(transactionManager)
          .deleteReservationItemByLocationId(id),
      ])
    }
>>>>>>> 826d4bed
  })

  res.status(200).send({
    id,
    object: "stock_location",
    deleted: true,
  })
}<|MERGE_RESOLUTION|>--- conflicted
+++ resolved
@@ -75,10 +75,7 @@
       .withTransaction(transactionManager)
       .removeLocation(id)
 
-<<<<<<< HEAD
     await stockLocationService.delete(id)
-=======
-    await stockLocationService.withTransaction(transactionManager).delete(id)
 
     if (inventoryService) {
       await Promise.all([
@@ -90,7 +87,6 @@
           .deleteReservationItemByLocationId(id),
       ])
     }
->>>>>>> 826d4bed
   })
 
   res.status(200).send({
