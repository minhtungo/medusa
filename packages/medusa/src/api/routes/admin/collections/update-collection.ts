--- conflicted
+++ resolved
@@ -1,11 +1,9 @@
 import { IsObject, IsOptional, IsString } from "class-validator"
 import { Request, Response } from "express"
-<<<<<<< HEAD
 
+import { EntityManager } from "typeorm";
 import ProductCollectionService from "../../../../services/product-collection"
-=======
-import { EntityManager } from "typeorm";
->>>>>>> bc7c2d9c
+
 /**
  * @oas [post] /collections/{id}
  * operationId: "PostCollectionsCollection"
