--- conflicted
+++ resolved
@@ -90,19 +90,15 @@
     )
   }
 
-<<<<<<< HEAD
   const reservation = await inventoryService.createReservationItem(
-    validatedBody,
+    {
+      ...validatedBody,
+      created_by: userId,
+    },
     {
       transactionManager: manager,
     }
   )
-=======
-  const reservation = await inventoryService.createReservationItem({
-    ...validatedBody,
-    created_by: userId,
-  })
->>>>>>> 6511959e
 
   res.status(200).json({ reservation })
 }
