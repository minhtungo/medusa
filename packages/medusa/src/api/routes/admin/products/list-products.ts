--- conflicted
+++ resolved
@@ -1,28 +1,10 @@
-<<<<<<< HEAD
-import {
-  IsArray,
-  IsBoolean,
-  IsEnum,
-  IsNumber,
-  IsOptional,
-  IsString,
-  ValidateNested,
-} from "class-validator"
+import { IsNumber, IsOptional, IsString } from "class-validator"
 import { PricingService, ProductService } from "../../../../services"
-import { Product, ProductStatus } from "../../../../models/product"
-import { Transform, Type } from "class-transformer"
-
-import { DateComparisonOperator } from "../../../../types/common"
+
+import { FilterableProductProps } from "../../../../types/product"
 import { PricedProduct } from "../../../../types/pricing"
-import { optionalBooleanMapper } from "../../../../utils/validators/is-boolean"
-=======
+import { Product } from "../../../../models"
 import { Type } from "class-transformer"
-import { IsNumber, IsOptional, IsString } from "class-validator"
-import { Product } from "../../../../models"
-import { PricedProduct } from "../../../../types/pricing"
-import { PricingService, ProductService } from "../../../../services"
-import { FilterableProductProps } from "../../../../types/product"
->>>>>>> bc7c2d9c
 
 /**
  * @oas [get] /products
@@ -31,7 +13,6 @@
  * description: "Retrieves a list of Product"
  * x-authenticated: true
  * parameters:
-<<<<<<< HEAD
  *   - (query) q {string} Query used for searching product title and description, variant title and sku, and collection title.
  *   - (query) id {string} ID of the product to search for.
  *   - in: query
@@ -145,25 +126,6 @@
  *   - (query) offset=0 {integer} How many products to skip in the result.
  *   - (query) limit=50 {integer} Limit the number of products returned.
  *   - (query) order {string} the field to use to sort items by.
-=======
- *   - (query) q {string} Query used for searching products.
- *   - (query) id {string} Id of the product to search for.
- *   - (query) status {string[]} Status to search for.
- *   - (query) collection_id {string[]} Collection ids to search for.
- *   - (query) tags {string[]} Tags to search for.
- *   - (query) title {string} to search for.
- *   - (query) description {string} to search for.
- *   - (query) handle {string} to search for.
- *   - (query) is_giftcard {string} Search for giftcards using is_giftcard=true.
- *   - (query) type {string} to search for.
- *   - (query) order {string} to retrieve products in.
- *   - (query) sales_chanel_id {string[]} to retrieve products in.
- *   - (query) deleted_at {DateComparisonOperator} Date comparison for when resulting products was deleted, i.e. less than, greater than etc.
- *   - (query) created_at {DateComparisonOperator} Date comparison for when resulting products was created, i.e. less than, greater than etc.
- *   - (query) updated_at {DateComparisonOperator} Date comparison for when resulting products was updated, i.e. less than, greater than etc.
- *   - (query) offset {string} How many products to skip in the result.
- *   - (query) limit {string} Limit the number of products returned.
->>>>>>> bc7c2d9c
  *   - (query) expand {string} (Comma separated) Which fields should be expanded in each product of the result.
  *   - (query) fields {string} (Comma separated) Which fields should be included in each product of the result.
  * tags:
