import {
  IsArray,
  IsBoolean,
  IsNumber,
  IsObject,
  IsOptional,
  IsString,
  ValidateNested,
} from "class-validator"
import { Type } from "class-transformer"
import {
  ProductService,
  ProductVariantService,
  ProductVariantInventoryService,
} from "../../../../services"
import { defaultAdminProductFields, defaultAdminProductRelations } from "."

import { IInventoryService } from "../../../../interfaces"
import {
  CreateProductVariantInput,
  ProductVariantPricesCreateReq,
} from "../../../../types/product-variant"
import { validator } from "../../../../utils/validator"

import { EntityManager } from "typeorm"

import { createVariantTransaction } from "./transaction/create-product-variant"

/**
 * @oas [post] /products/{id}/variants
 * operationId: "PostProductsProductVariants"
 * summary: "Create a Product Variant"
 * description: "Creates a Product Variant. Each Product Variant must have a unique combination of Product Option Values."
 * x-authenticated: true
 * parameters:
 *   - (path) id=* {string} The ID of the Product.
 * requestBody:
 *   content:
 *     application/json:
 *       schema:
 *         $ref: "#/components/schemas/AdminPostProductsProductVariantsReq"
 * x-codegen:
 *   method: createVariant
 * x-codeSamples:
 *   - lang: JavaScript
 *     label: JS Client
 *     source: |
 *       import Medusa from "@medusajs/medusa-js"
 *       const medusa = new Medusa({ baseUrl: MEDUSA_BACKEND_URL, maxRetries: 3 })
 *       // must be previously logged in or use api token
 *       medusa.admin.products.createVariant(product_id, {
 *         title: 'Color',
 *         prices: [
 *           {
 *             amount: 1000,
 *             currency_code: "eur"
 *           }
 *         ],
 *         options: [
 *           {
 *             option_id,
 *             value: 'S'
 *           }
 *         ],
 *         inventory_quantity: 100
 *       })
 *       .then(({ product }) => {
 *         console.log(product.id);
 *       });
 *   - lang: Shell
 *     label: cURL
 *     source: |
 *       curl --location --request POST 'https://medusa-url.com/admin/products/{id}/variants' \
 *       --header 'Authorization: Bearer {api_token}' \
 *       --header 'Content-Type: application/json' \
 *       --data-raw '{
 *           "title": "Color",
 *           "prices": [
 *             {
 *               "amount": 1000,
 *               "currency_code": "eur"
 *             }
 *           ],
 *           "options": [
 *             {
 *               "option_id": "asdasf",
 *               "value": "S"
 *             }
 *           ]
 *       }'
 * security:
 *   - api_token: []
 *   - cookie_auth: []
 * tags:
 *   - Product
 * responses:
 *   200:
 *     description: OK
 *     content:
 *       application/json:
 *         schema:
 *           $ref: "#/components/schemas/AdminProductsRes"
 *   "400":
 *     $ref: "#/components/responses/400_error"
 *   "401":
 *     $ref: "#/components/responses/unauthorized"
 *   "404":
 *     $ref: "#/components/responses/not_found_error"
 *   "409":
 *     $ref: "#/components/responses/invalid_state_error"
 *   "422":
 *     $ref: "#/components/responses/invalid_request_error"
 *   "500":
 *     $ref: "#/components/responses/500_error"
 */

export default async (req, res) => {
  const { id } = req.params

  const validated = await validator(
    AdminPostProductsProductVariantsReq,
    req.body
  )

  const inventoryService: IInventoryService | undefined =
    req.scope.resolve("inventoryService")
  const productVariantInventoryService: ProductVariantInventoryService =
    req.scope.resolve("productVariantInventoryService")
  const productVariantService: ProductVariantService = req.scope.resolve(
    "productVariantService"
  )

  const manager: EntityManager = req.scope.resolve("manager")

  await manager.transaction(async (transactionManager) => {
<<<<<<< HEAD
    const inventoryServiceTx =
      inventoryService?.withTransaction(transactionManager)

    const productVariantInventoryServiceTx =
      productVariantInventoryService.withTransaction(transactionManager)

    const productVariantServiceTx =
      productVariantService.withTransaction(transactionManager)

    async function createVariant() {
      const variant = await productVariantServiceTx.create(
        id,
        validated as CreateProductVariantInput
      )

      createdId.variant = variant.id

      return { variant }
    }

    async function removeVariant() {
      if (createdId.variant) {
        await productVariantServiceTx.delete(createdId.variant)
      }
    }

    async function createInventoryItem(variant) {
      if (!validated.manage_inventory) {
        return
      }

      const inventoryItem = await inventoryServiceTx!.createInventoryItem({
        sku: validated.sku,
        origin_country: validated.origin_country,
        hs_code: validated.hs_code,
        mid_code: validated.mid_code,
        material: validated.material,
        weight: validated.weight,
        length: validated.length,
        height: validated.height,
        width: validated.width,
      })

      createdId.inventoryItem = inventoryItem.id

      return { variant, inventoryItem }
    }

    async function removeInventoryItem() {
      if (createdId.inventoryItem) {
        await inventoryServiceTx!.deleteInventoryItem(createdId.inventoryItem)
      }
    }

    async function attachInventoryItem(variant, inventoryItem) {
      if (!validated.manage_inventory) {
        return
      }

      await productVariantInventoryServiceTx.attachInventoryItem(
        variant.id,
        inventoryItem.id
      )
    }

    async function transactionHandler(
      actionId: string,
      type: TransactionHandlerType,
      payload: TransactionPayload
    ) {
      const command = {
        [actions.createVariant]: {
          [TransactionHandlerType.INVOKE]: async () => {
            return await createVariant()
          },
          [TransactionHandlerType.COMPENSATE]: async () => {
            await removeVariant()
          },
        },
        [actions.createInventoryItem]: {
          [TransactionHandlerType.INVOKE]: async (data) => {
            const { variant } = data._response ?? {}
            return await createInventoryItem(variant)
          },
          [TransactionHandlerType.COMPENSATE]: async () => {
            await removeInventoryItem()
          },
        },
        [actions.attachInventoryItem]: {
          [TransactionHandlerType.INVOKE]: async (data) => {
            const { variant, inventoryItem } = data._response ?? {}
            return await attachInventoryItem(variant, inventoryItem)
          },
        },
      }
      return command[actionId][type](payload.data)
    }

    const strategy = inventoryService
      ? createVariantStrategyWithInventory
      : createSimpleVariantStrategy

    const transaction = await strategy.beginTransaction(
      ulid(),
      transactionHandler,
      validated
=======
    await createVariantTransaction(
      {
        manager: transactionManager,
        inventoryService,
        productVariantInventoryService,
        productVariantService,
      },
      id,
      validated as CreateProductVariantInput
>>>>>>> d50db84a
    )
  })

  const productService: ProductService = req.scope.resolve("productService")
  const product = await productService.retrieve(id, {
    select: defaultAdminProductFields,
    relations: defaultAdminProductRelations,
  })

  res.json({ product })
}

class ProductVariantOptionReq {
  @IsString()
  value: string

  @IsString()
  option_id: string
}

/**
 * @schema AdminPostProductsProductVariantsReq
 * type: object
 * required:
 *   - title
 *   - prices
 *   - options
 * properties:
 *   title:
 *     description: The title to identify the Product Variant by.
 *     type: string
 *   sku:
 *     description: The unique SKU for the Product Variant.
 *     type: string
 *   ean:
 *     description: The EAN number of the item.
 *     type: string
 *   upc:
 *     description: The UPC number of the item.
 *     type: string
 *   barcode:
 *     description: A generic GTIN field for the Product Variant.
 *     type: string
 *   hs_code:
 *     description: The Harmonized System code for the Product Variant.
 *     type: string
 *   inventory_quantity:
 *     description: The amount of stock kept for the Product Variant.
 *     type: integer
 *     default: 0
 *   allow_backorder:
 *     description: Whether the Product Variant can be purchased when out of stock.
 *     type: boolean
 *   manage_inventory:
 *     description: Whether Medusa should keep track of the inventory for this Product Variant.
 *     type: boolean
 *     default: true
 *   weight:
 *     description: The wieght of the Product Variant.
 *     type: number
 *   length:
 *     description: The length of the Product Variant.
 *     type: number
 *   height:
 *     description: The height of the Product Variant.
 *     type: number
 *   width:
 *     description: The width of the Product Variant.
 *     type: number
 *   origin_country:
 *     description: The country of origin of the Product Variant.
 *     type: string
 *   mid_code:
 *     description: The Manufacturer Identification code for the Product Variant.
 *     type: string
 *   material:
 *     description: The material composition of the Product Variant.
 *     type: string
 *   metadata:
 *     description: An optional set of key-value pairs with additional information.
 *     type: object
 *   prices:
 *     type: array
 *     items:
 *       required:
 *         - amount
 *       properties:
 *         id:
 *           description: The ID of the price.
 *           type: string
 *         region_id:
 *           description: The ID of the Region for which the price is used. Only required if currency_code is not provided.
 *           type: string
 *         currency_code:
 *           description: The 3 character ISO currency code for which the price will be used. Only required if region_id is not provided.
 *           type: string
 *           externalDocs:
 *             url: https://en.wikipedia.org/wiki/ISO_4217#Active_codes
 *             description: See a list of codes.
 *         amount:
 *           description: The amount to charge for the Product Variant.
 *           type: integer
 *         min_quantity:
 *          description: The minimum quantity for which the price will be used.
 *          type: integer
 *         max_quantity:
 *           description: The maximum quantity for which the price will be used.
 *           type: integer
 *   options:
 *     type: array
 *     items:
 *       required:
 *         - option_id
 *         - value
 *       properties:
 *         option_id:
 *           description: The ID of the Product Option to set the value for.
 *           type: string
 *         value:
 *           description: The value to give for the Product Option.
 *           type: string
 */
export class AdminPostProductsProductVariantsReq {
  @IsString()
  title: string

  @IsString()
  @IsOptional()
  sku?: string

  @IsString()
  @IsOptional()
  ean?: string

  @IsString()
  @IsOptional()
  upc?: string

  @IsString()
  @IsOptional()
  barcode?: string

  @IsString()
  @IsOptional()
  hs_code?: string

  @IsNumber()
  @IsOptional()
  inventory_quantity?: number = 0

  @IsBoolean()
  @IsOptional()
  allow_backorder?: boolean

  @IsBoolean()
  @IsOptional()
  manage_inventory?: boolean = true

  @IsNumber()
  @IsOptional()
  weight?: number

  @IsNumber()
  @IsOptional()
  length?: number

  @IsNumber()
  @IsOptional()
  height?: number

  @IsNumber()
  @IsOptional()
  width?: number

  @IsString()
  @IsOptional()
  origin_country?: string

  @IsString()
  @IsOptional()
  mid_code?: string

  @IsString()
  @IsOptional()
  material?: string

  @IsObject()
  @IsOptional()
  metadata?: Record<string, unknown>

  @IsArray()
  @ValidateNested({ each: true })
  @Type(() => ProductVariantPricesCreateReq)
  prices: ProductVariantPricesCreateReq[]

  @IsOptional()
  @Type(() => ProductVariantOptionReq)
  @ValidateNested({ each: true })
  @IsArray()
  options?: ProductVariantOptionReq[] = []
}<|MERGE_RESOLUTION|>--- conflicted
+++ resolved
@@ -133,114 +133,6 @@
   const manager: EntityManager = req.scope.resolve("manager")
 
   await manager.transaction(async (transactionManager) => {
-<<<<<<< HEAD
-    const inventoryServiceTx =
-      inventoryService?.withTransaction(transactionManager)
-
-    const productVariantInventoryServiceTx =
-      productVariantInventoryService.withTransaction(transactionManager)
-
-    const productVariantServiceTx =
-      productVariantService.withTransaction(transactionManager)
-
-    async function createVariant() {
-      const variant = await productVariantServiceTx.create(
-        id,
-        validated as CreateProductVariantInput
-      )
-
-      createdId.variant = variant.id
-
-      return { variant }
-    }
-
-    async function removeVariant() {
-      if (createdId.variant) {
-        await productVariantServiceTx.delete(createdId.variant)
-      }
-    }
-
-    async function createInventoryItem(variant) {
-      if (!validated.manage_inventory) {
-        return
-      }
-
-      const inventoryItem = await inventoryServiceTx!.createInventoryItem({
-        sku: validated.sku,
-        origin_country: validated.origin_country,
-        hs_code: validated.hs_code,
-        mid_code: validated.mid_code,
-        material: validated.material,
-        weight: validated.weight,
-        length: validated.length,
-        height: validated.height,
-        width: validated.width,
-      })
-
-      createdId.inventoryItem = inventoryItem.id
-
-      return { variant, inventoryItem }
-    }
-
-    async function removeInventoryItem() {
-      if (createdId.inventoryItem) {
-        await inventoryServiceTx!.deleteInventoryItem(createdId.inventoryItem)
-      }
-    }
-
-    async function attachInventoryItem(variant, inventoryItem) {
-      if (!validated.manage_inventory) {
-        return
-      }
-
-      await productVariantInventoryServiceTx.attachInventoryItem(
-        variant.id,
-        inventoryItem.id
-      )
-    }
-
-    async function transactionHandler(
-      actionId: string,
-      type: TransactionHandlerType,
-      payload: TransactionPayload
-    ) {
-      const command = {
-        [actions.createVariant]: {
-          [TransactionHandlerType.INVOKE]: async () => {
-            return await createVariant()
-          },
-          [TransactionHandlerType.COMPENSATE]: async () => {
-            await removeVariant()
-          },
-        },
-        [actions.createInventoryItem]: {
-          [TransactionHandlerType.INVOKE]: async (data) => {
-            const { variant } = data._response ?? {}
-            return await createInventoryItem(variant)
-          },
-          [TransactionHandlerType.COMPENSATE]: async () => {
-            await removeInventoryItem()
-          },
-        },
-        [actions.attachInventoryItem]: {
-          [TransactionHandlerType.INVOKE]: async (data) => {
-            const { variant, inventoryItem } = data._response ?? {}
-            return await attachInventoryItem(variant, inventoryItem)
-          },
-        },
-      }
-      return command[actionId][type](payload.data)
-    }
-
-    const strategy = inventoryService
-      ? createVariantStrategyWithInventory
-      : createSimpleVariantStrategy
-
-    const transaction = await strategy.beginTransaction(
-      ulid(),
-      transactionHandler,
-      validated
-=======
     await createVariantTransaction(
       {
         manager: transactionManager,
@@ -250,7 +142,6 @@
       },
       id,
       validated as CreateProductVariantInput
->>>>>>> d50db84a
     )
   })
 
