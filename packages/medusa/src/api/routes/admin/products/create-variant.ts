--- conflicted
+++ resolved
@@ -1,3 +1,4 @@
+import { EntityManager } from "typeorm"
 import {
   IsArray,
   IsBoolean,
@@ -7,31 +8,21 @@
   IsString,
   ValidateNested,
 } from "class-validator"
-<<<<<<< HEAD
 import { Type } from "class-transformer"
+
 import {
   ProductService,
   ProductVariantService,
   ProductVariantInventoryService,
 } from "../../../../services"
-=======
->>>>>>> 8dcc805c
-import { defaultAdminProductFields, defaultAdminProductRelations } from "."
-import { ProductService, ProductVariantService } from "../../../../services"
-
-<<<<<<< HEAD
 import { IInventoryService } from "../../../../interfaces"
-import { ProductVariantPricesCreateReq } from "../../../../types/product-variant"
-import { validator } from "../../../../utils/validator"
-=======
-import { Type } from "class-transformer"
->>>>>>> 8dcc805c
-import { EntityManager } from "typeorm"
 import {
   CreateProductVariantInput,
   ProductVariantPricesCreateReq,
 } from "../../../../types/product-variant"
 import { validator } from "../../../../utils/validator"
+
+import { defaultAdminProductFields, defaultAdminProductRelations } from "."
 
 /**
  * @oas [post] /products/{id}/variants
@@ -235,10 +226,14 @@
   )
   const productService: ProductService = req.scope.resolve("productService")
 
-<<<<<<< HEAD
   // TODO: This would be a place to implement a distributed transaction
 
-  const variant = await productVariantService.create(id, validated)
+  const manager: EntityManager = req.scope.resolve("manager")
+  const variant = await manager.transaction(async (transactionManager) => {
+    return await productVariantService
+      .withTransaction(transactionManager)
+      .create(id, validated as CreateProductVariantInput)
+  })
 
   if (validated.manage_inventory) {
     const inventoryItem = await inventoryService.createInventoryItem({
@@ -259,14 +254,6 @@
       1
     )
   }
-=======
-  const manager: EntityManager = req.scope.resolve("manager")
-  await manager.transaction(async (transactionManager) => {
-    return await productVariantService
-      .withTransaction(transactionManager)
-      .create(id, validated as CreateProductVariantInput)
-  })
->>>>>>> 8dcc805c
 
   const product = await productService.retrieve(id, {
     select: defaultAdminProductFields,
