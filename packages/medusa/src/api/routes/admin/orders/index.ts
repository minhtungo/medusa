--- conflicted
+++ resolved
@@ -13,9 +13,6 @@
 import { AdminOrdersOrderLineItemReservationReq } from "./create-reservation-for-line-item"
 import { AdminGetOrdersOrderReservationsParams } from "./get-reservations"
 import { AdminGetOrdersParams } from "./list-orders"
-<<<<<<< HEAD
-import { AdminPostOrdersOrderFulfillmentsReq } from "./create-fulfillment"
-=======
 import {
   AdminPostOrdersOrderSwapsParams,
   AdminPostOrdersOrderSwapsReq,
@@ -76,7 +73,6 @@
   AdminPostOrdersOrderClaimsClaimShipmentsReq,
 } from "./create-claim-shipment"
 
->>>>>>> cbbf3ca0
 const route = Router()
 
 export default (app, featureFlagRouter: FlagRouter) => {
@@ -183,9 +179,6 @@
    */
   route.post(
     "/:id/fulfillment",
-<<<<<<< HEAD
-    transformBody(AdminPostOrdersOrderFulfillmentsReq),
-=======
     transformIncludesOptions(allowedOrderIncludesFields),
     transformBody(AdminPostOrdersOrderFulfillmentsReq),
     transformQuery(AdminPostOrdersOrderFulfillmentsParams, {
@@ -193,7 +186,6 @@
       defaultFields: defaultFields,
       isList: false,
     }),
->>>>>>> cbbf3ca0
     middlewares.wrap(require("./create-fulfillment").default)
   )
 
