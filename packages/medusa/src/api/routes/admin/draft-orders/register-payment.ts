--- conflicted
+++ resolved
@@ -6,17 +6,14 @@
   ProductVariantInventoryService,
 } from "../../../../services"
 
+import { MedusaError } from "medusa-core-utils"
 import { EntityManager } from "typeorm"
 import { Order } from "../../../../models"
-import { MedusaError } from "medusa-core-utils"
-<<<<<<< HEAD
 import {
   defaultAdminOrdersFields as defaultOrderFields,
   defaultAdminOrdersRelations as defaultOrderRelations,
 } from "../../../../types/orders"
-=======
 import { cleanResponseData } from "../../../../utils/clean-response-data"
->>>>>>> 9ddcaf11
 
 /**
  * @oas [post] /admin/draft-orders/{id}/pay
