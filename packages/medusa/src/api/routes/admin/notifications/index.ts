--- conflicted
+++ resolved
@@ -1,7 +1,7 @@
-import { Notification } from "./../../../../"
 import { PaginatedResponse } from "@medusajs/types"
 import { Router } from "express"
 import middlewares from "../../../middlewares"
+import { Notification } from "./../../../../"
 
 const route = Router()
 
@@ -57,11 +57,7 @@
  *     description: The total number of notifications
  *   offset:
  *     type: integer
-<<<<<<< HEAD
- *     description: The number of notifications skipped before these notifications
-=======
  *     description: The number of notifications skipped when retrieving the notifications.
->>>>>>> 7d3630f3
  *   limit:
  *     type: integer
  *     description: The number of notifications per page
@@ -89,4 +85,4 @@
 }
 
 export * from "./list-notifications"
-export * from "./resend-notification"+export * from "./resend-notification"
