import { Router } from "express"

import { ProductVariant } from "../../../../models/product-variant"
import { PaginatedResponse } from "../../../../types/common"
import { PricedVariant } from "../../../../types/pricing"
import middlewares, { transformQuery } from "../../../middlewares"
import { AdminGetVariantsParams } from "./list-variants"
import { ResponseVariant } from "./get-inventory"

const route = Router()

export default (app) => {
  app.use("/variants", route)

  route.get(
    "/",
    transformQuery(AdminGetVariantsParams, {
      defaultRelations: defaultAdminVariantRelations,
      defaultFields: defaultAdminVariantFields,
      isList: true,
    }),
    middlewares.wrap(require("./list-variants").default)
  )

  const variantRouter = Router({ mergeParams: true })
  route.use("/:id", variantRouter)

  variantRouter.get(
    "/inventory",
    middlewares.wrap(require("./get-inventory").default)
  )

  return app
}

export const defaultAdminVariantRelations = ["product", "prices", "options"]

export const defaultAdminVariantFields: (keyof ProductVariant)[] = [
  "id",
  "title",
  "product_id",
  "sku",
  "barcode",
  "ean",
  "upc",
  "inventory_quantity",
  "allow_backorder",
  "weight",
  "length",
  "height",
  "width",
  "hs_code",
  "origin_country",
  "mid_code",
  "material",
  "created_at",
  "updated_at",
  "metadata",
]

<<<<<<< HEAD
export const allowedAdminVariantFields = [
  "id",
  "title",
  "product_id",
  "sku",
  "barcode",
  "ean",
  "upc",
  "inventory_quantity",
  "allow_backorder",
  "weight",
  "length",
  "height",
  "width",
  "hs_code",
  "origin_country",
  "mid_code",
  "material",
  "created_at",
  "updated_at",
  "metadata",
]

export const allowedAdminVariantRelations: (keyof ProductVariant)[] = [
  "product",
  "prices",
  "options",
]

export type AdminVariantInventoryRes = {
  variant: ResponseVariant
}

=======
>>>>>>> 8dcc805c
export type AdminVariantsListRes = PaginatedResponse & {
  variants: PricedVariant[]
}

export * from "./list-variants"<|MERGE_RESOLUTION|>--- conflicted
+++ resolved
@@ -58,7 +58,6 @@
   "metadata",
 ]
 
-<<<<<<< HEAD
 export const allowedAdminVariantFields = [
   "id",
   "title",
@@ -92,8 +91,6 @@
   variant: ResponseVariant
 }
 
-=======
->>>>>>> 8dcc805c
 export type AdminVariantsListRes = PaginatedResponse & {
   variants: PricedVariant[]
 }
