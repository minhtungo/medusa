import {
  IsArray,
  IsBoolean,
  IsNumber,
  IsObject,
  IsOptional,
  IsString,
} from "class-validator"
import { EntityManager } from "typeorm"
import { defaultAdminRegionFields, defaultAdminRegionRelations } from "."
import { Region } from "../../../.."
import TaxInclusivePricingFeatureFlag from "../../../../loaders/feature-flags/tax-inclusive-pricing"
import RegionService from "../../../../services/region"
import { FeatureFlagDecorators } from "../../../../utils/feature-flag-decorators"
import { validator } from "../../../../utils/validator"

/**
 * @oas [post] /regions
 * operationId: "PostRegions"
 * summary: "Create a Region"
 * description: "Creates a Region"
 * x-authenticated: true
 * requestBody:
 *   content:
 *     application/json:
 *       schema:
 *         required:
 *           - name
 *           - currency_code
 *           - tax_rate
 *           - payment_providers
 *           - fulfillment_providers
 *           - countries
 *         properties:
 *           name:
 *             description: "The name of the Region"
 *             type: string
 *           currency_code:
 *             description: "The 3 character ISO currency code to use for the Region."
 *             type: string
 *             externalDocs:
 *               url: https://en.wikipedia.org/wiki/ISO_4217#Active_codes
 *               description: See a list of codes.
 *           tax_code:
 *             description: "An optional tax code the Region."
 *             type: string
 *           tax_rate:
 *             description: "The tax rate to use on Orders in the Region."
 *             type: number
 *           payment_providers:
 *             description: "A list of Payment Provider IDs that should be enabled for the Region"
 *             type: array
 *             items:
 *               type: string
 *           fulfillment_providers:
 *             description: "A list of Fulfillment Provider IDs that should be enabled for the Region"
 *             type: array
 *             items:
 *               type: string
 *           countries:
 *             description: "A list of countries' 2 ISO Characters that should be included in the Region."
 *             example: ["US"]
 *             type: array
 *             items:
 *               type: string
<<<<<<< HEAD
 *         includes_tax:
 *             description: "[EXPERIMENTAL] Tax included in prices of region"
 *             type: boolean
=======
 * x-codeSamples:
 *   - lang: JavaScript
 *     label: JS Client
 *     source: |
 *       import Medusa from "@medusajs/medusa-js"
 *       const medusa = new Medusa({ baseUrl: MEDUSA_BACKEND_URL, maxRetries: 3 })
 *       // must be previously logged in or use api token
 *       medusa.admin.regions.create({
 *         name: 'Europe',
 *         currency_code: 'eur',
 *         tax_rate: 0,
 *         payment_providers: [
 *           'manual'
 *         ],
 *         fulfillment_providers: [
 *           'manual'
 *         ],
 *         countries: [
 *           'DK'
 *         ]
 *       })
 *       .then(({ region }) => {
 *         console.log(region.id);
 *       });
 *   - lang: Shell
 *     label: cURL
 *     source: |
 *       curl --location --request POST 'https://medusa-url.com/admin/regions' \
 *       --header 'Authorization: Bearer {api_token}' \
 *       --header 'Content-Type: application/json' \
 *       --data-raw '{
 *           "name": "Europe",
 *           "currency_code": "eur",
 *           "tax_rate": 0,
 *           "payment_providers": [
 *             "manual"
 *           ],
 *           "fulfillment_providers": [
 *             "manual"
 *           ],
 *           "countries": [
 *             "DK"
 *           ]
 *       }'
 * security:
 *   - api_token: []
 *   - cookie_auth: []
>>>>>>> 70139d0b
 * tags:
 *   - Region
 * responses:
 *   200:
 *     description: OK
 *     content:
 *       application/json:
 *         schema:
 *           properties:
 *             region:
 *               $ref: "#/components/schemas/region"
 *   "400":
 *     $ref: "#/components/responses/400_error"
 *   "401":
 *     $ref: "#/components/responses/unauthorized"
 *   "404":
 *     $ref: "#/components/responses/not_found_error"
 *   "409":
 *     $ref: "#/components/responses/invalid_state_error"
 *   "422":
 *     $ref: "#/components/responses/invalid_request_error"
 *   "500":
 *     $ref: "#/components/responses/500_error"
 */
export default async (req, res) => {
  const validated = await validator(AdminPostRegionsReq, req.body)

  const regionService: RegionService = req.scope.resolve("regionService")
  const manager: EntityManager = req.scope.resolve("manager")
  const result: Region = await manager.transaction(
    async (transactionManager) => {
      return await regionService
        .withTransaction(transactionManager)
        .create(validated)
    }
  )

  const region: Region = await regionService.retrieve(result.id, {
    select: defaultAdminRegionFields,
    relations: defaultAdminRegionRelations,
  })

  res.status(200).json({ region })
}

export class AdminPostRegionsReq {
  @IsString()
  name: string

  @IsString()
  currency_code: string

  @IsString()
  @IsOptional()
  tax_code?: string

  @IsNumber()
  tax_rate: number

  @IsArray()
  @IsString({ each: true })
  payment_providers: string[]

  @IsArray()
  @IsString({ each: true })
  fulfillment_providers: string[]

  @IsArray()
  @IsString({ each: true })
  countries: string[]

  @FeatureFlagDecorators(TaxInclusivePricingFeatureFlag.key, [
    IsOptional(),
    IsBoolean(),
  ])
  includes_tax?: boolean

  @IsObject()
  @IsOptional()
  metadata?: Record<string, unknown>
}<|MERGE_RESOLUTION|>--- conflicted
+++ resolved
@@ -63,11 +63,9 @@
  *             type: array
  *             items:
  *               type: string
-<<<<<<< HEAD
- *         includes_tax:
+ *           includes_tax:
  *             description: "[EXPERIMENTAL] Tax included in prices of region"
  *             type: boolean
-=======
  * x-codeSamples:
  *   - lang: JavaScript
  *     label: JS Client
@@ -115,7 +113,6 @@
  * security:
  *   - api_token: []
  *   - cookie_auth: []
->>>>>>> 70139d0b
  * tags:
  *   - Region
  * responses:
