import { IsBoolean, IsObject, IsOptional, IsString } from "class-validator"
import BatchJobService from "../../../../services/batch-job"
import FeatureFlagStrategy from "../../../../strategies/feature-flag"
import { validator } from "../../../../utils/validator"
import { BatchJob } from "../../../../models"

/**
 * @oas [post] /batch-jobs
 * operationId: "PostBatchJobs"
 * summary: "Create a Batch Job"
 * description: "Creates a Batch Job."
 * x-authenticated: true
 * parameters:
 *   - (body) type=* {string} The type of batch job to start.
 *   - (body) context=* {string} Additional infomration regarding the batch to be used for processing.
 *   - (body) dry_run=* {boolean} Set a batch job in dry_run mode to get some information on what will be done without applying any modifications.
 * tags:
 *   - Customer
 * responses:
 *   201:
 *     description: OK
 *     content:
 *       application/json:
 *         schema:
 *           properties:
 *            batch_job:
 *              $ref: "#/components/schemas/batch_job"
 */
export default async (req, res) => {
  const validated = await validator(AdminPostBatchesReq, req.body)

  const batchJobService: BatchJobService = req.scope.resolve("batchJobService")
  const toCreate = await batchJobService.prepareBatchJobForProcessing(
    validated,
    req
  )

  const userId = req.user.id ?? req.user.userId

<<<<<<< HEAD
  const featureFlagService: FeatureFlagStrategy = req.scope.resolve(
    "featureFlagStrategy"
  )

  const batchJobService: BatchJobService = req.scope.resolve("batchJobService")
=======
  const batch_job = await batchJobService.create({
    ...toCreate,
    created_by: userId,
  })
>>>>>>> cc29b641

  if (featureFlagService.isSet("medusa:batchJob")) {
    const batch_job = await batchJobService.create({
      ...validated,
      created_by: userId,
    })

    res.status(201).json({ batch_job })
  }
}

export class AdminPostBatchesReq {
  @IsString()
  type: string

  @IsObject()
  context: BatchJob["context"]

  @IsBoolean()
  @IsOptional()
  dry_run = false
}<|MERGE_RESOLUTION|>--- conflicted
+++ resolved
@@ -29,6 +29,10 @@
 export default async (req, res) => {
   const validated = await validator(AdminPostBatchesReq, req.body)
 
+  const featureFlagService: FeatureFlagStrategy = req.scope.resolve(
+    "featureFlagStrategy"
+  )
+
   const batchJobService: BatchJobService = req.scope.resolve("batchJobService")
   const toCreate = await batchJobService.prepareBatchJobForProcessing(
     validated,
@@ -37,18 +41,10 @@
 
   const userId = req.user.id ?? req.user.userId
 
-<<<<<<< HEAD
-  const featureFlagService: FeatureFlagStrategy = req.scope.resolve(
-    "featureFlagStrategy"
-  )
-
-  const batchJobService: BatchJobService = req.scope.resolve("batchJobService")
-=======
   const batch_job = await batchJobService.create({
     ...toCreate,
     created_by: userId,
   })
->>>>>>> cc29b641
 
   if (featureFlagService.isSet("medusa:batchJob")) {
     const batch_job = await batchJobService.create({
