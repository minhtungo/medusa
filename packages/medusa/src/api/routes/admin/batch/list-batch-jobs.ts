<<<<<<< HEAD
=======
import { Transform, Type } from "class-transformer"
>>>>>>> 2dc8936f
import {
  IsArray,
  IsNumber,
  IsOptional,
  IsString,
} from "class-validator"

import BatchJobService from "../../../../services/batch-job"
import { DateComparisonOperator } from "../../../../types/common"
import { IsType } from "../../../../utils/validators/is-type"
import { Request } from "express"
import { Type } from "class-transformer"
import { pickBy } from "lodash"

/**
 * @oas [get] /batch-jobs
 * operationId: "GetBatchJobs"
 * summary: "List Batch Jobs"
 * description: "Retrieve a list of Batch Jobs."
 * x-authenticated: true
 * parameters:
 *   - (query) limit {string} The number of collections to return.
 *   - (query) offset {string} The offset of collections to return.
<<<<<<< HEAD
 *   - in: query
 *     name: type
 *     style: form
 *     explode: false
 *     description: Filter by the batch type
 *     schema:
 *       type: array
 *       items:
 *         type: string
 *   - (query) confirmed_at {object} Date comparison for when resulting collections was confirmed, i.e. less than, greater than etc.
 *   - (query) pre_processed_at {object} Date comparison for when resulting collections was pre processed, i.e. less than, greater than etc.
 *   - (query) completed_at {object} Date comparison for when resulting collections was completed, i.e. less than, greater than etc.
 *   - (query) failed_at {object} Date comparison for when resulting collections was failed, i.e. less than, greater than etc.
 *   - (query) canceled_at {object} Date comparison for when resulting collections was canceled, i.e. less than, greater than etc.
 *   - (query) order {string} Order used when retrieving batch jobs
 *   - (query) expand[] {string} (Comma separated) Which fields should be expanded in each order of the result.
 *   - (query) fields[] {string} (Comma separated) Which fields should be included in each order of the result.
 *   - (query) deleted_at {object} Date comparison for when resulting collections was deleted, i.e. less than, greater than etc.
 *   - (query) created_at {object} Date comparison for when resulting collections was created, i.e. less than, greater than etc.
 *   - (query) updated_at {object} Date comparison for when resulting collections was updated, i.e. less than, greater than etc.
=======
 *   - (query) type {string | string[]} Filter by the batch type
 *   - (query) confirmed_at {DateComparisonOperator | null} Date comparison for when resulting collections was confirmed, i.e. less than, greater than etc.
 *   - (query) pre_processed_at {DateComparisonOperator | null} Date comparison for when resulting collections was pre processed, i.e. less than, greater than etc.
 *   - (query) completed_at {DateComparisonOperator | null} Date comparison for when resulting collections was completed, i.e. less than, greater than etc.
 *   - (query) failed_at {DateComparisonOperator | null} Date comparison for when resulting collections was failed, i.e. less than, greater than etc.
 *   - (query) canceled_at {DateComparisonOperator | null} Date comparison for when resulting collections was canceled, i.e. less than, greater than etc.
 *   - (query) order {string} Order used when retrieving batch jobs
 *   - (query) expand[] {string} (Comma separated) Which fields should be expanded in each order of the result.
 *   - (query) fields[] {string} (Comma separated) Which fields should be included in each order of the result.
 *   - (query) deleted_at {DateComparisonOperator | null} Date comparison for when resulting collections was deleted, i.e. less than, greater than etc.
 *   - (query) created_at {DateComparisonOperator} Date comparison for when resulting collections was created, i.e. less than, greater than etc.
 *   - (query) updated_at {DateComparisonOperator} Date comparison for when resulting collections was updated, i.e. less than, greater than etc.
>>>>>>> 2dc8936f
 * tags:
 *   - Batch Job
 * responses:
 *  "200":
 *    description: OK
 *    content:
 *      application/json:
 *        schema:
 *          properties:
 *            batch_job:
 *              $ref: "#/components/schemas/batch_job"
 */
export default async (req: Request, res) => {
  const batchService: BatchJobService = req.scope.resolve("batchJobService")

  const created_by = req.user?.id || req.user?.userId

  const [jobs, count] = await batchService.listAndCount(
    pickBy(
      { created_by, ...(req.filterableFields ?? {}) },
      (val) => typeof val !== "undefined"
    ),
    req.listConfig
  )

  const { limit, offset } = req.validatedQuery
  res.status(200).json({
    batch_jobs: jobs,
    count,
    offset,
    limit,
  })
}

export class AdminGetBatchPaginationParams {
  @IsNumber()
  @IsOptional()
  @Type(() => Number)
  limit = 10

  @IsNumber()
  @IsOptional()
  @Type(() => Number)
  offset = 0

  @IsString()
  @IsOptional()
  expand?: string

  @IsString()
  @IsOptional()
  fields?: string

  @IsString()
  @IsOptional()
  order?: string
}

export class AdminGetBatchParams extends AdminGetBatchPaginationParams {
  @IsOptional()
  @IsArray()
  @IsType([String, [String]])
  id?: string | string[]

  @IsArray()
  @IsOptional()
  type?: string[]

  @IsOptional()
  @Transform(({ value }) => (value === "null" ? null : value))
  @Type(() => DateComparisonOperator)
  confirmed_at?: DateComparisonOperator | null

  @IsOptional()
  @Transform(({ value }) => (value === "null" ? null : value))
  @Type(() => DateComparisonOperator)
  pre_processed_at?: DateComparisonOperator | null

  @IsOptional()
  @Transform(({ value }) => (value === "null" ? null : value))
  @Type(() => DateComparisonOperator)
  completed_at?: DateComparisonOperator | null

  @IsOptional()
  @Transform(({ value }) => (value === "null" ? null : value))
  @Type(() => DateComparisonOperator)
  failed_at?: DateComparisonOperator | null

  @IsOptional()
  @Transform(({ value }) => (value === "null" ? null : value))
  @Type(() => DateComparisonOperator)
  canceled_at?: DateComparisonOperator | null

  @IsType([DateComparisonOperator])
  @IsOptional()
  created_at?: DateComparisonOperator

  @IsOptional()
  @Type(() => DateComparisonOperator)
  updated_at?: DateComparisonOperator
}<|MERGE_RESOLUTION|>--- conflicted
+++ resolved
@@ -1,7 +1,4 @@
-<<<<<<< HEAD
-=======
 import { Transform, Type } from "class-transformer"
->>>>>>> 2dc8936f
 import {
   IsArray,
   IsNumber,
@@ -25,28 +22,6 @@
  * parameters:
  *   - (query) limit {string} The number of collections to return.
  *   - (query) offset {string} The offset of collections to return.
-<<<<<<< HEAD
- *   - in: query
- *     name: type
- *     style: form
- *     explode: false
- *     description: Filter by the batch type
- *     schema:
- *       type: array
- *       items:
- *         type: string
- *   - (query) confirmed_at {object} Date comparison for when resulting collections was confirmed, i.e. less than, greater than etc.
- *   - (query) pre_processed_at {object} Date comparison for when resulting collections was pre processed, i.e. less than, greater than etc.
- *   - (query) completed_at {object} Date comparison for when resulting collections was completed, i.e. less than, greater than etc.
- *   - (query) failed_at {object} Date comparison for when resulting collections was failed, i.e. less than, greater than etc.
- *   - (query) canceled_at {object} Date comparison for when resulting collections was canceled, i.e. less than, greater than etc.
- *   - (query) order {string} Order used when retrieving batch jobs
- *   - (query) expand[] {string} (Comma separated) Which fields should be expanded in each order of the result.
- *   - (query) fields[] {string} (Comma separated) Which fields should be included in each order of the result.
- *   - (query) deleted_at {object} Date comparison for when resulting collections was deleted, i.e. less than, greater than etc.
- *   - (query) created_at {object} Date comparison for when resulting collections was created, i.e. less than, greater than etc.
- *   - (query) updated_at {object} Date comparison for when resulting collections was updated, i.e. less than, greater than etc.
-=======
  *   - (query) type {string | string[]} Filter by the batch type
  *   - (query) confirmed_at {DateComparisonOperator | null} Date comparison for when resulting collections was confirmed, i.e. less than, greater than etc.
  *   - (query) pre_processed_at {DateComparisonOperator | null} Date comparison for when resulting collections was pre processed, i.e. less than, greater than etc.
@@ -59,7 +34,6 @@
  *   - (query) deleted_at {DateComparisonOperator | null} Date comparison for when resulting collections was deleted, i.e. less than, greater than etc.
  *   - (query) created_at {DateComparisonOperator} Date comparison for when resulting collections was created, i.e. less than, greater than etc.
  *   - (query) updated_at {DateComparisonOperator} Date comparison for when resulting collections was updated, i.e. less than, greater than etc.
->>>>>>> 2dc8936f
  * tags:
  *   - Batch Job
  * responses:
