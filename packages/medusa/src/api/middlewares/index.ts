--- conflicted
+++ resolved
@@ -4,19 +4,16 @@
 import { default as normalizeQuery } from "./normalized-query"
 import { default as requireCustomerAuthentication } from "./require-customer-authentication"
 
+export { default as authenticate } from "./authenticate"
+export { default as authenticateCustomer } from "./authenticate-customer"
+export { default as wrapHandler } from "./await-middleware"
 export { canAccessBatchJob } from "./batch-job/can-access-batch-job"
 export { getRequestedBatchJob } from "./batch-job/get-requested-batch-job"
 export { doesConditionBelongToDiscount } from "./discount/does-condition-belong-to-discount"
-export { transformIncludesOptions } from "./transform-includes-options"
-export { transformBody } from "./transform-body"
-<<<<<<< HEAD
-export { default as authenticate } from "./authenticate"
-export { default as authenticateCustomer } from "./authenticate-customer"
-export { default as wrapHandler } from "./await-middleware"
 export { default as normalizeQuery } from "./normalized-query"
 export { default as requireCustomerAuthentication } from "./require-customer-authentication"
-=======
->>>>>>> 9ddcaf11
+export { transformBody } from "./transform-body"
+export { transformIncludesOptions } from "./transform-includes-options"
 export { transformQuery, transformStoreQuery } from "./transform-query"
 
 /**
