import { asFunction } from "awilix"
import glob from "glob"
import path from "path"
<<<<<<< HEAD
import { asValue, asFunction } from "awilix"
import formatRegistrationName from "../utils/format-registration-name"
=======
>>>>>>> 1b21af87
import { ConfigModule, MedusaContainer } from "../types/global"
import { isDefined } from "../utils"
import formatRegistrationName from "../utils/format-registration-name"

type Options = {
  container: MedusaContainer
  configModule: ConfigModule
  isTest?: boolean
}

/**
 * Registers all services in the services directory
 */
export default async ({
  container,
  configModule,
  isTest,
}: Options): Promise<void> => {
  const useMock = isDefined(isTest) ? isTest : process.env.NODE_ENV === "test"

  const corePath = useMock ? "../services/__mocks__/*.js" : "../services/*.js"
  const coreFull = path.join(__dirname, corePath)

  const core = glob.sync(coreFull, { cwd: __dirname })
  core.forEach((fn) => {
    const loaded = require(fn).default
    if (loaded) {
      const name = formatRegistrationName(fn)
      container.register({
        [name]: asFunction(
          (cradle) => new loaded(cradle, configModule)
        ).singleton(),
      })
    }
  })

  const moduleResolutions = configModule?.moduleResolutions ?? {}
  for (const [_, resolution] of Object.entries(moduleResolutions)) {
    if (resolution.shouldResolve) {
      try {
        const loadedModule = await import(resolution.resolutionPath!)
        const loadedService = loadedModule.service
        container.register({
          [resolution.settings.registration]: asFunction(
            (cradle) => new loadedService(cradle, configModule)
          ).singleton(),
        })
      } catch (err) {
        console.log("Couldn't resolve", resolution.resolutionPath)
        container.register({
          [resolution.settings.registration]: asValue(false),
        })
      }
    } else {
      container.register({
        [resolution.settings.registration]: asValue(false),
      })
    }
  }
}<|MERGE_RESOLUTION|>--- conflicted
+++ resolved
@@ -1,11 +1,6 @@
-import { asFunction } from "awilix"
+import { asValue, asFunction } from "awilix"
 import glob from "glob"
 import path from "path"
-<<<<<<< HEAD
-import { asValue, asFunction } from "awilix"
-import formatRegistrationName from "../utils/format-registration-name"
-=======
->>>>>>> 1b21af87
 import { ConfigModule, MedusaContainer } from "../types/global"
 import { isDefined } from "../utils"
 import formatRegistrationName from "../utils/format-registration-name"
