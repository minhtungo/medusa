--- conflicted
+++ resolved
@@ -1,8 +1,4 @@
-<<<<<<< HEAD
-import resolveCwd from "resolve-cwd"
-=======
 import { getConfigFile } from "medusa-core-utils"
->>>>>>> 1b21af87
 import { ConfigModule } from "../types/global"
 import logger from "./logger"
 import registerModuleDefinitions from "./module-definitions"
@@ -95,29 +91,7 @@
     )
   }
 
-<<<<<<< HEAD
-  const moduleResolutions = {}
-  const projectModules = configModule.modules ?? {}
-  for (const [moduleKey, settings] of Object.entries(MODULE_DEFINITION)) {
-    let resolutionPath = settings.defaultPackage
-    let resolve = true
-    if (settings.canOverride && moduleKey in projectModules) {
-      if (projectModules[moduleKey]) {
-        resolutionPath = resolveCwd(projectModules[moduleKey])
-      } else {
-        resolve = false
-      }
-    }
-
-    moduleResolutions[moduleKey] = {
-      shouldResolve: resolve,
-      resolutionPath,
-      settings,
-    }
-  }
-=======
   const moduleResolutions = registerModuleDefinitions(configModule)
->>>>>>> 1b21af87
 
   return {
     projectConfig: {
