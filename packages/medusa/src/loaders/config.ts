--- conflicted
+++ resolved
@@ -11,7 +11,6 @@
     }
   : console.log
 
-<<<<<<< HEAD
 export const MODULE_DEFINITION = {
   stockLocation: {
     registration: "stockLocationService",
@@ -33,14 +32,14 @@
     required: false,
     canOverride: true,
   },
-=======
+}
+
 export const handleConfigError = (error: Error): void => {
   logger.error(`Error in loading config: ${error.message}`)
   if (error.stack) {
     logger.error(error.stack)
   }
   process.exit(1)
->>>>>>> 38d4a7db
 }
 
 export default (rootDirectory: string): ConfigModule => {
