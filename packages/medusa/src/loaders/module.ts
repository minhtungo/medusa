--- conflicted
+++ resolved
@@ -1,9 +1,5 @@
-import { asClass, asFunction, asValue } from "awilix"
+import { asFunction, asValue } from "awilix"
 import { trackInstallation } from "medusa-telemetry"
-<<<<<<< HEAD
-import { LoaderOptions } from "../types/global"
-=======
-import { EntitySchema } from "typeorm"
 import {
   ClassConstructor,
   ConfigModule,
@@ -15,7 +11,6 @@
   MODULE_RESOURCE_TYPE,
   MODULE_SCOPE,
 } from "../types/global"
->>>>>>> 2f73bdf1
 import { ModulesHelper } from "../utils/module-helper"
 
 export const moduleHelper = new ModulesHelper()
