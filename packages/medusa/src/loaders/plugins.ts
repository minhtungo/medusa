--- conflicted
+++ resolved
@@ -1,8 +1,4 @@
-<<<<<<< HEAD
-import { aliasTo, asClass, asFunction, asValue, Lifetime } from "awilix"
-=======
-import { aliasTo, asFunction, asValue } from "awilix"
->>>>>>> f5ed4705
+import { aliasTo, asFunction, asValue, Lifetime } from "awilix"
 import { Express } from "express"
 import fs from "fs"
 import { sync as existsSync } from "fs-exists-cached"
