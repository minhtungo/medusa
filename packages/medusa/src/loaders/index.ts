import {
  asFunction,
  asValue,
  AwilixContainer,
  createContainer,
  Resolver,
} from "awilix"
import { ClassOrFunctionReturning } from "awilix/lib/container"
import { Express, NextFunction, Request, Response } from "express"
import { track } from "medusa-telemetry"
import { EOL } from "os"
import "reflect-metadata"
import requestIp from "request-ip"
import { Connection, getManager } from "typeorm"
import { MedusaContainer } from "../types/global"
import apiLoader from "./api"
import loadConfig from "./config"
import databaseLoader from "./database"
import defaultsLoader from "./defaults"
import expressLoader from "./express"
import featureFlagsLoader from "./feature-flags"
import Logger from "./logger"
import modelsLoader from "./models"
import moduleLoader from "./module"
import passportLoader from "./passport"
import pluginsLoader, { registerPluginModels } from "./plugins"
import redisLoader from "./redis"
import repositoriesLoader from "./repositories"
import searchIndexLoader from "./search-index"
import servicesLoader from "./services"
import strategiesLoader from "./strategies"
import subscribersLoader from "./subscribers"

type Options = {
  directory: string
  expressApp: Express
  isTest: boolean
}

export default async ({
  directory: rootDirectory,
  expressApp,
  isTest,
}: Options): Promise<{
  container: MedusaContainer
  dbConnection: Connection
  app: Express
}> => {
  const configModule = loadConfig(rootDirectory)

  const container = createContainer() as MedusaContainer
  container.register("configModule", asValue(configModule))

  container.registerAdd = function (
    this: MedusaContainer,
    name: string,
    registration: typeof asFunction | typeof asValue
  ) {
    const storeKey = name + "_STORE"

    if (this.registrations[storeKey] === undefined) {
      this.register(storeKey, asValue([] as Resolver<unknown>[]))
    }
    const store = this.resolve(storeKey) as (
      | ClassOrFunctionReturning<unknown>
      | Resolver<unknown>
    )[]

    if (this.registrations[name] === undefined) {
      this.register(name, asArray(store))
    }
    store.unshift(registration)

    return this
  }.bind(container)

  // Add additional information to context of request
  expressApp.use((req: Request, res: Response, next: NextFunction) => {
    const ipAddress = requestIp.getClientIp(req) as string
    ;(req as any).request_context = {
      ip_address: ipAddress,
    }
    next()
  })

  const featureFlagRouter = featureFlagsLoader(configModule, Logger)
  track("FEATURE_FLAGS_LOADED")

  container.register({
    logger: asValue(Logger),
    featureFlagRouter: asValue(featureFlagRouter),
  })

  await redisLoader({ container, configModule, logger: Logger })

<<<<<<< HEAD
  const modulesActivity = Logger.activity("Resolving modules")
  track("MODULES_INIT_STARTED")
  await moduleLoader({ container, configModule, logger: Logger })
  const modAct = Logger.success(modulesActivity, "Modules resolved") || {}
  track("MODULES_INIT_COMPLETED", { duration: modAct.duration })

  const modelsActivity = Logger.activity("Initializing models")
=======
  const modelsActivity = Logger.activity(`Initializing models${EOL}`)
>>>>>>> ed121922
  track("MODELS_INIT_STARTED")
  modelsLoader({ container })
  const mAct = Logger.success(modelsActivity, "Models initialized") || {}
  track("MODELS_INIT_COMPLETED", { duration: mAct.duration })

  const pmActivity = Logger.activity(`Initializing plugin models${EOL}`)
  track("PLUGIN_MODELS_INIT_STARTED")
  await registerPluginModels({
    rootDirectory,
    container,
    configModule,
  })
  const pmAct = Logger.success(pmActivity, "Plugin models initialized") || {}
  track("PLUGIN_MODELS_INIT_COMPLETED", { duration: pmAct.duration })

  const repoActivity = Logger.activity(`Initializing repositories${EOL}`)
  track("REPOSITORIES_INIT_STARTED")
  repositoriesLoader({ container })
  const rAct = Logger.success(repoActivity, "Repositories initialized") || {}
  track("REPOSITORIES_INIT_COMPLETED", { duration: rAct.duration })

  const dbActivity = Logger.activity(`Initializing database${EOL}`)
  track("DATABASE_INIT_STARTED")
  const dbConnection = await databaseLoader({
    container,
    configModule,
  })
  const dbAct = Logger.success(dbActivity, "Database initialized") || {}
  track("DATABASE_INIT_COMPLETED", { duration: dbAct.duration })

  container.register({ manager: asValue(dbConnection.manager) })

  const stratActivity = Logger.activity(`Initializing strategies${EOL}`)
  track("STRATEGIES_INIT_STARTED")
  strategiesLoader({ container, configModule, isTest })
  const stratAct = Logger.success(stratActivity, "Strategies initialized") || {}
  track("STRATEGIES_INIT_COMPLETED", { duration: stratAct.duration })

  const servicesActivity = Logger.activity(`Initializing services${EOL}`)
  track("SERVICES_INIT_STARTED")
  await servicesLoader({ container, configModule, isTest })
  const servAct = Logger.success(servicesActivity, "Services initialized") || {}
  track("SERVICES_INIT_COMPLETED", { duration: servAct.duration })

  const expActivity = Logger.activity(`Initializing express${EOL}`)
  track("EXPRESS_INIT_STARTED")
  await expressLoader({ app: expressApp, configModule })
  await passportLoader({ app: expressApp, container, configModule })
  const exAct = Logger.success(expActivity, "Express intialized") || {}
  track("EXPRESS_INIT_COMPLETED", { duration: exAct.duration })

  // Add the registered services to the request scope
  expressApp.use((req: Request, res: Response, next: NextFunction) => {
    container.register({ manager: asValue(getManager()) })
    ;(req as any).scope = container.createScope()
    next()
  })

  const pluginsActivity = Logger.activity(`Initializing plugins${EOL}`)
  track("PLUGINS_INIT_STARTED")
  await pluginsLoader({
    container,
    rootDirectory,
    configModule,
    app: expressApp,
    activityId: pluginsActivity,
  })
  const pAct = Logger.success(pluginsActivity, "Plugins intialized") || {}
  track("PLUGINS_INIT_COMPLETED", { duration: pAct.duration })

  const subActivity = Logger.activity(`Initializing subscribers${EOL}`)
  track("SUBSCRIBERS_INIT_STARTED")
  subscribersLoader({ container })
  const subAct = Logger.success(subActivity, "Subscribers initialized") || {}
  track("SUBSCRIBERS_INIT_COMPLETED", { duration: subAct.duration })

  const apiActivity = Logger.activity(`Initializing API${EOL}`)
  track("API_INIT_STARTED")
  await apiLoader({ container, app: expressApp, configModule })
  const apiAct = Logger.success(apiActivity, "API initialized") || {}
  track("API_INIT_COMPLETED", { duration: apiAct.duration })

  const defaultsActivity = Logger.activity(`Initializing defaults${EOL}`)
  track("DEFAULTS_INIT_STARTED")
  await defaultsLoader({ container })
  const dAct = Logger.success(defaultsActivity, "Defaults initialized") || {}
  track("DEFAULTS_INIT_COMPLETED", { duration: dAct.duration })

  const searchActivity = Logger.activity(
    `Initializing search engine indexing${EOL}`
  )
  track("SEARCH_ENGINE_INDEXING_STARTED")
  await searchIndexLoader({ container })
  const searchAct =
    Logger.success(searchActivity, "Indexing event emitted") || {}
  track("SEARCH_ENGINE_INDEXING_COMPLETED", { duration: searchAct.duration })

  const modulesActivity = Logger.activity(`Initializing modules${EOL}`)
  track("MODULES_INIT_STARTED")
  await moduleLoader({ container, configModule, logger: Logger })
  const modAct = Logger.success(modulesActivity, "Modules initialized") || {}
  track("MODULES_INIT_COMPLETED", { duration: modAct.duration })

  return { container, dbConnection, app: expressApp }
}

function asArray(
  resolvers: (ClassOrFunctionReturning<unknown> | Resolver<unknown>)[]
): { resolve: (container: AwilixContainer) => unknown[] } {
  return {
    resolve: (container: AwilixContainer) =>
      resolvers.map((resolver) => container.build(resolver)),
  }
}<|MERGE_RESOLUTION|>--- conflicted
+++ resolved
@@ -93,17 +93,7 @@
 
   await redisLoader({ container, configModule, logger: Logger })
 
-<<<<<<< HEAD
-  const modulesActivity = Logger.activity("Resolving modules")
-  track("MODULES_INIT_STARTED")
-  await moduleLoader({ container, configModule, logger: Logger })
-  const modAct = Logger.success(modulesActivity, "Modules resolved") || {}
-  track("MODULES_INIT_COMPLETED", { duration: modAct.duration })
-
-  const modelsActivity = Logger.activity("Initializing models")
-=======
   const modelsActivity = Logger.activity(`Initializing models${EOL}`)
->>>>>>> ed121922
   track("MODELS_INIT_STARTED")
   modelsLoader({ container })
   const mAct = Logger.success(modelsActivity, "Models initialized") || {}
