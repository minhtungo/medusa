import { AwilixContainer } from "awilix"
import { Request } from "express"
import { LoggerOptions } from "typeorm"
import { Logger as _Logger } from "winston"
import { Customer, User } from "../models"
import { FindConfig, RequestQueryFields } from "./common"

declare global {
  // eslint-disable-next-line @typescript-eslint/no-namespace
  namespace Express {
    interface Request {
      user?: (User | Customer) & { customer_id?: string; userId?: string }
      scope: MedusaContainer
      validatedQuery: RequestQueryFields & Record<string, unknown>
      validatedBody: unknown
      listConfig: FindConfig<unknown>
      retrieveConfig: FindConfig<unknown>
      filterableFields: Record<string, unknown>
      errors: string[]
    }
  }
}

export type ExtendedRequest<TEntity> = Request & { resource: TEntity }

export type ClassConstructor<T> = {
  new (...args: unknown[]): T
}

export type MedusaContainer = AwilixContainer & {
  registerAdd: <T>(name: string, registration: T) => MedusaContainer
}

export type Logger = _Logger & {
  progress: (activityId: string, msg: string) => void
  info: (msg: string) => void
  warn: (msg: string) => void
}

export type ModuleResolution = {
  resolutionPath: string | false
  definition: ModuleDefinition
  options?: Record<string, unknown>
}

export type ModuleDefinition = {
  key: string
  registrationName: string
  defaultPackage: string | false
  label: string
  canOverride?: boolean
  isRequired?: boolean
}

<<<<<<< HEAD
export type LoaderOptions = {
  container: MedusaContainer
  configModule: ConfigModule
  logger?: Logger
}

export type Constructor<T> = new (...args: any[]) => T

export type ModuleExports = {
  loaders: ((options: LoaderOptions) => Promise<void>)[]
  services: Constructor<any>[]
=======
export type ConfigurableModuleDeclaration = {
  resolve?: string
  options?: Record<string, unknown>
>>>>>>> 1dc79590
}

export type ConfigModule = {
  projectConfig: {
    redis_url?: string

    jwt_secret?: string
    cookie_secret?: string

    database_url?: string
    database_type: string
    database_database?: string
    database_schema?: string
    database_logging: LoggerOptions

    database_extra?: Record<string, unknown> & {
      ssl: { rejectUnauthorized: false }
    }
    store_cors?: string
    admin_cors?: string
  }
  featureFlags: Record<string, boolean | string>
  modules?: Record<string, false | string | ConfigurableModuleDeclaration>
  moduleResolutions?: Record<string, ModuleResolution>
  plugins: (
    | {
        resolve: string
        options: Record<string, unknown>
      }
    | string
  )[]
}<|MERGE_RESOLUTION|>--- conflicted
+++ resolved
@@ -43,6 +43,24 @@
   options?: Record<string, unknown>
 }
 
+export type LoaderOptions = {
+  container: MedusaContainer
+  configModule: ConfigModule
+  logger: Logger
+}
+
+export type Constructor<T> = new (...args: any[]) => T
+
+export type ModuleExports = {
+  loaders: ((options: LoaderOptions) => Promise<void>)[]
+  services: Constructor<any>[]
+}
+
+export type ConfigurableModuleDeclaration = {
+  resolve?: string
+  options?: Record<string, unknown>
+}
+
 export type ModuleDefinition = {
   key: string
   registrationName: string
@@ -50,25 +68,6 @@
   label: string
   canOverride?: boolean
   isRequired?: boolean
-}
-
-<<<<<<< HEAD
-export type LoaderOptions = {
-  container: MedusaContainer
-  configModule: ConfigModule
-  logger?: Logger
-}
-
-export type Constructor<T> = new (...args: any[]) => T
-
-export type ModuleExports = {
-  loaders: ((options: LoaderOptions) => Promise<void>)[]
-  services: Constructor<any>[]
-=======
-export type ConfigurableModuleDeclaration = {
-  resolve?: string
-  options?: Record<string, unknown>
->>>>>>> 1dc79590
 }
 
 export type ConfigModule = {
