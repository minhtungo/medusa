import { AwilixContainer } from "awilix"
import { Request } from "express"
import { LoggerOptions } from "typeorm"
import { Logger as _Logger } from "winston"
import { Customer, User } from "../models"
import { FindConfig, RequestQueryFields } from "./common"

declare global {
  // eslint-disable-next-line @typescript-eslint/no-namespace
  namespace Express {
    interface Request {
      user?: (User | Customer) & { customer_id?: string; userId?: string }
      scope: MedusaContainer
      validatedQuery: RequestQueryFields & Record<string, unknown>
      validatedBody: unknown
      listConfig: FindConfig<unknown>
      retrieveConfig: FindConfig<unknown>
      filterableFields: Record<string, unknown>
      errors: string[]
    }
  }
}

export type ExtendedRequest<TEntity> = Request & { resource: TEntity }

export type ClassConstructor<T> = {
  new (...args: unknown[]): T
}

export type MedusaContainer = AwilixContainer & {
  registerAdd: <T>(name: string, registration: T) => MedusaContainer
}

export type Logger = _Logger & {
  progress: (activityId: string, msg: string) => void
  info: (msg: string) => void
  warn: (msg: string) => void
}

export enum MODULE_SCOPE {
  INTERNAL = "internal",
  EXTERNAL = "external",
}

export enum MODULE_RESOURCE_TYPE {
  SHARED = "shared",
  ISOLATED = "isolated",
}

export type ConfigurableModuleDeclaration = {
  scope: MODULE_SCOPE.INTERNAL
  resources: MODULE_RESOURCE_TYPE
  resolve?: string
  options?: Record<string, unknown>
}
/*
| {
    scope: MODULE_SCOPE.external
    server: {
      type: "built-in" | "rest" | "tsrpc" | "grpc" | "gql"
      url: string
      options?: Record<string, unknown>
    }
  }
*/

export type ModuleResolution = {
  resolutionPath: string | false
  definition: ModuleDefinition
  options?: Record<string, unknown>
  moduleDeclaration?: ConfigurableModuleDeclaration
}

export type LoaderOptions = {
  container: MedusaContainer
  configModule: ConfigModule
  logger: Logger
}

export type Constructor<T> = new (...args: any[]) => T

export type ModuleExports = {
  loaders: ((options: LoaderOptions) => Promise<void>)[]
  services: Constructor<any>[]
}

export type ConfigurableModuleDeclaration = {
  resolve?: string
  options?: Record<string, unknown>
}

export type ModuleDefinition = {
  key: string
  registrationName: string
  defaultPackage: string | false
  label: string
  canOverride?: boolean
  isRequired?: boolean
  defaultModuleDeclaration: ConfigurableModuleDeclaration
}

<<<<<<< HEAD
=======
export type LoaderOptions = {
  container: MedusaContainer
  configModule: ConfigModule
  options?: Record<string, unknown>
  logger?: Logger
}

export type Constructor<T> = new (...args: any[]) => T

export type ModuleExports = {
  loaders: ((
    options: LoaderOptions,
    moduleDeclaration?: ConfigurableModuleDeclaration
  ) => Promise<void>)[]
  service: Constructor<any>
  migrations?: any[] // TODO: revisit migrations type
  models?: Constructor<any>[]
}

>>>>>>> 2f73bdf1
export type ConfigModule = {
  projectConfig: {
    redis_url?: string

    jwt_secret?: string
    cookie_secret?: string

    database_url?: string
    database_type: string
    database_database?: string
    database_schema?: string
    database_logging: LoggerOptions

    database_extra?: Record<string, unknown> & {
      ssl: { rejectUnauthorized: false }
    }
    store_cors?: string
    admin_cors?: string
  }
  featureFlags: Record<string, boolean | string>
  modules?: Record<
    string,
    false | string | Partial<ConfigurableModuleDeclaration>
  >
  moduleResolutions?: Record<string, ModuleResolution>
  plugins: (
    | {
        resolve: string
        options: Record<string, unknown>
      }
    | string
  )[]
}<|MERGE_RESOLUTION|>--- conflicted
+++ resolved
@@ -71,24 +71,6 @@
   moduleDeclaration?: ConfigurableModuleDeclaration
 }
 
-export type LoaderOptions = {
-  container: MedusaContainer
-  configModule: ConfigModule
-  logger: Logger
-}
-
-export type Constructor<T> = new (...args: any[]) => T
-
-export type ModuleExports = {
-  loaders: ((options: LoaderOptions) => Promise<void>)[]
-  services: Constructor<any>[]
-}
-
-export type ConfigurableModuleDeclaration = {
-  resolve?: string
-  options?: Record<string, unknown>
-}
-
 export type ModuleDefinition = {
   key: string
   registrationName: string
@@ -99,8 +81,6 @@
   defaultModuleDeclaration: ConfigurableModuleDeclaration
 }
 
-<<<<<<< HEAD
-=======
 export type LoaderOptions = {
   container: MedusaContainer
   configModule: ConfigModule
@@ -120,7 +100,6 @@
   models?: Constructor<any>[]
 }
 
->>>>>>> 2f73bdf1
 export type ConfigModule = {
   projectConfig: {
     redis_url?: string
