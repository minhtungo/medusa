<<<<<<< HEAD
import {
  ExternalModuleDeclaration,
  InternalModuleDeclaration,
} from "@medusajs/modules-sdk"
=======
import { InternalModuleDeclaration } from "@medusajs/modules-sdk"
>>>>>>> 77d46220
import { MedusaContainer as coreMedusaContainer } from "medusa-core-utils"
import { Request } from "express"
import { LoggerOptions } from "typeorm"
import { Logger as _Logger } from "winston"
import { Customer, User } from "../models"
import { EmitOptions } from "../services/event-bus"
import { FindConfig, RequestQueryFields } from "./common"

declare global {
  // eslint-disable-next-line @typescript-eslint/no-namespace
  namespace Express {
    interface Request {
      user?: (User | Customer) & { customer_id?: string; userId?: string }
      scope: MedusaContainer
      validatedQuery: RequestQueryFields & Record<string, unknown>
      validatedBody: unknown
      listConfig: FindConfig<unknown>
      retrieveConfig: FindConfig<unknown>
      filterableFields: Record<string, unknown>
      allowedProperties: string[]
      includes?: Record<string, boolean>
      errors: string[]
    }
  }
}

export type ExtendedRequest<TEntity> = Request & { resource: TEntity }

export type ClassConstructor<T> = {
  new (...args: unknown[]): T
}

export type MedusaContainer = coreMedusaContainer

export type Logger = _Logger & {
  progress: (activityId: string, msg: string) => void
  info: (msg: string) => void
  warn: (msg: string) => void
}

export type Constructor<T> = new (...args: any[]) => T

type SessionOptions = {
  name?: string
  resave?: boolean
  rolling?: boolean
  saveUninitialized?: boolean
  secret?: string
  ttl?: number
}

export type ConfigModule = {
  projectConfig: {
    redis_url?: string

    /**
     * Global options passed to all `EventBusService.emit` in the core as well as your own emitters. The options are forwarded to Bull's `Queue.add` method.
     *
     * The global options can be overridden by passing options to `EventBusService.emit` directly.
     *
     * Note: This will be deprecated as we move to Event Bus module in 1.8
     *
     *
     * Example
     * ```js
     * {
     *    removeOnComplete: { age: 10 },
     * }
     * ```
     *
     * @see https://github.com/OptimalBits/bull/blob/develop/REFERENCE.md#queueadd
     */
    event_options?: Record<string, unknown> & EmitOptions

    session_options?: SessionOptions

    jwt_secret?: string
    cookie_secret?: string

    database_url?: string
    database_type: string
    database_database?: string
    database_schema?: string
    database_logging: LoggerOptions

    database_extra?: Record<string, unknown> & {
      ssl: { rejectUnauthorized: false }
    }
    store_cors?: string
    admin_cors?: string
  }
  featureFlags: Record<string, boolean | string>
<<<<<<< HEAD
  modules?: Record<
    string,
    | false
    | string
    | Partial<InternalModuleDeclaration | ExternalModuleDeclaration>
  >
=======
  modules?: Record<string, false | string | Partial<InternalModuleDeclaration>>
>>>>>>> 77d46220
  plugins: (
    | {
        resolve: string
        options: Record<string, unknown>
      }
    | string
  )[]
}<|MERGE_RESOLUTION|>--- conflicted
+++ resolved
@@ -1,13 +1,9 @@
-<<<<<<< HEAD
 import {
   ExternalModuleDeclaration,
   InternalModuleDeclaration,
 } from "@medusajs/modules-sdk"
-=======
-import { InternalModuleDeclaration } from "@medusajs/modules-sdk"
->>>>>>> 77d46220
+import { Request } from "express"
 import { MedusaContainer as coreMedusaContainer } from "medusa-core-utils"
-import { Request } from "express"
 import { LoggerOptions } from "typeorm"
 import { Logger as _Logger } from "winston"
 import { Customer, User } from "../models"
@@ -98,16 +94,12 @@
     admin_cors?: string
   }
   featureFlags: Record<string, boolean | string>
-<<<<<<< HEAD
   modules?: Record<
     string,
     | false
     | string
     | Partial<InternalModuleDeclaration | ExternalModuleDeclaration>
   >
-=======
-  modules?: Record<string, false | string | Partial<InternalModuleDeclaration>>
->>>>>>> 77d46220
   plugins: (
     | {
         resolve: string
