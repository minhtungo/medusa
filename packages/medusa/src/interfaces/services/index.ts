export * from "./cache"
<<<<<<< HEAD
export * from "./event-bus"
export * from "./stock-location"
=======
export * from "./stock-location"
export * from "./inventory"
>>>>>>> b9680b64
<|MERGE_RESOLUTION|>--- conflicted
+++ resolved
@@ -1,8 +1,4 @@
 export * from "./cache"
-<<<<<<< HEAD
 export * from "./event-bus"
 export * from "./stock-location"
-=======
-export * from "./stock-location"
-export * from "./inventory"
->>>>>>> b9680b64
+export * from "./inventory"