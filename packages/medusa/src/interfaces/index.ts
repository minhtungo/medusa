export * from "./tax-calculation-strategy"
export * from "./cart-completion-strategy"
export * from "./tax-service"
export * from "./transaction-base-service"
<<<<<<< HEAD
export * from "./file-service"
=======
export * from "./models/base-entity"
export * from "./models/soft-deletable-entity"
>>>>>>> d0c679fc
<|MERGE_RESOLUTION|>--- conflicted
+++ resolved
@@ -2,9 +2,6 @@
 export * from "./cart-completion-strategy"
 export * from "./tax-service"
 export * from "./transaction-base-service"
-<<<<<<< HEAD
 export * from "./file-service"
-=======
 export * from "./models/base-entity"
-export * from "./models/soft-deletable-entity"
->>>>>>> d0c679fc
+export * from "./models/soft-deletable-entity"