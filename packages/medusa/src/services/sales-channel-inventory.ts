--- conflicted
+++ resolved
@@ -1,25 +1,22 @@
 import { EntityManager } from "typeorm"
 
-<<<<<<< HEAD
-import { IInventoryService } from "../interfaces/services"
-
+import {
+  IEventBusService,
+  IInventoryService,
+  TransactionBaseService,
+} from "../interfaces"
 import { SalesChannelLocationService } from "./"
-import EventBusService from "./event-bus"
-=======
-import { EventBusService, SalesChannelLocationService } from "./"
-import { IInventoryService, TransactionBaseService } from "../interfaces"
->>>>>>> aefe5aa1
 
 type InjectedDependencies = {
   inventoryService: IInventoryService
   salesChannelLocationService: SalesChannelLocationService
-  eventBusService: EventBusService
+  eventBusService: IEventBusService
   manager: EntityManager
 }
 
 class SalesChannelInventoryService extends TransactionBaseService {
   protected readonly salesChannelLocationService_: SalesChannelLocationService
-  protected readonly eventBusService_: EventBusService
+  protected readonly eventBusService_: IEventBusService
   protected readonly inventoryService_: IInventoryService
 
   constructor({
