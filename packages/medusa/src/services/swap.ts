--- conflicted
+++ resolved
@@ -1,31 +1,9 @@
 import { isDefined, MedusaError } from "medusa-core-utils"
 import { EntityManager } from "typeorm"
 
-<<<<<<< HEAD
 import { IEventBusService, TransactionBaseService } from "../interfaces"
-import { buildQuery, isDefined, setMetadata, validateId } from "../utils"
-
-=======
 import { buildQuery, setMetadata, validateId } from "../utils"
-import { TransactionBaseService } from "../interfaces"
-
-import LineItemAdjustmentService from "./line-item-adjustment"
-import { FindConfig, Selector } from "../types/common"
-import { SwapRepository } from "../repositories/swap"
-import CartService from "./cart"
-import {
-  CustomShippingOptionService,
-  EventBusService,
-  FulfillmentService,
-  LineItemService,
-  OrderService,
-  PaymentProviderService,
-  ProductVariantInventoryService,
-  ReturnService,
-  ShippingOptionService,
-  TotalsService,
-} from "./index"
->>>>>>> 1dc79590
+
 import {
   Cart,
   CartType,
@@ -47,10 +25,10 @@
 import {
   CustomShippingOptionService,
   FulfillmentService,
-  InventoryService,
   LineItemService,
   OrderService,
   PaymentProviderService,
+  ProductVariantInventoryService,
   ReturnService,
   ShippingOptionService,
   TotalsService,
@@ -63,7 +41,6 @@
   swapRepository: typeof SwapRepository
 
   cartService: CartService
-  eventBus: IEventBusService
   orderService: OrderService
   returnService: ReturnService
   totalsService: TotalsService
