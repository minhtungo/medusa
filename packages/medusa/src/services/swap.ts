import { isDefined, MedusaError } from "medusa-core-utils"
import { EntityManager, In } from "typeorm"

import { TransactionBaseService } from "../interfaces"
import { buildQuery, setMetadata, validateId } from "../utils"

import {
  Cart,
  CartType,
  FulfillmentItem,
  FulfillmentStatus,
  LineItem,
  Order,
  PaymentSessionStatus,
  PaymentStatus,
  ReturnItem,
  ReturnStatus,
  Swap,
  SwapFulfillmentStatus,
  SwapPaymentStatus,
} from "../models"
import { SwapRepository } from "../repositories/swap"
<<<<<<< HEAD
import { FindConfig, Selector } from "../types/common"
import { CreateShipmentConfig } from "../types/fulfillment"
import { OrdersReturnItem } from "../types/orders"
import CartService from "./cart"
import EventBusService from "./event-bus"
import {
  CustomShippingOptionService,
=======
import { FindConfig, Selector, WithRequiredProperty } from "../types/common"
import { CreateShipmentConfig } from "../types/fulfillment"
import { OrdersReturnItem } from "../types/orders"
import CartService from "./cart"
import {
  CustomShippingOptionService,
  EventBusService,
>>>>>>> 75924b68
  FulfillmentService,
  LineItemService,
  OrderService,
  PaymentProviderService,
  ProductVariantInventoryService,
  ReturnService,
  ShippingOptionService,
  TotalsService,
} from "./index"
import LineItemAdjustmentService from "./line-item-adjustment"

type InjectedProps = {
  manager: EntityManager

  swapRepository: typeof SwapRepository

  cartService: CartService
  orderService: OrderService
  returnService: ReturnService
  totalsService: TotalsService
  eventBusService: EventBusService
  lineItemService: LineItemService
  productVariantInventoryService: ProductVariantInventoryService
  fulfillmentService: FulfillmentService
  shippingOptionService: ShippingOptionService
  paymentProviderService: PaymentProviderService
  lineItemAdjustmentService: LineItemAdjustmentService
  customShippingOptionService: CustomShippingOptionService
}

/**
 * Handles swaps
 */
class SwapService extends TransactionBaseService {
  static Events = {
    CREATED: "swap.created",
    RECEIVED: "swap.received",
    SHIPMENT_CREATED: "swap.shipment_created",
    PAYMENT_COMPLETED: "swap.payment_completed",
    PAYMENT_CAPTURED: "swap.payment_captured",
    PAYMENT_CAPTURE_FAILED: "swap.payment_capture_failed",
    PROCESS_REFUND_FAILED: "swap.process_refund_failed",
    REFUND_PROCESSED: "swap.refund_processed",
    FULFILLMENT_CREATED: "swap.fulfillment_created",
  }

  protected manager_: EntityManager
  protected transactionManager_: EntityManager | undefined

  protected readonly swapRepository_: typeof SwapRepository

  protected readonly cartService_: CartService
  protected readonly eventBus_: EventBusService
  protected readonly orderService_: OrderService
  protected readonly returnService_: ReturnService
  protected readonly totalsService_: TotalsService
  protected readonly lineItemService_: LineItemService
  protected readonly fulfillmentService_: FulfillmentService
  protected readonly shippingOptionService_: ShippingOptionService
  protected readonly paymentProviderService_: PaymentProviderService
  protected readonly lineItemAdjustmentService_: LineItemAdjustmentService
  protected readonly customShippingOptionService_: CustomShippingOptionService
  // eslint-disable-next-line max-len
  protected readonly productVariantInventoryService_: ProductVariantInventoryService

  constructor({
    manager,
    swapRepository,
    eventBusService,
    cartService,
    totalsService,
    returnService,
    lineItemService,
    paymentProviderService,
    shippingOptionService,
    fulfillmentService,
    orderService,
    productVariantInventoryService,
    customShippingOptionService,
    lineItemAdjustmentService,
  }: InjectedProps) {
    // eslint-disable-next-line prefer-rest-params
    super(arguments[0])

    this.manager_ = manager

    this.swapRepository_ = swapRepository
    this.totalsService_ = totalsService
    this.lineItemService_ = lineItemService
    this.returnService_ = returnService
    this.paymentProviderService_ = paymentProviderService
    this.cartService_ = cartService
    this.fulfillmentService_ = fulfillmentService
    this.orderService_ = orderService
    this.shippingOptionService_ = shippingOptionService
    this.productVariantInventoryService_ = productVariantInventoryService
    this.eventBus_ = eventBusService
    this.customShippingOptionService_ = customShippingOptionService
    this.lineItemAdjustmentService_ = lineItemAdjustmentService
  }

  /**
   * Transform find config object for retrieval.
   *
   * @param config parsed swap find config
   * @return transformed find swap config
   */
  protected transformQueryForCart(
    config: Omit<FindConfig<Swap>, "select"> & { select?: string[] }
  ): Omit<FindConfig<Swap>, "select"> & { select?: string[] } & {
    cartSelects: FindConfig<Cart>["select"]
    cartRelations: FindConfig<Cart>["relations"]
  } {
    let { select, relations } = config

    let cartSelects: FindConfig<Cart>["select"]
    let cartRelations: FindConfig<Cart>["relations"]

    if (isDefined(relations) && relations.includes("cart")) {
      const [swapRelations, cartRels] = relations.reduce(
        (acc: string[][], next) => {
          if (next === "cart") {
            return acc
          }

          if (next.startsWith("cart.")) {
            const [, ...rel] = next.split(".")
            acc[1].push(rel.join("."))
          } else {
            acc[0].push(next)
          }

          return acc
        },
        [[], []]
      )

      relations = swapRelations
      cartRelations = cartRels

      let foundCartId = false
      if (isDefined(select)) {
        const [swapSelects, cartSels] = select.reduce(
          (acc, next) => {
            if (next.startsWith("cart.")) {
              const [, ...rel] = next.split(".")
              acc[1].push(rel.join("."))
            } else {
              if (next === "cart_id") {
                foundCartId = true
              }
              acc[0].push(next)
            }

            return acc
          },
          [[] as string[], [] as string[]]
        )

        select = foundCartId ? swapSelects : [...swapSelects, "cart_id"]
        ;(cartSelects as string[]) = cartSels
      }
    }

    return {
      ...config,
      relations,
      select,
      cartSelects,
      cartRelations,
    }
  }

  /**
   * Retrieves a swap with the given id.
   *
   * @param swapId - the id of the swap to retrieve
   * @param config - the configuration to retrieve the swap
   * @return the swap
   */
  async retrieve(
    swapId: string,
    config: Omit<FindConfig<Swap>, "select"> & { select?: string[] } = {}
  ): Promise<Swap | never> {
    if (!isDefined(swapId)) {
      throw new MedusaError(
        MedusaError.Types.NOT_FOUND,
        `"swapId" must be defined`
      )
    }

    const swapRepo = this.manager_.withRepository(this.swapRepository_)

    const { cartSelects, cartRelations, ...newConfig } =
      this.transformQueryForCart(config)

    const query = buildQuery({ id: swapId }, newConfig)

    const swap = await swapRepo.findOne(query)

    if (!swap) {
      throw new MedusaError(MedusaError.Types.NOT_FOUND, "Swap was not found")
    }

    if (cartRelations || cartSelects) {
      swap.cart = await this.cartService_
        .withTransaction(this.manager_)
        .retrieve(swap.cart_id, {
          select: cartSelects,
          relations: cartRelations,
        })
    }

    return swap
  }

  /**
   * Retrieves a swap based on its associated cart id
   *
   * @param cartId - the cart id that the swap's cart has
   * @param relations - the relations to retrieve swap
   * @return the swap
   */
  async retrieveByCartId(
    cartId: string,
    relations: FindConfig<Swap>["relations"] = []
  ): Promise<Swap | never> {
    const swapRepo = this.manager_.withRepository(this.swapRepository_)

    const swap = await swapRepo.findOne({
      where: {
        cart_id: cartId,
      },
      relations,
    })

    if (!swap) {
      throw new MedusaError(MedusaError.Types.NOT_FOUND, "Swap was not found")
    }

    return swap
  }

  /**
   * List swaps.
   *
   * @param selector - the query object for find
   * @param config - the configuration used to find the objects. contains relations, skip, and take.
   * @return the result of the find operation
   */
  async list(
    selector: Selector<Swap>,
    config: FindConfig<Swap> = {
      skip: 0,
      take: 50,
      order: { created_at: "DESC" },
    }
  ): Promise<Swap[]> {
    const swapRepo = this.manager_.withRepository(this.swapRepository_)
    const query = buildQuery(selector, config)
    query.relationLoadStrategy = "query"

    return await swapRepo.find(query)
  }

  /**
   * Creates a swap from an order, with given return items, additional items
   * and an optional return shipping method.
   *
   * @param order - the order to base the swap off
   * @param returnItems - the items to return in the swap
   * @param additionalItems - the items to send to the customer
   * @param returnShipping - an optional shipping method for returning the returnItems
   * @param custom - contains relevant custom information. This object may
   *  include no_notification which will disable sending notification when creating
   *  swap. If set, it overrules the attribute inherited from the order
   * @return the newly created swap
   */
  async create(
    order: Order,
    returnItems: WithRequiredProperty<Partial<ReturnItem>, "item_id">[],
    additionalItems?: Pick<LineItem, "variant_id" | "quantity">[],
    returnShipping?: { option_id: string; price?: number },
    custom: {
      no_notification?: boolean
      idempotency_key?: string
      allow_backorder?: boolean
    } = { no_notification: undefined }
  ): Promise<Swap | never> {
    const { no_notification, ...rest } = custom
    return await this.atomicPhase_(async (manager) => {
      if (order.payment_status !== PaymentStatus.CAPTURED) {
        throw new MedusaError(
          MedusaError.Types.NOT_ALLOWED,
          "Cannot swap an order that has not been captured"
        )
      }

      if (order.fulfillment_status === FulfillmentStatus.NOT_FULFILLED) {
        throw new MedusaError(
          MedusaError.Types.NOT_ALLOWED,
          "Cannot swap an order that has not been fulfilled"
        )
      }

      const areReturnItemsValid = await this.areReturnItemsValid(returnItems)

      if (!areReturnItemsValid) {
        throw new MedusaError(
          MedusaError.Types.INVALID_DATA,
          `Cannot create a swap on a canceled item.`
        )
      }

      let newItems: LineItem[] = []

      if (additionalItems) {
        newItems = await Promise.all(
          additionalItems.map(async ({ variant_id, quantity }) => {
            if (variant_id === null) {
              throw new MedusaError(
                MedusaError.Types.INVALID_DATA,
                "You must include a variant when creating additional items on a swap"
              )
            }
            return this.lineItemService_.withTransaction(manager).generate(
              { variantId: variant_id, quantity },
              {
                region_id: order.region_id,
                cart: order.cart,
              }
            )
          })
        )
      }

      const evaluatedNoNotification =
        no_notification !== undefined ? no_notification : order.no_notification

      const swapRepo = manager.withRepository(this.swapRepository_)
      const created = swapRepo.create({
        ...rest,
        fulfillment_status: SwapFulfillmentStatus.NOT_FULFILLED,
        payment_status: SwapPaymentStatus.NOT_PAID,
        order_id: order.id,
        additional_items: newItems,
        no_notification: evaluatedNoNotification,
      })

      const result = await swapRepo.save(created)

      await this.returnService_.withTransaction(manager).create({
        swap_id: result.id,
        order_id: order.id,
        items: returnItems as OrdersReturnItem[],
        shipping_method: returnShipping,
        no_notification: evaluatedNoNotification,
      })

      await this.eventBus_
        .withTransaction(manager)
        .emit(SwapService.Events.CREATED, {
          id: result.id,
          no_notification: evaluatedNoNotification,
        })

      return result
    })
  }

  /**
   * Process difference for the requested swap.
   *
   * @param swapId id of a swap being processed
   * @return processed swap
   */
  async processDifference(swapId: string): Promise<Swap | never> {
    return await this.atomicPhase_(async (manager) => {
      const swap = await this.retrieve(swapId, {
        relations: ["payment", "order", "order.payments"],
      })

      if (swap.canceled_at) {
        throw new MedusaError(
          MedusaError.Types.NOT_ALLOWED,
          "Canceled swap cannot be processed"
        )
      }

      if (!swap.confirmed_at) {
        throw new MedusaError(
          MedusaError.Types.NOT_ALLOWED,
          "Cannot process a swap that hasn't been confirmed by the customer"
        )
      }

      const swapRepo = manager.withRepository(this.swapRepository_)
      if (swap.difference_due < 0) {
        if (swap.payment_status === "difference_refunded") {
          return swap
        }

        try {
          await this.paymentProviderService_
            .withTransaction(manager)
            .refundPayment(
              swap.order.payments,
              -1 * swap.difference_due,
              "swap"
            )
        } catch (err) {
          swap.payment_status = SwapPaymentStatus.REQUIRES_ACTION
          const result = await swapRepo.save(swap)

          await this.eventBus_
            .withTransaction(manager)
            .emit(SwapService.Events.PROCESS_REFUND_FAILED, {
              id: result.id,
              no_notification: swap.no_notification,
            })

          return result
        }

        swap.payment_status = SwapPaymentStatus.DIFFERENCE_REFUNDED

        const result = await swapRepo.save(swap)

        await this.eventBus_
          .withTransaction(manager)
          .emit(SwapService.Events.REFUND_PROCESSED, {
            id: result.id,
            no_notification: swap.no_notification,
          })

        return result
      } else if (swap.difference_due === 0) {
        if (swap.payment_status === SwapPaymentStatus.DIFFERENCE_REFUNDED) {
          return swap
        }

        swap.payment_status = SwapPaymentStatus.DIFFERENCE_REFUNDED

        const result = await swapRepo.save(swap)

        await this.eventBus_
          .withTransaction(manager)
          .emit(SwapService.Events.REFUND_PROCESSED, {
            id: result.id,
            no_notification: swap.no_notification,
          })

        return result
      }

      try {
        if (swap.payment_status === SwapPaymentStatus.CAPTURED) {
          return swap
        }

        await this.paymentProviderService_
          .withTransaction(manager)
          .capturePayment(swap.payment)
      } catch (err) {
        swap.payment_status = SwapPaymentStatus.REQUIRES_ACTION
        const result = await swapRepo.save(swap)

        await this.eventBus_
          .withTransaction(manager)
          .emit(SwapService.Events.PAYMENT_CAPTURE_FAILED, {
            id: swap.id,
            no_notification: swap.no_notification,
          })

        return result
      }

      swap.payment_status = SwapPaymentStatus.CAPTURED

      const result = await swapRepo.save(swap)

      await this.eventBus_
        .withTransaction(manager)
        .emit(SwapService.Events.PAYMENT_CAPTURED, {
          id: result.id,
          no_notification: swap.no_notification,
        })

      return result
    })
  }

  /**
   * Update the swap record.
   *
   * @param swapId id of a swap to update
   * @param update new data
   * @return updated swap record
   */
  async update(swapId: string, update: Partial<Swap>): Promise<Swap> {
    return await this.atomicPhase_(async (manager) => {
      const swap = await this.retrieve(swapId)

      if ("metadata" in update) {
        swap.metadata = setMetadata(swap, update.metadata!)
      }

      if ("no_notification" in update) {
        swap.no_notification = update.no_notification!
      }

      if ("shipping_address" in update) {
        // TODO: Check this - calling method that doesn't exist
        // also it seems that update swap isn't call anywhere
        // await this.updateShippingAddress_(swap, update.shipping_address)
      }

      const swapRepo = manager.withRepository(this.swapRepository_)
      return await swapRepo.save(swap)
    })
  }

  /**
   * Creates a cart from the given swap. The cart can be used to pay
   * for differences associated with the swap. The swap represented by the
   * swapId must belong to the order. Fails if there is already a cart on the
   * swap.
   *
   * @param swapId - the id of the swap to create the cart from
   * @param customShippingOptions - the shipping options
   * @return the swap with its cart_id prop set to the id of the new cart.
   */
  async createCart(
    swapId: string,
    customShippingOptions: { option_id: string; price: number }[] = []
  ): Promise<Swap | never> {
    return await this.atomicPhase_(async (manager) => {
      const swapRepo = manager.withRepository(this.swapRepository_)

      const swap = await this.retrieve(swapId, {
        relations: [
          "order",
          "order.items",
          "order.items.variant",
          "order.items.variant.product",
          "order.swaps",
          "order.swaps.additional_items",
          "order.discounts",
          "order.discounts.rule",
          "order.claims",
          "order.claims.additional_items",
          "additional_items",
          "additional_items.variant",
          "return_order",
          "return_order.items",
          "return_order.shipping_method",
          "return_order.shipping_method.tax_lines",
        ],
      })

      if (swap.canceled_at) {
        throw new MedusaError(
          MedusaError.Types.NOT_ALLOWED,
          "Canceled swap cannot be used to create a cart"
        )
      }

      if (swap.cart_id) {
        throw new MedusaError(
          MedusaError.Types.DUPLICATE_ERROR,
          "A cart has already been created for the swap"
        )
      }

      const order = swap.order

      // filter out free shipping discounts
      const discounts =
        order?.discounts?.filter(({ rule }) => rule.type !== "free_shipping") ||
        undefined

      let cart = await this.cartService_.withTransaction(manager).create({
        discounts,
        email: order.email,
        billing_address_id: order.billing_address_id,
        shipping_address_id: order.shipping_address_id,
        region_id: order.region_id,
        customer_id: order.customer_id,
        type: CartType.SWAP,
        metadata: {
          swap_id: swap.id,
          parent_order_id: order.id,
        },
      })

      const customShippingOptionServiceTx =
        this.customShippingOptionService_.withTransaction(manager)
      for (const customShippingOption of customShippingOptions) {
        await customShippingOptionServiceTx.create({
          cart_id: cart.id,
          shipping_option_id: customShippingOption.option_id,
          price: customShippingOption.price,
        })
      }

      const lineItemServiceTx = this.lineItemService_.withTransaction(manager)
      const lineItemAdjustmentServiceTx =
        this.lineItemAdjustmentService_.withTransaction(manager)

      await Promise.all(
        swap.additional_items.map(
          async (item) =>
            await lineItemServiceTx.update(item.id, {
              cart_id: cart.id,
            })
        )
      )

      cart = await this.cartService_
        .withTransaction(manager)
        .retrieve(cart.id, {
          relations: ["items", "items.variant", "region", "discounts", "discounts.rule"],
        })

      await Promise.all(
        cart.items.map(async (item) => {
          // we generate adjustments in case the cart has any discounts that should be applied to the additional items
          await lineItemAdjustmentServiceTx.createAdjustmentForLineItem(
            cart,
            item
          )
        })
      )

      // If the swap has a return shipping method the price has to be added to
      // the cart.
      if (swap.return_order && swap.return_order.shipping_method) {
        await this.lineItemService_.withTransaction(manager).create({
          cart_id: cart.id,
          title: "Return shipping",
          quantity: 1,
          has_shipping: true,
          allow_discounts: false,
          unit_price: swap.return_order.shipping_method.price,
          is_return: true,
          tax_lines: swap.return_order.shipping_method.tax_lines.map((tl) => {
            return lineItemServiceTx.createTaxLine({
              name: tl.name,
              code: tl.code,
              rate: tl.rate,
              metadata: tl.metadata,
            })
          }),
        })
      }

      await this.lineItemService_
        .withTransaction(manager)
        .createReturnLines(swap.return_order.id, cart.id)

      swap.cart_id = cart.id

      return await swapRepo.save(swap)
    })
  }

  /**
   * Register a cart completion
   *
   * @param swapId - The id of the swap
   * @return swap related to the cart
   */
  async registerCartCompletion(swapId: string): Promise<Swap | never> {
    return await this.atomicPhase_(async (manager) => {
      const swap = await this.retrieve(swapId, {
        select: [
          "id",
          "order_id",
          "no_notification",
          "allow_backorder",
          "canceled_at",
          "confirmed_at",
          "cart_id",
        ],
      })

      // If we already registered the cart completion we just return
      if (swap.confirmed_at) {
        return swap
      }

      if (swap.canceled_at) {
        throw new MedusaError(
          MedusaError.Types.NOT_ALLOWED,
          "Cart related to canceled swap cannot be completed"
        )
      }

      const cart = await this.cartService_
        .withTransaction(manager)
        .retrieveWithTotals(swap.cart_id, {
          relations: ["payment"],
        })

      const { payment } = cart

      const items = cart.items

      const total = cart.total!

      if (total > 0) {
        if (!payment) {
          throw new MedusaError(
            MedusaError.Types.INVALID_ARGUMENT,
            "Cart does not contain a payment"
          )
        }

        const paymentStatus = await this.paymentProviderService_
          .withTransaction(manager)
          .getStatus(payment)

        // If payment status is not authorized, we throw
        if (
          paymentStatus !== PaymentSessionStatus.AUTHORIZED &&
          // @ts-ignore TODO: check why this is not in the enum
          paymentStatus !== "succeeded"
        ) {
          throw new MedusaError(
            MedusaError.Types.INVALID_ARGUMENT,
            "Payment method is not authorized"
          )
        }

        await this.paymentProviderService_
          .withTransaction(manager)
          .updatePayment(payment.id, {
            swap_id: swapId,
            order_id: swap.order_id,
          })

        await Promise.all(
          items.map(async (item) => {
            if (item.variant_id) {
              await this.productVariantInventoryService_.reserveQuantity(
                item.variant_id,
                item.quantity,
                {
                  lineItemId: item.id,
                  salesChannelId: cart.sales_channel_id,
                }
              )
            }
          })
        )
      }

      swap.difference_due = total
      swap.shipping_address_id = cart.shipping_address_id
      // TODO: Due to cascade insert we have to remove the tax_lines that have been added by the cart decorate totals.
      // Is the cascade insert really used? Also, is it really necessary to pass the entire entities when creating or updating?
      // We normally should only pass what is needed?
      swap.shipping_methods = cart.shipping_methods.map((method) => {
        ;(method.tax_lines as any) = undefined
        return method
      })
      swap.confirmed_at = new Date()
      swap.payment_status =
        total === 0 ? SwapPaymentStatus.CONFIRMED : SwapPaymentStatus.AWAITING

      const swapRepo = manager.withRepository(this.swapRepository_)
      const result = await swapRepo.save(swap)

      const shippingOptionServiceTx =
        this.shippingOptionService_.withTransaction(manager)

      for (const method of cart.shipping_methods) {
        await shippingOptionServiceTx.updateShippingMethod(method.id, {
          swap_id: result.id,
        })
      }

      await this.eventBus_
        .withTransaction(manager)
        .emit(SwapService.Events.PAYMENT_COMPLETED, {
          id: swap.id,
          no_notification: swap.no_notification,
        })

      await this.cartService_
        .withTransaction(manager)
        .update(cart.id, { completed_at: new Date() })

      return result
    })
  }

  /**
   * Cancels a given swap if possible. A swap can only be canceled if all
   * related returns, fulfillments, and payments have been canceled. If a swap
   * is associated with a refund, it cannot be canceled.
   *
   * @param swapId - the id of the swap to cancel.
   * @return the canceled swap.
   */
  async cancel(swapId: string): Promise<Swap | never> {
    return await this.atomicPhase_(async (manager) => {
      const swapRepo = manager.withRepository(this.swapRepository_)

      const swap = await this.retrieve(swapId, {
        relations: ["payment", "fulfillments", "return_order"],
      })

      if (
        swap.payment_status === SwapPaymentStatus.DIFFERENCE_REFUNDED ||
        swap.payment_status === SwapPaymentStatus.PARTIALLY_REFUNDED ||
        swap.payment_status === SwapPaymentStatus.REFUNDED
      ) {
        throw new MedusaError(
          MedusaError.Types.NOT_ALLOWED,
          "Swap with a refund cannot be canceled"
        )
      }

      if (swap.fulfillments) {
        for (const f of swap.fulfillments) {
          if (!f.canceled_at) {
            throw new MedusaError(
              MedusaError.Types.NOT_ALLOWED,
              "All fulfillments must be canceled before the swap can be canceled"
            )
          }
        }
      }

      if (
        swap.return_order &&
        swap.return_order.status !== ReturnStatus.CANCELED
      ) {
        throw new MedusaError(
          MedusaError.Types.NOT_ALLOWED,
          "Return must be canceled before the swap can be canceled"
        )
      }

      swap.payment_status = SwapPaymentStatus.CANCELED
      swap.fulfillment_status = SwapFulfillmentStatus.CANCELED
      swap.canceled_at = new Date()

      if (swap.payment) {
        await this.paymentProviderService_
          .withTransaction(manager)
          .cancelPayment(swap.payment)
      }

      return await swapRepo.save(swap)
    })
  }

  /**
   * Fulfills the additional items associated with the swap. Will call the
   * fulfillment providers associated with the shipping methods.
   *
   * @param {string} swapId - the id of the swap to fulfill,
   * @param {object} config - optional configurations, includes optional metadata to attach to the shipment, and a no_notification flag.
   * @return {Promise<Swap>} the updated swap with new status and fulfillments.
   */
  async createFulfillment(
    swapId: string,
    config: CreateShipmentConfig = {
      metadata: {},
      no_notification: undefined,
    }
  ): Promise<Swap | never> {
    return await this.atomicPhase_(async (manager) => {
      const { metadata, no_notification } = config
      const swapRepo = manager.withRepository(this.swapRepository_)

      const swap = await this.retrieve(swapId, {
        relations: [
          "payment",
          "shipping_address",
          "additional_items",
          "additional_items.tax_lines",
          "shipping_methods",
          "shipping_methods.tax_lines",
          "order",
          "order.region",
          "order.billing_address",
          "order.discounts",
          "order.discounts.rule",
          "order.payments",
        ],
      })
      const order = swap.order

      if (swap.canceled_at) {
        throw new MedusaError(
          MedusaError.Types.NOT_ALLOWED,
          "Canceled swap cannot be fulfilled"
        )
      }

      if (
        swap.fulfillment_status !== "not_fulfilled" &&
        swap.fulfillment_status !== "canceled"
      ) {
        throw new MedusaError(
          MedusaError.Types.NOT_ALLOWED,
          "The swap was already fulfilled"
        )
      }

      if (!swap.shipping_methods?.length) {
        throw new MedusaError(
          MedusaError.Types.NOT_ALLOWED,
          "Cannot fulfill an swap that doesn't have shipping methods"
        )
      }

      const evaluatedNoNotification =
        no_notification !== undefined ? no_notification : swap.no_notification

      swap.fulfillments = await this.fulfillmentService_
        .withTransaction(manager)
        .createFulfillment(
          // @ts-ignore TODO: check - claim_items,refund_amount,type: these fields are missing
          {
            ...swap,
            payments: swap.payment ? [swap.payment] : order.payments,
            email: order.email,
            discounts: order.discounts,
            currency_code: order.currency_code,
            tax_rate: order.tax_rate,
            region_id: order.region_id,
            region: order.region,
            display_id: order.display_id,
            billing_address: order.billing_address,
            items: swap.additional_items,
            shipping_methods: swap.shipping_methods,
            is_swap: true,
            no_notification: evaluatedNoNotification,
          },
          swap.additional_items.map((i) => ({
            item_id: i.id,
            quantity: i.quantity,
          })),
          { swap_id: swapId, metadata }
        )

      let successfullyFulfilled: FulfillmentItem[] = []
      for (const f of swap.fulfillments) {
        successfullyFulfilled = successfullyFulfilled.concat(f.items)
      }

      swap.fulfillment_status = SwapFulfillmentStatus.FULFILLED

      const lineItemServiceTx = this.lineItemService_.withTransaction(manager)

      // Update all line items to reflect fulfillment
      for (const item of swap.additional_items) {
        const fulfillmentItem = successfullyFulfilled.find(
          (f) => item.id === f.item_id
        )

        if (fulfillmentItem) {
          const fulfilledQuantity =
            (item.fulfilled_quantity || 0) + fulfillmentItem.quantity

          // Update the fulfilled quantity
          await lineItemServiceTx.update(item.id, {
            fulfilled_quantity: fulfilledQuantity,
          })

          if (item.quantity !== fulfilledQuantity) {
            swap.fulfillment_status = SwapFulfillmentStatus.REQUIRES_ACTION
          }
        } else {
          if (item.quantity !== item.fulfilled_quantity) {
            swap.fulfillment_status = SwapFulfillmentStatus.REQUIRES_ACTION
          }
        }
      }

      const result = await swapRepo.save(swap)

      await this.eventBus_.withTransaction(manager).emit(
        SwapService.Events.FULFILLMENT_CREATED,

        {
          id: swapId,
          fulfillment_id: result.id,
          no_notification: evaluatedNoNotification,
        }
      )

      return result
    })
  }

  /**
   * Cancels a fulfillment (if related to a swap)
   *
   * @param fulfillmentId - the ID of the fulfillment to cancel
   * @return updated swap
   */
  async cancelFulfillment(fulfillmentId: string): Promise<Swap | never> {
    return await this.atomicPhase_(async (manager) => {
      const swapRepo = manager.withRepository(this.swapRepository_)
      const canceled = await this.fulfillmentService_
        .withTransaction(manager)
        .cancelFulfillment(fulfillmentId)

      if (!canceled.swap_id) {
        throw new MedusaError(
          MedusaError.Types.NOT_ALLOWED,
          `Fufillment not related to a swap`
        )
      }

      const swap = await this.retrieve(canceled.swap_id)

      swap.fulfillment_status = SwapFulfillmentStatus.CANCELED

      return await swapRepo.save(swap)
    })
  }

  /**
   * Marks a fulfillment as shipped and attaches tracking numbers.
   *
   * @param swapId - the id of the swap that has been shipped.
   * @param fulfillmentId - the id of the specific fulfillment that has been shipped
   * @param trackingLinks - the tracking numbers associated with the shipment
   * @param config - optional configurations, includes optional metadata to attach to the shipment, and a noNotification flag.
   * @return the updated swap with new fulfillments and status.
   */
  async createShipment(
    swapId: string,
    fulfillmentId: string,
    trackingLinks?: { tracking_number: string }[],
    config: CreateShipmentConfig = {
      metadata: {},
      no_notification: undefined,
    }
  ): Promise<Swap | never> {
    return await this.atomicPhase_(async (manager) => {
      const { metadata, no_notification } = config
      const swapRepo = manager.withRepository(this.swapRepository_)

      const swap = await this.retrieve(swapId, {
        relations: ["additional_items"],
      })

      if (swap.canceled_at) {
        throw new MedusaError(
          MedusaError.Types.NOT_ALLOWED,
          "Canceled swap cannot be fulfilled as shipped"
        )
      }
      const evaluatedNoNotification =
        no_notification !== undefined ? no_notification : swap.no_notification

      // Update the fulfillment to register
      const shipment = await this.fulfillmentService_
        .withTransaction(manager)
        .createShipment(fulfillmentId, trackingLinks, {
          metadata,
          no_notification: evaluatedNoNotification,
        })

      swap.fulfillment_status = SwapFulfillmentStatus.SHIPPED

      const lineItemServiceTx = this.lineItemService_.withTransaction(manager)

      // Go through all the additional items in the swap
      for (const i of swap.additional_items) {
        const shipped = shipment.items.find((si) => si.item_id === i.id)
        if (shipped) {
          const shippedQty = (i.shipped_quantity || 0) + shipped.quantity
          await lineItemServiceTx.update(i.id, {
            shipped_quantity: shippedQty,
          })

          if (shippedQty !== i.quantity) {
            swap.fulfillment_status = SwapFulfillmentStatus.PARTIALLY_SHIPPED
          }
        } else {
          if (i.shipped_quantity !== i.quantity) {
            swap.fulfillment_status = SwapFulfillmentStatus.PARTIALLY_SHIPPED
          }
        }
      }

      const result = await swapRepo.save(swap)

      await this.eventBus_
        .withTransaction(manager)
        .emit(SwapService.Events.SHIPMENT_CREATED, {
          id: swapId,
          fulfillment_id: shipment.id,
          no_notification: swap.no_notification,
        })

      return result
    })
  }

  /**
   * Dedicated method to delete metadata for a swap.
   *
   * @param swapId - the order to delete metadata from.
   * @param key - key for metadata field
   * @return resolves to the updated result.
   */
  async deleteMetadata(swapId: string, key: string): Promise<Swap | never> {
    return await this.atomicPhase_(
      async (transactionManager: EntityManager) => {
        const validatedId = validateId(swapId)

        const swapRepo = transactionManager.withRepository(this.swapRepository_)

        const swap = await swapRepo.findOne({ where: { id: validatedId } })

        if (!swap) {
          throw new MedusaError(
            MedusaError.Types.NOT_FOUND,
            `Swap with id: ${validatedId} was not found`
          )
        }

        const updated = swap.metadata || {}
        delete updated[key]
        swap.metadata = updated

        const updatedSwap = await swapRepo.save(swap)

        await this.eventBus_
          .withTransaction(transactionManager)
          .emit(CartService.Events.UPDATED, updatedSwap)

        return updatedSwap
      }
    )
  }

  /**
   * Registers the swap return items as received so that they cannot be used
   * as a part of other swaps/returns.
   *
   * @param id - the id of the order with the swap.
   * @return the resulting order
   */
  async registerReceived(id): Promise<Swap | never> {
    return await this.atomicPhase_(async (manager) => {
      const swap = await this.retrieve(id, {
        relations: ["return_order", "return_order.items"],
      })

      if (swap.canceled_at) {
        throw new MedusaError(
          MedusaError.Types.NOT_ALLOWED,
          "Canceled swap cannot be registered as received"
        )
      }

      if (swap.return_order.status !== "received") {
        throw new MedusaError(
          MedusaError.Types.NOT_ALLOWED,
          "Swap is not received"
        )
      }

      const result = await this.retrieve(id)

      await this.eventBus_
        .withTransaction(manager)
        .emit(SwapService.Events.RECEIVED, {
          id: id,
          order_id: result.order_id,
          no_notification: swap.no_notification,
        })

      return result
    })
  }

  protected async areReturnItemsValid(
    returnItems: WithRequiredProperty<Partial<ReturnItem>, "item_id">[]
  ): Promise<boolean> {
    const manager = this.transactionManager_ ?? this.manager_

    const returnItemsEntities = await this.lineItemService_
      .withTransaction(manager)
      .list(
        {
          id: In(returnItems.map((r) => r.item_id)),
        },
        {
          relations: ["order", "swap", "claim_order"],
        }
      )

    const hasCanceledItem = returnItemsEntities.some((item) => {
      return (
        item.order?.canceled_at ||
        item.swap?.canceled_at ||
        item.claim_order?.canceled_at
      )
    })

    return !hasCanceledItem
  }
}

export default SwapService<|MERGE_RESOLUTION|>--- conflicted
+++ resolved
@@ -20,24 +20,15 @@
   SwapPaymentStatus,
 } from "../models"
 import { SwapRepository } from "../repositories/swap"
-<<<<<<< HEAD
-import { FindConfig, Selector } from "../types/common"
-import { CreateShipmentConfig } from "../types/fulfillment"
-import { OrdersReturnItem } from "../types/orders"
-import CartService from "./cart"
-import EventBusService from "./event-bus"
-import {
-  CustomShippingOptionService,
-=======
 import { FindConfig, Selector, WithRequiredProperty } from "../types/common"
 import { CreateShipmentConfig } from "../types/fulfillment"
 import { OrdersReturnItem } from "../types/orders"
-import CartService from "./cart"
 import {
+  CartService,
   CustomShippingOptionService,
   EventBusService,
->>>>>>> 75924b68
   FulfillmentService,
+  LineItemAdjustmentService,
   LineItemService,
   OrderService,
   PaymentProviderService,
@@ -46,7 +37,6 @@
   ShippingOptionService,
   TotalsService,
 } from "./index"
-import LineItemAdjustmentService from "./line-item-adjustment"
 
 type InjectedProps = {
   manager: EntityManager
@@ -658,7 +648,13 @@
       cart = await this.cartService_
         .withTransaction(manager)
         .retrieve(cart.id, {
-          relations: ["items", "items.variant", "region", "discounts", "discounts.rule"],
+          relations: [
+            "items",
+            "items.variant",
+            "region",
+            "discounts",
+            "discounts.rule",
+          ],
         })
 
       await Promise.all(
