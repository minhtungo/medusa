--- conflicted
+++ resolved
@@ -36,12 +36,8 @@
 import CustomShippingOptionService from "./custom-shipping-option"
 import LineItemAdjustmentService from "./line-item-adjustment"
 import { LineItemRepository } from "../repositories/line-item"
-<<<<<<< HEAD
-import { raw } from "express"
-=======
 import { TransactionBaseService } from "../interfaces"
 import { buildQuery, setMetadata, validateId } from "../utils"
->>>>>>> 905c6a68
 
 type InjectedDependencies = {
   manager: EntityManager
