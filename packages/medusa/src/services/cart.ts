--- conflicted
+++ resolved
@@ -1,6 +1,5 @@
 import { isEmpty, isEqual } from "lodash"
 import { isDefined, MedusaError } from "medusa-core-utils"
-<<<<<<< HEAD
 import { DeepPartial, EntityManager, In } from "typeorm"
 import {
   CustomerService,
@@ -21,9 +20,6 @@
   TaxProviderService,
   TotalsService,
 } from "."
-=======
-import { DeepPartial, EntityManager, In, IsNull, Not } from "typeorm"
->>>>>>> 75924b68
 import { IPriceSelectionStrategy, TransactionBaseService } from "../interfaces"
 import SalesChannelFeatureFlag from "../loaders/feature-flags/sales-channels"
 import {
@@ -531,7 +527,7 @@
             "items.variant.product",
             "discounts",
             "discounts.rule",
-            "region"
+            "region",
           ],
         })
 
@@ -726,7 +722,14 @@
           })
 
         cart = await this.retrieve(cart.id, {
-          relations: ["items", "items.variant", "items.variant.product", "discounts", "discounts.rule", "region"],
+          relations: [
+            "items",
+            "items.variant",
+            "items.variant.product",
+            "discounts",
+            "discounts.rule",
+            "region",
+          ],
         })
 
         await this.refreshAdjustments_(cart)
@@ -905,7 +908,7 @@
             "items.variant.product",
             "discounts",
             "discounts.rule",
-            "region"
+            "region",
           ],
         })
 
@@ -984,7 +987,7 @@
             "items.variant.product",
             "discounts",
             "discounts.rule",
-            "region"
+            "region",
           ],
         })
 
@@ -1622,7 +1625,12 @@
         )
 
         const cart = await this.retrieveWithTotals(cartId, {
-          relations: ["payment_sessions", "items", "items.variant", "items.variant.product"],
+          relations: [
+            "payment_sessions",
+            "items",
+            "items.variant",
+            "items.variant.product",
+          ],
         })
 
         // If cart total is 0, we don't perform anything payment related
