import { isEmpty, isEqual } from "lodash"
import { MedusaError } from "medusa-core-utils"
import { DeepPartial, EntityManager, In } from "typeorm"
import { IPriceSelectionStrategy, TransactionBaseService } from "../interfaces"
import SalesChannelFeatureFlag from "../loaders/feature-flags/sales-channels"
import {
  Address,
  Cart,
  Customer,
  CustomShippingOption,
  Discount,
  DiscountRuleType,
  LineItem,
  PaymentSession,
  SalesChannel,
  ShippingMethod,
} from "../models"
import { AddressRepository } from "../repositories/address"
import { CartRepository } from "../repositories/cart"
import { LineItemRepository } from "../repositories/line-item"
import { PaymentSessionRepository } from "../repositories/payment-session"
import { ShippingMethodRepository } from "../repositories/shipping-method"
import {
  CartCreateProps,
  CartUpdateProps,
  FilterableCartProps,
  isCart,
  LineItemUpdate,
  LineItemValidateData,
} from "../types/cart"
import {
  AddressPayload,
  FindConfig,
  TotalField,
  WithRequiredProperty,
} from "../types/common"
import { buildQuery, isDefined, setMetadata } from "../utils"
import { FlagRouter } from "../utils/flag-router"
import { validateEmail } from "../utils/is-email"
import CustomShippingOptionService from "./custom-shipping-option"
import CustomerService from "./customer"
import ProductVariantInventoryService from "./product-variant-inventory"
import DiscountService from "./discount"
import EventBusService from "./event-bus"
import GiftCardService from "./gift-card"
import { NewTotalsService, SalesChannelService } from "./index"
import LineItemService from "./line-item"
import LineItemAdjustmentService from "./line-item-adjustment"
import PaymentProviderService from "./payment-provider"
import ProductService from "./product"
import ProductVariantService from "./product-variant"
import RegionService from "./region"
import ShippingOptionService from "./shipping-option"
import StoreService from "./store"
import TaxProviderService from "./tax-provider"
import TotalsService from "./totals"

type InjectedDependencies = {
  manager: EntityManager
  cartRepository: typeof CartRepository
  shippingMethodRepository: typeof ShippingMethodRepository
  addressRepository: typeof AddressRepository
  paymentSessionRepository: typeof PaymentSessionRepository
  lineItemRepository: typeof LineItemRepository
  eventBusService: EventBusService
  salesChannelService: SalesChannelService
  taxProviderService: TaxProviderService
  paymentProviderService: PaymentProviderService
  productService: ProductService
  storeService: StoreService
  featureFlagRouter: FlagRouter
  productVariantService: ProductVariantService
  productVariantInventoryService: ProductVariantInventoryService
  regionService: RegionService
  lineItemService: LineItemService
  shippingOptionService: ShippingOptionService
  customerService: CustomerService
  discountService: DiscountService
  giftCardService: GiftCardService
  totalsService: TotalsService
  newTotalsService: NewTotalsService
  customShippingOptionService: CustomShippingOptionService
  lineItemAdjustmentService: LineItemAdjustmentService
  priceSelectionStrategy: IPriceSelectionStrategy
}

type TotalsConfig = {
  force_taxes?: boolean
}

/* Provides layer to manipulate carts.
 * @implements BaseService
 */
class CartService extends TransactionBaseService {
  static readonly Events = {
    CUSTOMER_UPDATED: "cart.customer_updated",
    CREATED: "cart.created",
    UPDATED: "cart.updated",
  }

  protected manager_: EntityManager
  protected transactionManager_: EntityManager | undefined

  protected readonly shippingMethodRepository_: typeof ShippingMethodRepository
  protected readonly cartRepository_: typeof CartRepository
  protected readonly addressRepository_: typeof AddressRepository
  protected readonly paymentSessionRepository_: typeof PaymentSessionRepository
  protected readonly lineItemRepository_: typeof LineItemRepository
  protected readonly eventBus_: EventBusService
  protected readonly productVariantService_: ProductVariantService
  // eslint-disable-next-line
  protected readonly productVariantInventoryService_: ProductVariantInventoryService
  protected readonly productService_: ProductService
  protected readonly storeService_: StoreService
  protected readonly salesChannelService_: SalesChannelService
  protected readonly regionService_: RegionService
  protected readonly lineItemService_: LineItemService
  protected readonly paymentProviderService_: PaymentProviderService
  protected readonly customerService_: CustomerService
  protected readonly shippingOptionService_: ShippingOptionService
  protected readonly discountService_: DiscountService
  protected readonly giftCardService_: GiftCardService
  protected readonly taxProviderService_: TaxProviderService
  protected readonly totalsService_: TotalsService
  protected readonly newTotalsService_: NewTotalsService
  protected readonly customShippingOptionService_: CustomShippingOptionService
  protected readonly priceSelectionStrategy_: IPriceSelectionStrategy
  protected readonly lineItemAdjustmentService_: LineItemAdjustmentService
  protected readonly featureFlagRouter_: FlagRouter

  constructor({
    manager,
    cartRepository,
    shippingMethodRepository,
    lineItemRepository,
    eventBusService,
    paymentProviderService,
    productService,
    productVariantService,
    productVariantInventoryService,
    taxProviderService,
    regionService,
    lineItemService,
    shippingOptionService,
    customerService,
    discountService,
    giftCardService,
    totalsService,
    newTotalsService,
    addressRepository,
    paymentSessionRepository,
    customShippingOptionService,
    lineItemAdjustmentService,
    priceSelectionStrategy,
    salesChannelService,
    featureFlagRouter,
    storeService,
  }: InjectedDependencies) {
    // eslint-disable-next-line prefer-rest-params
    super(arguments[0])

    this.manager_ = manager
    this.shippingMethodRepository_ = shippingMethodRepository
    this.cartRepository_ = cartRepository
    this.lineItemRepository_ = lineItemRepository
    this.eventBus_ = eventBusService
    this.productVariantService_ = productVariantService
    this.productVariantInventoryService_ = productVariantInventoryService
    this.productService_ = productService
    this.regionService_ = regionService
    this.lineItemService_ = lineItemService
    this.paymentProviderService_ = paymentProviderService
    this.customerService_ = customerService
    this.shippingOptionService_ = shippingOptionService
    this.discountService_ = discountService
    this.giftCardService_ = giftCardService
    this.totalsService_ = totalsService
    this.newTotalsService_ = newTotalsService
    this.addressRepository_ = addressRepository
    this.paymentSessionRepository_ = paymentSessionRepository
    this.customShippingOptionService_ = customShippingOptionService
    this.taxProviderService_ = taxProviderService
    this.lineItemAdjustmentService_ = lineItemAdjustmentService
    this.priceSelectionStrategy_ = priceSelectionStrategy
    this.salesChannelService_ = salesChannelService
    this.featureFlagRouter_ = featureFlagRouter
    this.storeService_ = storeService
  }

  /**
   * @param selector - the query object for find
   * @param config - config object
   * @return the result of the find operation
   */
  async list(
    selector: FilterableCartProps,
    config: FindConfig<Cart> = {}
  ): Promise<Cart[]> {
    const manager = this.manager_
    const cartRepo = manager.getCustomRepository(this.cartRepository_)

    const query = buildQuery(selector, config)
    return await cartRepo.find(query)
  }

  /**
   * Gets a cart by id.
   * @param cartId - the id of the cart to get.
   * @param options - the options to get a cart
   * @param totalsConfig
   * @return the cart document.
   */
  async retrieve(
    cartId: string,
    options: FindConfig<Cart> = {},
    totalsConfig: TotalsConfig = {}
  ): Promise<Cart> {
    const { totalsToSelect } = this.transformQueryForTotals_(options)

    if (totalsToSelect.length) {
      return await this.retrieveLegacy(cartId, options, totalsConfig)
    }

    const manager = this.manager_
    const cartRepo = manager.getCustomRepository(this.cartRepository_)

    const query = buildQuery({ id: cartId }, options)

    if ((options.select || []).length === 0) {
      query.select = undefined
    }

    const queryRelations = query.relations
    query.relations = undefined

    const raw = await cartRepo.findOneWithRelations(queryRelations, query)

    if (!raw) {
      throw new MedusaError(
        MedusaError.Types.NOT_FOUND,
        `Cart with ${cartId} was not found`
      )
    }

    return raw
  }

  /**
   * @deprecated
   * @param cartId
   * @param options
   * @param totalsConfig
   * @protected
   */
  protected async retrieveLegacy(
    cartId: string,
    options: FindConfig<Cart> = {},
    totalsConfig: TotalsConfig = {}
  ): Promise<Cart> {
    const manager = this.manager_
    const cartRepo = manager.getCustomRepository(this.cartRepository_)

    const { select, relations, totalsToSelect } =
      this.transformQueryForTotals_(options)

    const query = buildQuery({ id: cartId }, { ...options, select, relations })

    if (relations && relations.length > 0) {
      query.relations = relations
    }

    query.select = select?.length ? select : undefined

    const queryRelations = query.relations
    query.relations = undefined
    const raw = await cartRepo.findOneWithRelations(queryRelations, query)
    if (!raw) {
      throw new MedusaError(
        MedusaError.Types.NOT_FOUND,
        `Cart with ${cartId} was not found`
      )
    }

    return await this.decorateTotals_(raw, totalsToSelect, totalsConfig)
  }

  async retrieveWithTotals(
    cartId: string,
    options: FindConfig<Cart> = {},
    totalsConfig: TotalsConfig = {}
  ): Promise<WithRequiredProperty<Cart, "total">> {
    const relations = this.getTotalsRelations(options)

    const cart = await this.retrieve(cartId, {
      ...options,
      relations,
    })

    return await this.decorateTotals(cart, totalsConfig)
  }

  /**
   * Creates a cart.
   * @param data - the data to create the cart with
   * @return the result of the create operation
   */
  async create(data: CartCreateProps): Promise<Cart | never> {
    return await this.atomicPhase_(
      async (transactionManager: EntityManager) => {
        const cartRepo = transactionManager.getCustomRepository(
          this.cartRepository_
        )
        const addressRepo = transactionManager.getCustomRepository(
          this.addressRepository_
        )

        const rawCart: DeepPartial<Cart> = {
          context: data.context ?? {},
        }

        if (
          this.featureFlagRouter_.isFeatureEnabled(SalesChannelFeatureFlag.key)
        ) {
          rawCart.sales_channel_id = (
            await this.getValidatedSalesChannel(data.sales_channel_id)
          ).id
        }

        if (data.customer_id) {
          const customer = await this.customerService_
            .withTransaction(transactionManager)
            .retrieve(data.customer_id)
            .catch(() => undefined)
          rawCart.customer = customer
          rawCart.customer_id = customer?.id
          rawCart.email = customer?.email
        }

        if (!rawCart.email && data.email) {
          const customer = await this.createOrFetchGuestCustomerFromEmail_(
            data.email
          )
          rawCart.customer = customer
          rawCart.customer_id = customer.id
          rawCart.email = customer.email
        }

        if (!data.region_id && !data.region) {
          throw new MedusaError(
            MedusaError.Types.INVALID_DATA,
            `A region_id must be provided when creating a cart`
          )
        }

        rawCart.region_id = data.region_id
        const region = data.region
          ? data.region
          : await this.regionService_
              .withTransaction(transactionManager)
              .retrieve(data.region_id!, {
                relations: ["countries"],
              })
        const regCountries = region.countries.map(({ iso_2 }) => iso_2)

        if (!data.shipping_address && !data.shipping_address_id) {
          if (region.countries.length === 1) {
            rawCart.shipping_address = addressRepo.create({
              country_code: regCountries[0],
            })
          }
        } else {
          if (data.shipping_address) {
            if (!regCountries.includes(data.shipping_address.country_code!)) {
              throw new MedusaError(
                MedusaError.Types.NOT_ALLOWED,
                "Shipping country not in region"
              )
            }
            rawCart.shipping_address = data.shipping_address
          }
          if (data.shipping_address_id) {
            const addr = await addressRepo.findOne(data.shipping_address_id)
            if (
              addr?.country_code &&
              !regCountries.includes(addr.country_code)
            ) {
              throw new MedusaError(
                MedusaError.Types.NOT_ALLOWED,
                "Shipping country not in region"
              )
            }
            rawCart.shipping_address_id = data.shipping_address_id
          }
        }

        if (data.billing_address) {
          if (!regCountries.includes(data.billing_address.country_code!)) {
            throw new MedusaError(
              MedusaError.Types.NOT_ALLOWED,
              "Billing country not in region"
            )
          }
          rawCart.billing_address = data.billing_address
        }
        if (data.billing_address_id) {
          const addr = await addressRepo.findOne(data.billing_address_id)
          if (addr?.country_code && !regCountries.includes(addr.country_code)) {
            throw new MedusaError(
              MedusaError.Types.NOT_ALLOWED,
              "Billing country not in region"
            )
          }
          rawCart.billing_address_id = data.billing_address_id
        }

        const remainingFields: (keyof Cart)[] = [
          "context",
          "type",
          "metadata",
          "discounts",
          "gift_cards",
        ]

        for (const remainingField of remainingFields) {
          if (isDefined(data[remainingField]) && remainingField !== "object") {
            const key = remainingField as string
            rawCart[key] = data[remainingField]
          }
        }

        const createdCart = cartRepo.create(rawCart)
        const cart = await cartRepo.save(createdCart)
        await this.eventBus_
          .withTransaction(transactionManager)
          .emit(CartService.Events.CREATED, {
            id: cart.id,
          })
        return cart
      }
    )
  }

  protected async getValidatedSalesChannel(
    salesChannelId?: string
  ): Promise<SalesChannel | never> {
    let salesChannel: SalesChannel
    if (isDefined(salesChannelId)) {
      salesChannel = await this.salesChannelService_
        .withTransaction(this.manager_)
        .retrieve(salesChannelId)
    } else {
      salesChannel = (
        await this.storeService_.withTransaction(this.manager_).retrieve({
          relations: ["default_sales_channel"],
        })
      ).default_sales_channel
    }

    if (salesChannel.is_disabled) {
      throw new MedusaError(
        MedusaError.Types.INVALID_DATA,
        `Unable to assign the cart to a disabled Sales Channel "${salesChannel.name}"`
      )
    }

    return salesChannel
  }

  /**
   * Removes a line item from the cart.
   * @param cartId - the id of the cart that we will remove from
   * @param lineItemId - the line item to remove.
   * @return the result of the update operation
   */
  async removeLineItem(cartId: string, lineItemId: string): Promise<Cart> {
    return await this.atomicPhase_(
      async (transactionManager: EntityManager) => {
        const cart = await this.retrieve(cartId, {
          relations: [
            "items",
            "items.variant",
            "items.variant.product",
            "payment_sessions",
          ],
        })

        const lineItem = cart.items.find((item) => item.id === lineItemId)
        if (!lineItem) {
          return cart
        }

        // Remove shipping methods if they are not needed
        if (cart.shipping_methods?.length) {
          await this.shippingOptionService_
            .withTransaction(transactionManager)
            .deleteShippingMethods(cart.shipping_methods)
        }

        const lineItemRepository = transactionManager.getCustomRepository(
          this.lineItemRepository_
        )
        await lineItemRepository.update(
          {
            id: In(cart.items.map((item) => item.id)),
          },
          {
            has_shipping: false,
          }
        )

        await this.lineItemService_
          .withTransaction(transactionManager)
          .delete(lineItem.id)

        const result = await this.retrieve(cartId, {
          relations: ["items", "discounts", "discounts.rule", "region"],
        })

        await this.refreshAdjustments_(result)

        // Notify subscribers
        await this.eventBus_
          .withTransaction(transactionManager)
          .emit(CartService.Events.UPDATED, {
            id: cart.id,
          })

        return this.retrieve(cartId)
      }
    )
  }

  /**
   * Checks if a given line item has a shipping method that can fulfill it.
   * Returns true if all products in the cart can be fulfilled with the current
   * shipping methods.
   * @param shippingMethods - the set of shipping methods to check from
   * @param lineItem - the line item
   * @return boolean representing whether shipping method is validated
   */
  protected validateLineItemShipping_(
    shippingMethods: ShippingMethod[],
    lineItem: LineItem
  ): boolean {
    if (!lineItem.variant_id) {
      return true
    }

    if (
      shippingMethods &&
      shippingMethods.length &&
      lineItem.variant &&
      lineItem.variant.product
    ) {
      const productProfile = lineItem.variant.product.profile_id
      const selectedProfiles = shippingMethods.map(
        ({ shipping_option }) => shipping_option.profile_id
      )
      return selectedProfiles.includes(productProfile)
    }

    return false
  }

  /**
   * Check if line item's variant belongs to the cart's sales channel.
   *
   * @param sales_channel_id - the cart for the line item
   * @param lineItem - the line item being added
   * @return a boolean indicating validation result
   */
  protected async validateLineItem(
    { sales_channel_id }: { sales_channel_id: string | null },
    lineItem: LineItemValidateData
  ): Promise<boolean> {
    if (!sales_channel_id) {
      return true
    }

<<<<<<< HEAD
    if (!lineItem.variant_id) {
      return true
    }

    const lineItemVariant = await this.productVariantService_
      .withTransaction(this.manager_)
      .retrieve(lineItem.variant_id)
=======
    const lineItemVariant = lineItem.variant?.product_id
      ? lineItem.variant
      : await this.productVariantService_
          .withTransaction(this.manager_)
          .retrieve(lineItem.variant_id, { select: ["id", "product_id"] })
>>>>>>> a6243618

    return !!(
      await this.productService_
        .withTransaction(this.manager_)
        .filterProductsBySalesChannel(
          [lineItemVariant.product_id],
          sales_channel_id
        )
    ).length
  }

  /**
   * Adds a line item to the cart.
   * @param cartId - the id of the cart that we will add to
   * @param lineItem - the line item to add.
   * @param config
   *    validateSalesChannels - should check if product belongs to the same sales chanel as cart
   *                            (if cart has associated sales channel)
   * @return the result of the update operation
   * @deprecated Use {@link addOrUpdateLineItems} instead.
   */
  async addLineItem(
    cartId: string,
    lineItem: LineItem,
    config = { validateSalesChannels: true }
  ): Promise<void> {
    const select: (keyof Cart)[] = ["id"]

    if (this.featureFlagRouter_.isFeatureEnabled("sales_channels")) {
      select.push("sales_channel_id")
    }

    return await this.atomicPhase_(
      async (transactionManager: EntityManager) => {
        let cart = await this.retrieve(cartId, { select })

        if (this.featureFlagRouter_.isFeatureEnabled("sales_channels")) {
          if (config.validateSalesChannels) {
            if (!(await this.validateLineItem(cart, lineItem))) {
              throw new MedusaError(
                MedusaError.Types.INVALID_DATA,
                `The product "${lineItem.title}" must belongs to the sales channel on which the cart has been created.`
              )
            }
          }
        }

        const lineItemServiceTx =
          this.lineItemService_.withTransaction(transactionManager)

        let currentItem: LineItem | undefined
        if (lineItem.should_merge) {
          const [existingItem] = await lineItemServiceTx.list(
            {
              cart_id: cart.id,
              variant_id: lineItem.variant_id,
              should_merge: true,
            },
            { take: 1, select: ["id", "metadata", "quantity"] }
          )
          if (
            existingItem &&
            isEqual(existingItem.metadata, lineItem.metadata)
          ) {
            currentItem = existingItem
          }
        }

        // If content matches one of the line items currently in the cart we can
        // simply update the quantity of the existing line item
        const quantity = currentItem
          ? (currentItem.quantity += lineItem.quantity)
          : lineItem.quantity

        if (lineItem.variant_id) {
          const isCovered =
            await this.productVariantInventoryService_.confirmInventory(
              lineItem.variant_id,
              quantity,
              { sales_channel_id: cart.sales_channel_id }
            )

          if (!isCovered) {
            throw new MedusaError(
              MedusaError.Types.NOT_ALLOWED,
              `Variant with id: ${lineItem.variant_id} does not have the required inventory`,
              MedusaError.Codes.INSUFFICIENT_INVENTORY
            )
          }
        }

        if (currentItem) {
          await lineItemServiceTx.update(currentItem.id, {
            quantity: currentItem.quantity,
          })
        } else {
          await lineItemServiceTx.create({
            ...lineItem,
            has_shipping: false,
            cart_id: cart.id,
          })
        }

        await lineItemServiceTx
          .update(
            { cart_id: cartId, has_shipping: true },
            { has_shipping: false }
          )
          .catch((err: Error | MedusaError) => {
            // We only want to catch the errors related to not found items since we don't care if there is not item to update
            if ("type" in err && err.type === MedusaError.Types.NOT_FOUND) {
              return
            }
            throw err
          })

        cart = await this.retrieve(cart.id, {
          relations: ["items", "discounts", "discounts.rule", "region"],
        })

        await this.refreshAdjustments_(cart)

        await this.eventBus_
          .withTransaction(transactionManager)
          .emit(CartService.Events.UPDATED, { id: cart.id })
      }
    )
  }

  /**
   * Adds or update one or multiple line items to the cart. It also update all existing items in the cart
   * to have has_shipping to false. Finally, the adjustments will be updated.
   * @param cartId - the id of the cart that we will add to
   * @param lineItems - the line items to add.
   * @param config
   *    validateSalesChannels - should check if product belongs to the same sales chanel as cart
   *                            (if cart has associated sales channel)
   * @return the result of the update operation
   */
  async addOrUpdateLineItems(
    cartId: string,
    lineItems: LineItem | LineItem[],
    config = { validateSalesChannels: true }
  ): Promise<void> {
    const items: LineItem[] = Array.isArray(lineItems) ? lineItems : [lineItems]

    const select: (keyof Cart)[] = ["id"]

    if (this.featureFlagRouter_.isFeatureEnabled("sales_channels")) {
      select.push("sales_channel_id")
    }

    return await this.atomicPhase_(
      async (transactionManager: EntityManager) => {
        let cart = await this.retrieve(cartId, { select })

        if (this.featureFlagRouter_.isFeatureEnabled("sales_channels")) {
          if (config.validateSalesChannels) {
            const areValid = await Promise.all(
              items.map(async (item) => {
                return await this.validateLineItem(cart, item)
              })
            )

            const invalidProducts = areValid
              .map((valid, index) => {
                return !valid ? { title: items[index].title } : undefined
              })
              .filter((v): v is { title: string } => !!v)

            if (invalidProducts.length) {
              throw new MedusaError(
                MedusaError.Types.INVALID_DATA,
                `The products [${invalidProducts
                  .map((item) => item.title)
                  .join(
                    " - "
                  )}] must belongs to the sales channel on which the cart has been created.`
              )
            }
          }
        }

        const lineItemServiceTx =
          this.lineItemService_.withTransaction(transactionManager)
        const inventoryServiceTx =
          this.inventoryService_.withTransaction(transactionManager)

        const existingItems = await lineItemServiceTx.list(
          {
            cart_id: cart.id,
            variant_id: In([items.map((item) => item.variant_id)]),
            should_merge: true,
          },
          { select: ["id", "metadata", "quantity"] }
        )

        const existingItemsVariantMap = new Map()
        existingItems.forEach((item) => {
          existingItemsVariantMap.set(item.variant_id, item)
        })

        const lineItemsToCreate: LineItem[] = []
        const lineItemsToUpdate: { [id: string]: LineItem }[] = []
        for (const item of items) {
          let currentItem: LineItem | undefined

          const existingItem = existingItemsVariantMap.get(item.variant_id)
          if (item.should_merge) {
            if (existingItem && isEqual(existingItem.metadata, item.metadata)) {
              currentItem = existingItem
            }
          }

          // If content matches one of the line items currently in the cart we can
          // simply update the quantity of the existing line item
          item.quantity = currentItem
            ? (currentItem.quantity += item.quantity)
            : item.quantity

          await inventoryServiceTx.confirmInventory(
            item.variant_id,
            item.quantity
          )

          if (currentItem) {
            lineItemsToUpdate[currentItem.id] = {
              quantity: item.quantity,
              has_shipping: false,
            }
          } else {
            // Since the variant is eager loaded, we are removing it before the line item is being created.
            delete (item as Partial<LineItem>).variant
            item.has_shipping = false
            item.cart_id = cart.id
            lineItemsToCreate.push(item)
          }
        }

        const itemKeysToUpdate = Object.keys(lineItemsToUpdate)

        // Update all items that needs to be updated
        if (itemKeysToUpdate.length) {
          await Promise.all(
            itemKeysToUpdate.map(async (id) => {
              return await lineItemServiceTx.update(id, lineItemsToUpdate[id])
            })
          )
        }

        // Create all items that needs to be created
        await lineItemServiceTx.create(lineItemsToCreate)

        await lineItemServiceTx
          .update(
            {
              cart_id: cartId,
              has_shipping: true,
            },
            { has_shipping: false }
          )
          .catch((err: Error | MedusaError) => {
            // We only want to catch the errors related to not found items since we don't care if there is not item to update
            if ("type" in err && err.type === MedusaError.Types.NOT_FOUND) {
              return
            }
            throw err
          })

        cart = await this.retrieve(cart.id, {
          relations: ["items", "discounts", "discounts.rule", "region"],
        })

        await this.refreshAdjustments_(cart)

        await this.eventBus_
          .withTransaction(transactionManager)
          .emit(CartService.Events.UPDATED, { id: cart.id })
      }
    )
  }

  /**
   * Updates a cart's existing line item.
   * @param cartId - the id of the cart to update
   * @param lineItemId - the id of the line item to update.
   * @param lineItemUpdate - the line item to update. Must include an id field.
   * @return the result of the update operation
   */
  async updateLineItem(
    cartId: string,
    lineItemId: string,
    lineItemUpdate: LineItemUpdate
  ): Promise<Cart> {
    return await this.atomicPhase_(
      async (transactionManager: EntityManager) => {
        const lineItem = await this.lineItemService_.retrieve(lineItemId, {
          select: ["id", "quantity", "variant_id", "cart_id"],
        })

        if (lineItem.cart_id !== cartId) {
          throw new MedusaError(
            MedusaError.Types.INVALID_DATA,
            "A line item with the provided id doesn't exist in the cart"
          )
        }

        if (lineItemUpdate.quantity) {
          if (lineItem.variant_id) {
            const select: (keyof Cart)[] = ["id"]
            if (
              this.featureFlagRouter_.isFeatureEnabled(
                SalesChannelFeatureFlag.key
              )
            ) {
              select.push("sales_channel_id")
            }

            const cart = await this.retrieve(cartId, { select: select })

            const hasInventory =
              await this.productVariantInventoryService_.confirmInventory(
                lineItem.variant_id,
                lineItemUpdate.quantity,
                { sales_channel_id: cart.sales_channel_id }
              )

            if (!hasInventory) {
              throw new MedusaError(
                MedusaError.Types.NOT_ALLOWED,
                "Inventory doesn't cover the desired quantity"
              )
            }
          }
        }

        await this.lineItemService_
          .withTransaction(transactionManager)
          .update(lineItemId, lineItemUpdate)

        const updatedCart = await this.retrieve(cartId, {
          relations: ["items", "discounts", "discounts.rule", "region"],
        })

        await this.refreshAdjustments_(updatedCart)

        // Update the line item
        await this.eventBus_
          .withTransaction(transactionManager)
          .emit(CartService.Events.UPDATED, updatedCart)

        return updatedCart
      }
    )
  }

  /**
   * Ensures shipping total on cart is correct in regards to a potential free
   * shipping discount
   * If a free shipping is present, we set shipping methods price to 0
   * if a free shipping was present, we set shipping methods to original amount
   * @param cart - the the cart to adjust free shipping for
   * @param shouldAdd - flag to indicate, if we should add or remove
   * @return void
   */
  protected async adjustFreeShipping_(
    cart: Cart,
    shouldAdd: boolean
  ): Promise<void> {
    const transactionManager = this.transactionManager_ ?? this.manager_

    if (cart.shipping_methods?.length) {
      const shippingMethodRepository = transactionManager.getCustomRepository(
        this.shippingMethodRepository_
      )

      // if any free shipping discounts, we ensure to update shipping method amount
      if (shouldAdd) {
        await shippingMethodRepository.update(
          {
            id: In(
              cart.shipping_methods.map((shippingMethod) => shippingMethod.id)
            ),
          },
          {
            price: 0,
          }
        )
      } else {
        await Promise.all(
          cart.shipping_methods.map(async (shippingMethod) => {
            // if free shipping discount is removed, we adjust the shipping
            // back to its original amount
            // if shipping option amount is null, we assume the option is calculated
            shippingMethod.price =
              shippingMethod.shipping_option.amount ??
              (await this.shippingOptionService_.getPrice_(
                shippingMethod.shipping_option,
                shippingMethod.data,
                cart
              ))
            return shippingMethodRepository.save(shippingMethod)
          })
        )
      }
    }
  }

  async update(cartId: string, data: CartUpdateProps): Promise<Cart> {
    return await this.atomicPhase_(
      async (transactionManager: EntityManager) => {
        const cartRepo = transactionManager.getCustomRepository(
          this.cartRepository_
        )
        const relations = [
          "items",
          "shipping_methods",
          "shipping_address",
          "billing_address",
          "gift_cards",
          "customer",
          "region",
          "payment_sessions",
          "region.countries",
          "discounts",
          "discounts.rule",
          "discounts.regions",
        ]

        if (
          this.featureFlagRouter_.isFeatureEnabled(
            SalesChannelFeatureFlag.key
          ) &&
          data.sales_channel_id
        ) {
          relations.push("items.variant", "items.variant.product")
        }

        const cart = await this.retrieve(cartId, {
          relations,
        })

        const originalCartCustomer = { ...(cart.customer ?? {}) }
        if (data.customer_id) {
          await this.updateCustomerId_(cart, data.customer_id)
        } else if (isDefined(data.email)) {
          const customer = await this.createOrFetchGuestCustomerFromEmail_(
            data.email
          )
          cart.customer = customer
          cart.customer_id = customer.id
          cart.email = customer.email
        }

        if (isDefined(data.customer_id) || isDefined(data.region_id)) {
          await this.updateUnitPrices_(cart, data.region_id, data.customer_id)
        }

        if (isDefined(data.region_id)) {
          const shippingAddress =
            typeof data.shipping_address !== "string"
              ? data.shipping_address
              : {}
          const countryCode =
            (data.country_code || shippingAddress?.country_code) ?? null
          await this.setRegion_(cart, data.region_id, countryCode)
        }

        const addrRepo = transactionManager.getCustomRepository(
          this.addressRepository_
        )

        const billingAddress = data.billing_address_id ?? data.billing_address
        if (billingAddress !== undefined) {
          await this.updateBillingAddress_(cart, billingAddress, addrRepo)
        }

        const shippingAddress =
          data.shipping_address_id ?? data.shipping_address
        if (shippingAddress !== undefined) {
          await this.updateShippingAddress_(cart, shippingAddress, addrRepo)
        }

        if (
          this.featureFlagRouter_.isFeatureEnabled(SalesChannelFeatureFlag.key)
        ) {
          if (
            isDefined(data.sales_channel_id) &&
            data.sales_channel_id != cart.sales_channel_id
          ) {
            await this.onSalesChannelChange(cart, data.sales_channel_id)
            cart.sales_channel_id = data.sales_channel_id
          }
        }

        if (isDefined(data.discounts)) {
          const previousDiscounts = [...cart.discounts]
          cart.discounts.length = 0

          await Promise.all(
            data.discounts.map(async ({ code }) => {
              return this.applyDiscount(cart, code)
            })
          )

          const hasFreeShipping = cart.discounts.some(
            ({ rule }) => rule?.type === DiscountRuleType.FREE_SHIPPING
          )

          // if we previously had a free shipping discount and then removed it,
          // we need to update shipping methods to original price
          if (
            previousDiscounts.some(
              ({ rule }) => rule.type === DiscountRuleType.FREE_SHIPPING
            ) &&
            !hasFreeShipping
          ) {
            await this.adjustFreeShipping_(cart, false)
          }

          if (hasFreeShipping) {
            await this.adjustFreeShipping_(cart, true)
          }
        }

        if ("gift_cards" in data) {
          cart.gift_cards = []

          await Promise.all(
            (data.gift_cards ?? []).map(async ({ code }) => {
              return this.applyGiftCard_(cart, code)
            })
          )
        }

        if (data?.metadata) {
          cart.metadata = setMetadata(cart, data.metadata)
        }

        if ("context" in data) {
          const prevContext = cart.context || {}
          cart.context = {
            ...prevContext,
            ...data.context,
          }
        }

        if ("completed_at" in data) {
          cart.completed_at = data.completed_at!
        }

        if ("payment_authorized_at" in data) {
          cart.payment_authorized_at = data.payment_authorized_at!
        }

        const updatedCart = await cartRepo.save(cart)

        if (
          (data.email && data.email !== originalCartCustomer.email) ||
          (data.customer_id && data.customer_id !== originalCartCustomer.id)
        ) {
          await this.eventBus_
            .withTransaction(transactionManager)
            .emit(CartService.Events.CUSTOMER_UPDATED, updatedCart.id)
        }

        await this.eventBus_
          .withTransaction(transactionManager)
          .emit(CartService.Events.UPDATED, updatedCart)

        return updatedCart
      }
    )
  }

  /**
   * Remove the cart line item that does not belongs to the newly assigned sales channel
   *
   * @param cart - The cart being updated
   * @param newSalesChannelId - The new sales channel being assigned to the cart
   * @return void
   * @protected
   */
  protected async onSalesChannelChange(
    cart: Cart,
    newSalesChannelId: string
  ): Promise<void> {
    await this.getValidatedSalesChannel(newSalesChannelId)

    const productIds = cart.items.map((item) => item.variant.product_id)
    const productsToKeep = await this.productService_
      .withTransaction(this.manager_)
      .filterProductsBySalesChannel(productIds, newSalesChannelId, {
        select: ["id"],
        take: productIds.length,
      })
    const productIdsToKeep = new Set<string>(
      productsToKeep.map((product) => product.id)
    )
    const itemsToRemove = cart.items.filter((item) => {
      return !productIdsToKeep.has(item.variant.product_id)
    })

    if (itemsToRemove.length) {
      const results = await Promise.all(
        itemsToRemove.map(async (item) => {
          return this.removeLineItem(cart.id, item.id)
        })
      )
      cart.items = results.pop()?.items ?? []
    }
  }

  /**
   * Sets the customer id of a cart
   * @param cart - the cart to add email to
   * @param customerId - the customer to add to cart
   * @return the result of the update operation
   */
  protected async updateCustomerId_(
    cart: Cart,
    customerId: string
  ): Promise<void> {
    const customer = await this.customerService_
      .withTransaction(this.transactionManager_)
      .retrieve(customerId)

    cart.customer = customer
    cart.customer_id = customer.id
    cart.email = customer.email
  }

  /**
   * Creates or fetches a user based on an email.
   * @param email - the email to use
   * @return the resultign customer object
   */
  protected async createOrFetchGuestCustomerFromEmail_(
    email: string
  ): Promise<Customer> {
    const validatedEmail = validateEmail(email)

    let customer = await this.customerService_
      .withTransaction(this.transactionManager_)
      .retrieveUnregisteredByEmail(validatedEmail)
      .catch(() => undefined)

    if (!customer) {
      customer = await this.customerService_
        .withTransaction(this.transactionManager_)
        .create({ email: validatedEmail })
    }

    return customer
  }

  /**
   * Updates the cart's billing address.
   * @param cart - the cart to update
   * @param addressOrId - the value to set the billing address to
   * @param addrRepo - the repository to use for address updates
   * @return the result of the update operation
   */
  protected async updateBillingAddress_(
    cart: Cart,
    addressOrId: AddressPayload | Partial<Address> | string,
    addrRepo: AddressRepository
  ): Promise<void> {
    let address: Address
    if (typeof addressOrId === `string`) {
      address = (await addrRepo.findOne({
        where: { id: addressOrId },
      })) as Address
    } else {
      address = addressOrId as Address
    }

    address.country_code = address.country_code?.toLowerCase() ?? null

    if (address.id) {
      cart.billing_address = await addrRepo.save(address)
    } else {
      if (cart.billing_address_id) {
        const addr = await addrRepo.findOne({
          where: { id: cart.billing_address_id },
        })

        await addrRepo.save({ ...addr, ...address })
      } else {
        cart.billing_address = addrRepo.create({
          ...address,
        })
      }
    }
  }

  /**
   * Updates the cart's shipping address.
   * @param cart - the cart to update
   * @param addressOrId - the value to set the shipping address to
   * @param addrRepo - the repository to use for address updates
   * @return the result of the update operation
   */
  protected async updateShippingAddress_(
    cart: Cart,
    addressOrId: AddressPayload | Partial<Address> | string,
    addrRepo: AddressRepository
  ): Promise<void> {
    let address: Address

    if (addressOrId === null) {
      cart.shipping_address = null
      return
    }

    if (typeof addressOrId === `string`) {
      address = (await addrRepo.findOne({
        where: { id: addressOrId },
      })) as Address
    } else {
      address = addressOrId as Address
    }

    address.country_code = address.country_code?.toLowerCase() ?? null

    if (
      address.country_code &&
      !cart.region.countries.find(({ iso_2 }) => address.country_code === iso_2)
    ) {
      throw new MedusaError(
        MedusaError.Types.INVALID_DATA,
        "Shipping country must be in the cart region"
      )
    }

    if (address.id) {
      cart.shipping_address = await addrRepo.save(address)
    } else {
      if (cart.shipping_address_id) {
        const addr = await addrRepo.findOne({
          where: { id: cart.shipping_address_id },
        })

        await addrRepo.save({ ...addr, ...address })
      } else {
        cart.shipping_address = addrRepo.create({
          ...address,
        })
      }
    }
  }

  protected async applyGiftCard_(cart: Cart, code: string): Promise<void> {
    const giftCard = await this.giftCardService_
      .withTransaction(this.transactionManager_)
      .retrieveByCode(code)

    if (giftCard.is_disabled) {
      throw new MedusaError(
        MedusaError.Types.NOT_ALLOWED,
        "The gift card is disabled"
      )
    }

    if (giftCard.region_id !== cart.region_id) {
      throw new MedusaError(
        MedusaError.Types.INVALID_DATA,
        "The gift card cannot be used in the current region"
      )
    }

    // if discount is already there, we simply resolve
    if (cart.gift_cards.find(({ id }) => id === giftCard.id)) {
      return
    }

    cart.gift_cards = [...cart.gift_cards, giftCard]
  }

  /**
   * Updates the cart's discounts.
   * If discount besides free shipping is already applied, this
   * will be overwritten
   * Throws if discount regions does not include the cart region
   * @param cart - the cart to update
   * @param discountCode - the discount code
   * @return the result of the update operation
   */
  async applyDiscount(cart: Cart, discountCode: string): Promise<void> {
    return await this.atomicPhase_(
      async (transactionManager: EntityManager) => {
        const discount = await this.discountService_
          .withTransaction(transactionManager)
          .retrieveByCode(discountCode, { relations: ["rule", "regions"] })

        await this.discountService_
          .withTransaction(transactionManager)
          .validateDiscountForCartOrThrow(cart, discount)

        const rule = discount.rule

        // if discount is already there, we simply resolve
        if (cart.discounts.find(({ id }) => id === discount.id)) {
          return
        }

        const toParse = [...cart.discounts, discount]

        let sawNotShipping = false
        const newDiscounts = toParse.map((discountToParse) => {
          switch (discountToParse.rule?.type) {
            case DiscountRuleType.FREE_SHIPPING:
              if (discountToParse.rule.type === rule.type) {
                return discount
              }
              return discountToParse
            default:
              if (!sawNotShipping) {
                sawNotShipping = true
                if (rule?.type !== DiscountRuleType.FREE_SHIPPING) {
                  return discount
                }
                return discountToParse
              }
              return null
          }
        })

        cart.discounts = newDiscounts.filter(
          (newDiscount): newDiscount is Discount => {
            return !!newDiscount
          }
        )

        // ignore if free shipping
        if (rule?.type !== DiscountRuleType.FREE_SHIPPING && cart?.items) {
          await this.refreshAdjustments_(cart)
        }
      }
    )
  }

  /**
   * Removes a discount based on a discount code.
   * @param cartId - the id of the cart to remove from
   * @param discountCode - the discount code to remove
   * @return the resulting cart
   */
  async removeDiscount(cartId: string, discountCode: string): Promise<Cart> {
    return await this.atomicPhase_(
      async (transactionManager: EntityManager) => {
        const cart = await this.retrieve(cartId, {
          relations: [
            "discounts",
            "discounts.rule",
            "payment_sessions",
            "shipping_methods",
          ],
        })

        if (
          cart.discounts.some(
            ({ rule }) => rule.type === DiscountRuleType.FREE_SHIPPING
          )
        ) {
          await this.adjustFreeShipping_(cart, false)
        }

        cart.discounts = cart.discounts.filter(
          (discount) => discount.code !== discountCode
        )

        const cartRepo = transactionManager.getCustomRepository(
          this.cartRepository_
        )
        const updatedCart = await cartRepo.save(cart)

        if (updatedCart.payment_sessions?.length) {
          await this.setPaymentSessions(cartId)
        }

        await this.eventBus_
          .withTransaction(transactionManager)
          .emit(CartService.Events.UPDATED, updatedCart)

        return updatedCart
      }
    )
  }

  /**
   * Updates the currently selected payment session.
   * @param cartId - the id of the cart to update the payment session for
   * @param update - the data to update the payment session with
   * @return the resulting cart
   */
  async updatePaymentSession(
    cartId: string,
    update: Record<string, unknown>
  ): Promise<Cart> {
    return await this.atomicPhase_(
      async (transactionManager: EntityManager) => {
        const cart = await this.retrieve(cartId, {
          relations: ["payment_sessions"],
        })

        if (cart.payment_session) {
          await this.paymentProviderService_
            .withTransaction(transactionManager)
            .updateSessionData(cart.payment_session, update)
        }

        const updatedCart = await this.retrieve(cart.id)

        await this.eventBus_
          .withTransaction(transactionManager)
          .emit(CartService.Events.UPDATED, updatedCart)
        return updatedCart
      }
    )
  }

  /**
   * Authorizes a payment for a cart.
   * Will authorize with chosen payment provider. This will return
   * a payment object, that we will use to update our cart payment with.
   * Additionally, if the payment does not require more or fails, we will
   * set the payment on the cart.
   * @param cartId - the id of the cart to authorize payment for
   * @param context - object containing whatever is relevant for
   *    authorizing the payment with the payment provider. As an example,
   *    this could be IP address or similar for fraud handling.
   * @return the resulting cart
   */
  async authorizePayment(
    cartId: string,
    context: Record<string, unknown> & {
      cart_id: string
    } = { cart_id: "" }
  ): Promise<Cart> {
    return await this.atomicPhase_(
      async (transactionManager: EntityManager) => {
        const cartRepository = transactionManager.getCustomRepository(
          this.cartRepository_
        )

        const cart = await this.retrieveWithTotals(cartId, {
          relations: ["payment_sessions"],
        })

        // If cart total is 0, we don't perform anything payment related
        if (cart.total! <= 0) {
          cart.payment_authorized_at = new Date()
          await cartRepository.save({
            id: cart.id,
            payment_authorized_at: cart.payment_authorized_at,
          })

          await this.eventBus_
            .withTransaction(transactionManager)
            .emit(CartService.Events.UPDATED, cart)

          return cart
        }

        if (!cart.payment_session) {
          throw new MedusaError(
            MedusaError.Types.NOT_ALLOWED,
            "You cannot complete a cart without a payment session."
          )
        }

        const session = (await this.paymentProviderService_
          .withTransaction(transactionManager)
          .authorizePayment(cart.payment_session, context)) as PaymentSession

        const freshCart = (await this.retrieve(cart.id, {
          relations: ["payment_sessions"],
        })) as Cart & { payment_session: PaymentSession }

        if (session.status === "authorized") {
          freshCart.payment = await this.paymentProviderService_
            .withTransaction(transactionManager)
            .createPayment({
              cart_id: cart.id,
              currency_code: cart.region.currency_code,
              amount: cart.total!,
              payment_session: freshCart.payment_session,
            })
          freshCart.payment_authorized_at = new Date()
        }

        const updatedCart = await cartRepository.save(freshCart)

        await this.eventBus_
          .withTransaction(transactionManager)
          .emit(CartService.Events.UPDATED, updatedCart)

        return updatedCart
      }
    )
  }

  /**
   * Sets a payment method for a cart.
   * @param cartId - the id of the cart to add payment method to
   * @param providerId - the id of the provider to be set to the cart
   * @return result of update operation
   */
  async setPaymentSession(cartId: string, providerId: string): Promise<Cart> {
    return await this.atomicPhase_(
      async (transactionManager: EntityManager) => {
        const psRepo = transactionManager.getCustomRepository(
          this.paymentSessionRepository_
        )

        const cart = await this.retrieveWithTotals(cartId, {
          relations: ["region", "region.payment_providers", "payment_sessions"],
        })

        // The region must have the provider id in its providers array
        if (
          providerId !== "system" &&
          !(
            cart.region.payment_providers.length &&
            cart.region.payment_providers.find(({ id }) => providerId === id)
          )
        ) {
          throw new MedusaError(
            MedusaError.Types.NOT_ALLOWED,
            `The payment method is not available in this region`
          )
        }

        await Promise.all(
          cart.payment_sessions.map(async (paymentSession) => {
            return psRepo.save({ ...paymentSession, is_selected: null })
          })
        )

        const paymentSession = cart.payment_sessions.find(
          (ps) => ps.provider_id === providerId
        )

        if (!paymentSession) {
          throw new MedusaError(
            MedusaError.Types.UNEXPECTED_STATE,
            "Could not find payment session"
          )
        }

        paymentSession.is_selected = true

        await psRepo.save(paymentSession)

        const updatedCart = await this.retrieve(cartId)

        await this.eventBus_
          .withTransaction(transactionManager)
          .emit(CartService.Events.UPDATED, updatedCart)
        return updatedCart
      },
      "SERIALIZABLE"
    )
  }

  /**
   * Creates, updates and sets payment sessions associated with the cart. The
   * first time the method is called payment sessions will be created for each
   * provider. Additional calls will ensure that payment sessions have correct
   * amounts, currencies, etc. as well as make sure to filter payment sessions
   * that are not available for the cart's region.
   * @param cartOrCartId - the id of the cart to set payment session for
   * @return the result of the update operation.
   */
  async setPaymentSessions(cartOrCartId: Cart | string): Promise<void> {
    return await this.atomicPhase_(
      async (transactionManager: EntityManager) => {
        const psRepo = transactionManager.getCustomRepository(
          this.paymentSessionRepository_
        )

        const cartId =
          typeof cartOrCartId === `string` ? cartOrCartId : cartOrCartId.id

        const cart = await this.retrieveWithTotals(
          cartId,
          {
            relations: [
              "items",
              "items.adjustments",
              "discounts",
              "discounts.rule",
              "gift_cards",
              "shipping_methods",
              "billing_address",
              "shipping_address",
              "region",
              "region.tax_rates",
              "region.payment_providers",
              "payment_sessions",
              "customer",
            ],
          },
          { force_taxes: true }
        )

        const { total, region } = cart

        // If there are existing payment sessions ensure that these are up to date
        const seen: string[] = []
        if (cart.payment_sessions?.length) {
          await Promise.all(
            cart.payment_sessions.map(async (paymentSession) => {
              if (
                total <= 0 ||
                !region.payment_providers.find(
                  ({ id }) => id === paymentSession.provider_id
                )
              ) {
                return this.paymentProviderService_
                  .withTransaction(transactionManager)
                  .deleteSession(paymentSession)
              } else {
                seen.push(paymentSession.provider_id)
                return this.paymentProviderService_
                  .withTransaction(transactionManager)
                  .updateSession(paymentSession, cart)
              }
            })
          )
        }

        if (total > 0) {
          // If only one payment session exists, we preselect it
          if (region.payment_providers.length === 1 && !cart.payment_session) {
            const paymentProvider = region.payment_providers[0]
            const paymentSession = await this.paymentProviderService_
              .withTransaction(transactionManager)
              .createSession(paymentProvider.id, cart)

            paymentSession.is_selected = true

            await psRepo.save(paymentSession)
          } else {
            await Promise.all(
              region.payment_providers.map(async (paymentProvider) => {
                if (!seen.includes(paymentProvider.id)) {
                  return this.paymentProviderService_
                    .withTransaction(transactionManager)
                    .createSession(paymentProvider.id, cart)
                }
                return
              })
            )
          }
        }
      }
    )
  }

  /**
   * Removes a payment session from the cart.
   * @param cartId - the id of the cart to remove from
   * @param providerId - the id of the provider whoose payment session
   *    should be removed.
   * @return the resulting cart.
   */
  async deletePaymentSession(
    cartId: string,
    providerId: string
  ): Promise<Cart> {
    return await this.atomicPhase_(
      async (transactionManager: EntityManager) => {
        const cart = await this.retrieve(cartId, {
          relations: ["payment_sessions"],
        })

        const cartRepo = transactionManager.getCustomRepository(
          this.cartRepository_
        )

        if (cart.payment_sessions) {
          const paymentSession = cart.payment_sessions.find(
            ({ provider_id }) => provider_id === providerId
          )

          cart.payment_sessions = cart.payment_sessions.filter(
            ({ provider_id }) => provider_id !== providerId
          )

          if (paymentSession) {
            // Delete the session with the provider
            await this.paymentProviderService_
              .withTransaction(transactionManager)
              .deleteSession(paymentSession)
          }
        }

        await cartRepo.save(cart)

        await this.eventBus_
          .withTransaction(transactionManager)
          .emit(CartService.Events.UPDATED, cart)
        return cart
      }
    )
  }

  /**
   * Refreshes a payment session on a cart
   * @param cartId - the id of the cart to remove from
   * @param providerId - the id of the provider whoose payment session
   *    should be removed.
   * @return {Promise<Cart>} the resulting cart.
   */
  async refreshPaymentSession(
    cartId: string,
    providerId: string
  ): Promise<Cart> {
    return await this.atomicPhase_(
      async (transactionManager: EntityManager) => {
        const cart = await this.retrieve(cartId, {
          relations: ["payment_sessions"],
        })

        if (cart.payment_sessions) {
          const paymentSession = cart.payment_sessions.find(
            ({ provider_id }) => provider_id === providerId
          )

          if (paymentSession) {
            // Delete the session with the provider
            await this.paymentProviderService_
              .withTransaction(transactionManager)
              .refreshSession(paymentSession, cart)
          }
        }

        const updatedCart = await this.retrieve(cartId)

        await this.eventBus_
          .withTransaction(transactionManager)
          .emit(CartService.Events.UPDATED, updatedCart)
        return updatedCart
      }
    )
  }

  /**
   * Adds the shipping method to the list of shipping methods associated with
   * the cart. Shipping Methods are the ways that an order is shipped, whereas a
   * Shipping Option is a possible way to ship an order. Shipping Methods may
   * also have additional details in the data field such as an id for a package
   * shop.
   * @param cartId - the id of the cart to add shipping method to
   * @param optionId - id of shipping option to add as valid method
   * @param data - the fulmillment data for the method
   * @return the result of the update operation
   */
  async addShippingMethod(
    cartId: string,
    optionId: string,
    data: Record<string, unknown> = {}
  ): Promise<Cart> {
    return await this.atomicPhase_(
      async (transactionManager: EntityManager) => {
        const cart = await this.retrieve(cartId, {
          select: ["subtotal", "total"],
          relations: [
            "shipping_methods",
            "discounts",
            "discounts.rule",
            "shipping_methods.shipping_option",
            "items",
            "items.variant",
            "payment_sessions",
            "items.variant.product",
          ],
        })

        const cartCustomShippingOptions =
          await this.customShippingOptionService_
            .withTransaction(transactionManager)
            .list({ cart_id: cart.id })

        const customShippingOption = this.findCustomShippingOption(
          cartCustomShippingOptions,
          optionId
        )

        const { shipping_methods } = cart

        /**
         * If we have a custom shipping option configured we want the price
         * override to take effect and do not want `validateCartOption` to check
         * if requirements are met, hence we are not passing the entire cart, but
         * just the id.
         */
        const shippingMethodConfig = customShippingOption
          ? { cart_id: cart.id, price: customShippingOption.price }
          : { cart }

        const newShippingMethod = await this.shippingOptionService_
          .withTransaction(transactionManager)
          .createShippingMethod(optionId, data, shippingMethodConfig)

        const methods = [newShippingMethod]
        if (shipping_methods?.length) {
          const shippingOptionServiceTx =
            this.shippingOptionService_.withTransaction(transactionManager)

          for (const shippingMethod of shipping_methods) {
            if (
              shippingMethod.shipping_option.profile_id ===
              newShippingMethod.shipping_option.profile_id
            ) {
              await shippingOptionServiceTx.deleteShippingMethods(
                shippingMethod
              )
            } else {
              methods.push(shippingMethod)
            }
          }
        }

        if (cart.items?.length) {
          const lineItemServiceTx =
            this.lineItemService_.withTransaction(transactionManager)

          await Promise.all(
            cart.items.map(async (item) => {
              return lineItemServiceTx.update(item.id, {
                has_shipping: this.validateLineItemShipping_(methods, item),
              })
            })
          )
        }

        const updatedCart = await this.retrieve(cartId, {
          relations: ["discounts", "discounts.rule", "shipping_methods"],
        })

        // if cart has freeshipping, adjust price
        if (
          updatedCart.discounts.some(
            ({ rule }) => rule.type === DiscountRuleType.FREE_SHIPPING
          )
        ) {
          await this.adjustFreeShipping_(updatedCart, true)
        }

        await this.eventBus_
          .withTransaction(transactionManager)
          .emit(CartService.Events.UPDATED, updatedCart)
        return updatedCart
      },
      "SERIALIZABLE"
    )
  }

  /**
   * Finds the cart's custom shipping options based on the passed option id.
   * throws if custom options is not empty and no shipping option corresponds to optionId
   * @param cartCustomShippingOptions - the cart's custom shipping options
   * @param optionId - id of the normal or custom shipping option to find in the cartCustomShippingOptions
   * @return custom shipping option
   */
  findCustomShippingOption(
    cartCustomShippingOptions: CustomShippingOption[],
    optionId: string
  ): CustomShippingOption | undefined {
    const customOption = cartCustomShippingOptions?.find(
      (cso) => cso.shipping_option_id === optionId
    )
    const hasCustomOptions = cartCustomShippingOptions?.length

    if (hasCustomOptions && !customOption) {
      throw new MedusaError(
        MedusaError.Types.INVALID_DATA,
        "Wrong shipping option"
      )
    }

    return customOption
  }

  protected async updateUnitPrices_(
    cart: Cart,
    regionId?: string,
    customer_id?: string
  ): Promise<void> {
    const transactionManager = this.transactionManager_ ?? this.manager_

    // If the cart contains items, we update the price of the items
    // to match the updated region or customer id (keeping the old
    // value if it exists)
    if (cart.items?.length) {
      const region = await this.regionService_
        .withTransaction(this.transactionManager_)
        .retrieve(regionId || cart.region_id, {
          relations: ["countries"],
        })

      const lineItemServiceTx =
        this.lineItemService_.withTransaction(transactionManager)

      cart.items = (
        await Promise.all(
          cart.items.map(async (item) => {
            if (item.variant_id) {
              const availablePrice = await this.priceSelectionStrategy_
                .withTransaction(transactionManager)
                .calculateVariantPrice(item.variant_id, {
                  region_id: region.id,
                  currency_code: region.currency_code,
                  quantity: item.quantity,
                  customer_id: customer_id || cart.customer_id,
                  include_discount_prices: true,
                })
                .catch(() => undefined)

              if (
                availablePrice !== undefined &&
                availablePrice.calculatedPrice !== null
              ) {
                return lineItemServiceTx.update(item.id, {
                  has_shipping: false,
                  unit_price: availablePrice.calculatedPrice,
                })
              } else {
                await lineItemServiceTx.delete(item.id)
                return
              }
            } else {
              return item
            }
          })
        )
      )
        .flat()
        .filter((item): item is LineItem => !!item)
    }
  }

  /**
   * Set's the region of a cart.
   * @param cart - the cart to set region on
   * @param regionId - the id of the region to set the region to
   * @param countryCode - the country code to set the country to
   * @return the result of the update operation
   */
  protected async setRegion_(
    cart: Cart,
    regionId: string,
    countryCode: string | null
  ): Promise<void> {
    const transactionManager = this.transactionManager_ ?? this.manager_

    if (cart.completed_at || cart.payment_authorized_at) {
      throw new MedusaError(
        MedusaError.Types.NOT_ALLOWED,
        "Cannot change the region of a completed cart"
      )
    }

    const region = await this.regionService_
      .withTransaction(transactionManager)
      .retrieve(regionId, {
        relations: ["countries"],
      })
    cart.region = region
    cart.region_id = region.id

    const addrRepo = transactionManager.getCustomRepository(
      this.addressRepository_
    )
    /*
     * When changing the region you are changing the set of countries that your
     * cart can be shipped to so we need to make sure that the current shipping
     * address adheres to the new country set.
     *
     * First check if there is an existing shipping address on the cart if so
     * fetch the entire thing so we can modify the shipping country
     */
    let shippingAddress: Partial<Address> = {}
    if (cart.shipping_address_id) {
      shippingAddress = (await addrRepo.findOne({
        where: { id: cart.shipping_address_id },
      })) as Address
    }

    /*
     * If the client has specified which country code we are updating to check
     * that that country is in fact in the country and perform the update.
     */
    if (countryCode !== null) {
      if (
        !region.countries.find(
          ({ iso_2 }) => iso_2 === countryCode.toLowerCase()
        )
      ) {
        throw new MedusaError(
          MedusaError.Types.NOT_ALLOWED,
          `Country not available in region`
        )
      }

      const updated = addrRepo.create({
        ...shippingAddress,
        country_code: countryCode.toLowerCase(),
      })

      await addrRepo.save(updated)
      await this.updateShippingAddress_(cart, updated, addrRepo)
    } else {
      /*
       * In the case where the country code is not specified we need to check
       *
       *   1. if the region we are switching to has only one country preselect
       *      that
       *   2. if the region has multiple countries we need to unset the country
       *      and wait for client to decide which country to use
       */

      let updated = { ...shippingAddress }

      // If the country code of a shipping address is set we need to clear it
      if (!isEmpty(shippingAddress) && shippingAddress.country_code) {
        updated = {
          ...updated,
          country_code: null,
        }
      }

      // If there is only one country in the region preset it
      if (region.countries.length === 1) {
        updated = {
          ...updated,
          country_code: region.countries[0].iso_2,
        }
      }

      await this.updateShippingAddress_(cart, updated, addrRepo)
    }

    // Shipping methods are determined by region so the user needs to find a
    // new shipping method
    if (cart.shipping_methods && cart.shipping_methods.length) {
      await this.shippingOptionService_
        .withTransaction(transactionManager)
        .deleteShippingMethods(cart.shipping_methods)
    }

    if (cart.discounts && cart.discounts.length) {
      cart.discounts = cart.discounts.filter((discount) => {
        return discount.regions.find(({ id }) => id === regionId)
      })
    }

    if (cart?.items?.length) {
      // line item adjustments should be refreshed on region change after having filtered out inapplicable discounts
      await this.refreshAdjustments_(cart)
    }

    cart.gift_cards = []

    if (cart.payment_sessions && cart.payment_sessions.length) {
      const paymentSessionRepo = transactionManager.getCustomRepository(
        this.paymentSessionRepository_
      )
      await paymentSessionRepo.delete({
        id: In(
          cart.payment_sessions.map((paymentSession) => paymentSession.id)
        ),
      })
      cart.payment_sessions.length = 0
      cart.payment_session = null
    }
  }

  /**
   * Deletes a cart from the database. Completed carts cannot be deleted.
   * @param cartId - the id of the cart to delete
   * @return the deleted cart or undefined if the cart was not found.
   */
  async delete(cartId: string): Promise<Cart> {
    return await this.atomicPhase_(
      async (transactionManager: EntityManager) => {
        const cart = await this.retrieve(cartId, {
          relations: [
            "items",
            "discounts",
            "discounts.rule",
            "payment_sessions",
          ],
        })

        if (cart.completed_at) {
          throw new MedusaError(
            MedusaError.Types.NOT_ALLOWED,
            "Completed carts cannot be deleted"
          )
        }

        if (cart.payment_authorized_at) {
          throw new MedusaError(
            MedusaError.Types.NOT_ALLOWED,
            "Can't delete a cart with an authorized payment"
          )
        }

        const cartRepo = transactionManager.getCustomRepository(
          this.cartRepository_
        )
        return cartRepo.remove(cart)
      }
    )
  }

  /**
   * Dedicated method to set metadata for a cart.
   * To ensure that plugins does not overwrite each
   * others metadata fields, setMetadata is provided.
   * @param cartId - the cart to apply metadata to.
   * @param key - key for metadata field
   * @param value - value for metadata field.
   * @return resolves to the updated result.
   */
  async setMetadata(
    cartId: string,
    key: string,
    value: string | number
  ): Promise<Cart> {
    return await this.atomicPhase_(
      async (transactionManager: EntityManager) => {
        const cartRepo = transactionManager.getCustomRepository(
          this.cartRepository_
        )

        if (typeof key !== "string") {
          throw new MedusaError(
            MedusaError.Types.INVALID_ARGUMENT,
            "Key type is invalid. Metadata keys must be strings"
          )
        }

        const cart = await cartRepo.findOne(cartId)
        if (!cart) {
          throw new MedusaError(
            MedusaError.Types.NOT_FOUND,
            "Unable to find the cart with the given id"
          )
        }

        const existing = cart.metadata || {}
        cart.metadata = {
          ...existing,
          [key]: value,
        }

        const updatedCart = await cartRepo.save(cart)
        await this.eventBus_
          .withTransaction(transactionManager)
          .emit(CartService.Events.UPDATED, updatedCart)

        return updatedCart
      }
    )
  }

  async createTaxLines(cartOrId: string | Cart): Promise<void> {
    return await this.atomicPhase_(
      async (transactionManager: EntityManager) => {
        const cart = isCart(cartOrId)
          ? cartOrId
          : await this.retrieve(cartOrId, {
              relations: [
                "customer",
                "discounts",
                "discounts.rule",
                "gift_cards",
                "items",
                "items.adjustments",
                "region",
                "region.tax_rates",
                "shipping_address",
                "shipping_methods",
              ],
            })

        const calculationContext = await this.totalsService_
          .withTransaction(transactionManager)
          .getCalculationContext(cart)

        await this.taxProviderService_
          .withTransaction(transactionManager)
          .createTaxLines(cart, calculationContext)
      }
    )
  }

  async deleteTaxLines(id: string): Promise<void> {
    return await this.atomicPhase_(
      async (transactionManager: EntityManager) => {
        const cart = await this.retrieve(id, {
          relations: [
            "items",
            "items.tax_lines",
            "shipping_methods",
            "shipping_methods.tax_lines",
          ],
        })
        await transactionManager.remove(cart.items.flatMap((i) => i.tax_lines))
        await transactionManager.remove(
          cart.shipping_methods.flatMap((s) => s.tax_lines)
        )
      }
    )
  }

  async decorateTotals(
    cart: Cart,
    totalsConfig: TotalsConfig = {}
  ): Promise<WithRequiredProperty<Cart, "total">> {
    const manager = this.transactionManager_ ?? this.manager_
    const newTotalsServiceTx = this.newTotalsService_.withTransaction(manager)

    const calculationContext = await this.totalsService_.getCalculationContext(
      cart
    )
    const includeTax = totalsConfig?.force_taxes || cart.region?.automatic_taxes
    const cartItems = [...(cart.items ?? [])]
    const cartShippingMethods = [...(cart.shipping_methods ?? [])]

    if (includeTax) {
      const taxLinesMaps = await this.taxProviderService_
        .withTransaction(manager)
        .getTaxLinesMap(cartItems, calculationContext)

      cartItems.forEach((item) => {
        if (item.is_return) {
          return
        }
        item.tax_lines = taxLinesMaps.lineItemsTaxLines[item.id] ?? []
      })
      cartShippingMethods.forEach((method) => {
        method.tax_lines = taxLinesMaps.shippingMethodsTaxLines[method.id] ?? []
      })
    }

    const itemsTotals = await newTotalsServiceTx.getLineItemTotals(cartItems, {
      includeTax,
      calculationContext,
    })
    const shippingTotals = await newTotalsServiceTx.getShippingMethodTotals(
      cartShippingMethods,
      {
        discounts: cart.discounts,
        includeTax,
        calculationContext,
      }
    )

    cart.subtotal = 0
    cart.discount_total = 0
    cart.item_tax_total = 0
    cart.shipping_total = 0
    cart.shipping_tax_total = 0

    cart.items = (cart.items || []).map((item) => {
      const itemWithTotals = Object.assign(item, itemsTotals[item.id] ?? {})

      cart.subtotal! += itemWithTotals.subtotal ?? 0
      cart.discount_total! += itemWithTotals.discount_total ?? 0
      cart.item_tax_total! += itemWithTotals.tax_total ?? 0

      return itemWithTotals
    })

    cart.shipping_methods = (cart.shipping_methods || []).map(
      (shippingMethod) => {
        const methodWithTotals = Object.assign(
          shippingMethod,
          shippingTotals[shippingMethod.id] ?? {}
        )

        cart.shipping_total! += methodWithTotals.subtotal ?? 0
        cart.shipping_tax_total! += methodWithTotals.tax_total ?? 0

        return methodWithTotals
      }
    )

    const giftCardTotal = await this.newTotalsService_.getGiftCardTotals(
      cart.subtotal - cart.discount_total,
      {
        region: cart.region,
        giftCards: cart.gift_cards,
      }
    )
    cart.gift_card_total = giftCardTotal.total || 0
    cart.gift_card_tax_total = giftCardTotal.tax_total || 0

    cart.tax_total = cart.item_tax_total + cart.shipping_tax_total

    cart.total =
      cart.subtotal +
      cart.shipping_total +
      cart.tax_total -
      (cart.gift_card_total + cart.discount_total + cart.gift_card_tax_total)

    return cart as Cart & { total: number }
  }

  protected async refreshAdjustments_(cart: Cart): Promise<void> {
    const transactionManager = this.transactionManager_ ?? this.manager_

    const nonReturnLineIDs = cart.items
      .filter((item) => !item.is_return)
      .map((i) => i.id)

    // delete all old non return line item adjustments
    await this.lineItemAdjustmentService_
      .withTransaction(transactionManager)
      .delete({
        item_id: nonReturnLineIDs,
      })

    // potentially create/update line item adjustments
    await this.lineItemAdjustmentService_
      .withTransaction(transactionManager)
      .createAdjustments(cart)
  }

  protected transformQueryForTotals_(
    config: FindConfig<Cart>
  ): FindConfig<Cart> & { totalsToSelect: TotalField[] } {
    let { select, relations } = config

    if (!select) {
      return {
        select,
        relations,
        totalsToSelect: [],
      }
    }

    const totalFields = [
      "subtotal",
      "tax_total",
      "shipping_total",
      "discount_total",
      "gift_card_total",
      "total",
    ]

    const totalsToSelect = select.filter((v) =>
      totalFields.includes(v)
    ) as TotalField[]
    if (totalsToSelect.length > 0) {
      const relationSet = new Set(relations)
      relationSet.add("items")
      relationSet.add("items.tax_lines")
      relationSet.add("gift_cards")
      relationSet.add("discounts")
      relationSet.add("discounts.rule")
      // relationSet.add("discounts.parent_discount")
      // relationSet.add("discounts.parent_discount.rule")
      // relationSet.add("discounts.parent_discount.regions")
      relationSet.add("shipping_methods")
      relationSet.add("shipping_address")
      relationSet.add("region")
      relationSet.add("region.tax_rates")
      relations = Array.from(relationSet.values())

      select = select.filter((v) => !totalFields.includes(v))
    }

    return {
      relations,
      select,
      totalsToSelect,
    }
  }

  /**
   * @deprecated Use decorateTotals instead
   * @param cart
   * @param totalsToSelect
   * @param options
   * @protected
   */
  protected async decorateTotals_(
    cart: Cart,
    totalsToSelect: TotalField[],
    options: TotalsConfig = { force_taxes: false }
  ): Promise<Cart> {
    const totals: { [K in TotalField]?: number | null } = {}

    for (const key of totalsToSelect) {
      switch (key) {
        case "total": {
          totals.total = await this.totalsService_.getTotal(cart, {
            force_taxes: options.force_taxes,
          })
          break
        }
        case "shipping_total": {
          totals.shipping_total = await this.totalsService_.getShippingTotal(
            cart
          )
          break
        }
        case "discount_total":
          totals.discount_total = await this.totalsService_.getDiscountTotal(
            cart
          )
          break
        case "tax_total":
          totals.tax_total = await this.totalsService_.getTaxTotal(
            cart,
            options.force_taxes
          )
          break
        case "gift_card_total": {
          const giftCardBreakdown = await this.totalsService_.getGiftCardTotal(
            cart
          )
          totals.gift_card_total = giftCardBreakdown.total
          totals.gift_card_tax_total = giftCardBreakdown.tax_total
          break
        }
        case "subtotal":
          totals.subtotal = await this.totalsService_.getSubtotal(cart)
          break
        default:
          break
      }
    }

    return Object.assign(cart, totals)
  }

  private getTotalsRelations(config: FindConfig<Cart>): string[] {
    const relationSet = new Set(config.relations)

    relationSet.add("items")
    relationSet.add("items.tax_lines")
    relationSet.add("items.adjustments")
    relationSet.add("gift_cards")
    relationSet.add("discounts")
    relationSet.add("discounts.rule")
    relationSet.add("shipping_methods")
    relationSet.add("shipping_methods.tax_lines")
    relationSet.add("shipping_address")
    relationSet.add("region")
    relationSet.add("region.tax_rates")

    return Array.from(relationSet.values())
  }
}

export default CartService<|MERGE_RESOLUTION|>--- conflicted
+++ resolved
@@ -577,21 +577,15 @@
       return true
     }
 
-<<<<<<< HEAD
     if (!lineItem.variant_id) {
       return true
     }
 
-    const lineItemVariant = await this.productVariantService_
-      .withTransaction(this.manager_)
-      .retrieve(lineItem.variant_id)
-=======
     const lineItemVariant = lineItem.variant?.product_id
       ? lineItem.variant
       : await this.productVariantService_
           .withTransaction(this.manager_)
           .retrieve(lineItem.variant_id, { select: ["id", "product_id"] })
->>>>>>> a6243618
 
     return !!(
       await this.productService_
@@ -630,11 +624,18 @@
 
         if (this.featureFlagRouter_.isFeatureEnabled("sales_channels")) {
           if (config.validateSalesChannels) {
-            if (!(await this.validateLineItem(cart, lineItem))) {
-              throw new MedusaError(
-                MedusaError.Types.INVALID_DATA,
-                `The product "${lineItem.title}" must belongs to the sales channel on which the cart has been created.`
-              )
+            if (typeof lineItem.variant_id === "string") {
+              if (
+                !(await this.validateLineItem(
+                  cart,
+                  lineItem as LineItemValidateData
+                ))
+              ) {
+                throw new MedusaError(
+                  MedusaError.Types.INVALID_DATA,
+                  `The product "${lineItem.title}" must belongs to the sales channel on which the cart has been created.`
+                )
+              }
             }
           }
         }
@@ -752,7 +753,13 @@
           if (config.validateSalesChannels) {
             const areValid = await Promise.all(
               items.map(async (item) => {
-                return await this.validateLineItem(cart, item)
+                if (typeof item.variant_id === "string") {
+                  return await this.validateLineItem(
+                    cart,
+                    item as LineItemValidateData
+                  )
+                }
+                return true
               })
             )
 
@@ -778,7 +785,9 @@
         const lineItemServiceTx =
           this.lineItemService_.withTransaction(transactionManager)
         const inventoryServiceTx =
-          this.inventoryService_.withTransaction(transactionManager)
+          this.productVariantInventoryService_.withTransaction(
+            transactionManager
+          )
 
         const existingItems = await lineItemServiceTx.list(
           {
@@ -812,10 +821,21 @@
             ? (currentItem.quantity += item.quantity)
             : item.quantity
 
-          await inventoryServiceTx.confirmInventory(
-            item.variant_id,
-            item.quantity
-          )
+          if (item.variant_id) {
+            const isSufficient = await inventoryServiceTx.confirmInventory(
+              item.variant_id,
+              item.quantity,
+              { sales_channel_id: cart.sales_channel_id }
+            )
+
+            if (!isSufficient) {
+              throw new MedusaError(
+                MedusaError.Types.NOT_ALLOWED,
+                `Variant with id: ${item.variant_id} does not have the required inventory`,
+                MedusaError.Codes.INSUFFICIENT_INVENTORY
+              )
+            }
+          }
 
           if (currentItem) {
             lineItemsToUpdate[currentItem.id] = {
