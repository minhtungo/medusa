--- conflicted
+++ resolved
@@ -1,7 +1,11 @@
 import { isEmpty, isEqual } from "lodash"
 import { MedusaError } from "medusa-core-utils"
 import { DeepPartial, EntityManager, In } from "typeorm"
-import { IEventBusService, IPriceSelectionStrategy, TransactionBaseService } from "../interfaces"
+import {
+  IEventBusService,
+  IPriceSelectionStrategy,
+  TransactionBaseService,
+} from "../interfaces"
 import SalesChannelFeatureFlag from "../loaders/feature-flags/sales-channels"
 import {
   Address,
@@ -13,7 +17,7 @@
   LineItem,
   PaymentSession,
   SalesChannel,
-  ShippingMethod
+  ShippingMethod,
 } from "../models"
 import { AddressRepository } from "../repositories/address"
 import { CartRepository } from "../repositories/cart"
@@ -24,12 +28,8 @@
   CartCreateProps,
   CartUpdateProps,
   FilterableCartProps,
-<<<<<<< HEAD
-  LineItemUpdate
-=======
   isCart,
   LineItemUpdate,
->>>>>>> ed121922
 } from "../types/cart"
 import {
   AddressPayload,
