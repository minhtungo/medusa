import { EventBusTypes } from "@medusajs/types"
import { EventBusUtils } from "@medusajs/utils"
import { EntityManager } from "typeorm"
import { TransactionBaseService } from "../interfaces"
import { StagedJob } from "../models"
import { ConfigModule } from "../types/global"
import { isString } from "../utils"
import { sleep } from "../utils/sleep"
import StagedJobService from "./staged-job"

type InjectedDependencies = {
  stagedJobService: StagedJobService
  eventBusModuleService: EventBusUtils.AbstractEventBusModuleService
}

/**
 * Can keep track of multiple subscribers to different events and run the
 * subscribers when events happen. Events will run asynchronously.
 */
export default class EventBusService
  extends TransactionBaseService
  implements EventBusTypes.IEventBusService
{
  protected readonly config_: ConfigModule
  protected readonly stagedJobService_: StagedJobService
  // eslint-disable-next-line max-len
  protected readonly eventBusModuleService_: EventBusUtils.AbstractEventBusModuleService

  protected shouldEnqueuerRun: boolean
  protected enqueue_: Promise<void>

  constructor(
    { stagedJobService, eventBusModuleService }: InjectedDependencies,
    config,
    isSingleton = true
  ) {
    // eslint-disable-next-line prefer-rest-params
    super(arguments[0])

    this.config_ = config
    this.eventBusModuleService_ = eventBusModuleService
    this.stagedJobService_ = stagedJobService

    if (process.env.NODE_ENV !== "test" && isSingleton) {
      this.startEnqueuer()
    }
  }

  withTransaction(transactionManager?: EntityManager): this {
    if (!transactionManager) {
      return this
    }

    const cloned = new (this.constructor as any)(
      {
        manager: transactionManager,
        stagedJobService: this.stagedJobService_,
        eventBusModuleService: this.eventBusModuleService_,
      },
      this.config_,
      false
    )

    cloned.manager_ = transactionManager
    cloned.transactionManager_ = transactionManager

    return cloned
  }

  /**
   * Adds a function to a list of event subscribers.
   * @param event - the event that the subscriber will listen for.
   * @param subscriber - the function to be called when a certain event
   * happens. Subscribers must return a Promise.
   * @param context - subscriber context
   * @return this
   */
  subscribe(
    event: string | symbol,
    subscriber: EventBusTypes.Subscriber,
    context?: EventBusTypes.SubscriberContext
  ): this {
    if (typeof subscriber !== "function") {
      throw new Error("Subscriber must be a function")
    }

    this.eventBusModuleService_.subscribe(event, subscriber, context)
    return this
  }

  /**
   * Removes function from the list of event subscribers.
   * @param event - the event of the subcriber.
   * @param subscriber - the function to be removed
   * @param context - subscriber context
   * @return this
   */
  unsubscribe(
    event: string | symbol,
    subscriber: EventBusTypes.Subscriber,
    context: EventBusTypes.SubscriberContext
  ): this {
    this.eventBusModuleService_.unsubscribe(event, subscriber, context)
    return this
  }

  /**
   * Calls all subscribers when an event occurs.
   * @param data - The data to use to process the events
   * @return the jobs from our queue
   */
  async emit<T>(data: EventBusTypes.EmitData<T>[]): Promise<StagedJob[] | void>

  /**
   * Calls all subscribers when an event occurs.
   * @param {string} eventName - the name of the event to be process.
   * @param data - the data to send to the subscriber.
   * @param options - options to add the job with
   * @return the job from our queue
   */
  async emit<T>(
    eventName: string,
    data: T,
    options?: Record<string, unknown>
  ): Promise<StagedJob | void>

  async emit<
    T,
    TInput extends string | EventBusTypes.EmitData<T>[] = string,
    TResult = TInput extends EventBusTypes.EmitData<T>[]
      ? StagedJob[]
      : StagedJob
  >(
    eventNameOrData: TInput,
    data?: T,
    options: Record<string, unknown> = {}
  ): Promise<TResult | void> {
    const manager = this.activeManager_
    const isBulkEmit = !isString(eventNameOrData)
    const events = isBulkEmit
      ? eventNameOrData.map((event) => ({
          eventName: event.eventName,
          data: event.data,
          options: event.options,
        }))
      : [
          {
            eventName: eventNameOrData,
            data: data,
            options: options,
          },
        ]

    /**
     * We store events in the database when in an ongoing transaction.
     *
     * If we are in a long-running transaction, the ACID properties of a
     * transaction ensure, that events are kept invisible to the enqueuer
     * until the transaction has committed.
     *
     * This patterns also gives us at-least-once delivery of events, as events
     * are only removed from the database, if they are successfully delivered.
     *
     * In case of a failing transaction, jobs stored in the database are removed
     * as part of the rollback.
     */
    const stagedJobs = await this.stagedJobService_
      .withTransaction(manager)
      .create(events)

<<<<<<< HEAD
    if (this.config_?.projectConfig?.redis_url) {
      await this.queue_.addBulk(events)
    }
=======
    return (!isBulkEmit ? stagedJobs[0] : stagedJobs) as unknown as TResult
>>>>>>> e6b5859a
  }

  startEnqueuer(): void {
    this.shouldEnqueuerRun = true
    this.enqueue_ = this.enqueuer_()
  }

  async stopEnqueuer(): Promise<void> {
    this.shouldEnqueuerRun = false
    await this.enqueue_
  }

  async enqueuer_(): Promise<void> {
    const listConfig = {
      relations: [],
      skip: 0,
      take: 1000,
    }

    while (this.shouldEnqueuerRun) {
      const jobs = await this.stagedJobService_.list(listConfig)

      if (!jobs.length) {
        await sleep(3000)
        continue
      }

      const eventsData = jobs.map((job) => {
        return {
          eventName: job.event_name,
          data: job.data,
          options: { jobId: job.id, ...job.options },
        }
      })

<<<<<<< HEAD
      if (this.config_?.projectConfig?.redis_url) {
        await this.queue_.addBulk(eventsData).then(async () => {
          return await stagedJobRepo.delete({ id: In(jobs.map((j) => j.id)) })
        })
      }
=======
      await this.eventBusModuleService_.emit(eventsData).then(async () => {
        return await this.stagedJobService_.delete(jobs.map((j) => j.id))
      })
>>>>>>> e6b5859a

      await sleep(3000)
    }
  }
}<|MERGE_RESOLUTION|>--- conflicted
+++ resolved
@@ -168,13 +168,7 @@
       .withTransaction(manager)
       .create(events)
 
-<<<<<<< HEAD
-    if (this.config_?.projectConfig?.redis_url) {
-      await this.queue_.addBulk(events)
-    }
-=======
     return (!isBulkEmit ? stagedJobs[0] : stagedJobs) as unknown as TResult
->>>>>>> e6b5859a
   }
 
   startEnqueuer(): void {
@@ -210,17 +204,9 @@
         }
       })
 
-<<<<<<< HEAD
-      if (this.config_?.projectConfig?.redis_url) {
-        await this.queue_.addBulk(eventsData).then(async () => {
-          return await stagedJobRepo.delete({ id: In(jobs.map((j) => j.id)) })
-        })
-      }
-=======
       await this.eventBusModuleService_.emit(eventsData).then(async () => {
         return await this.stagedJobService_.delete(jobs.map((j) => j.id))
       })
->>>>>>> e6b5859a
 
       await sleep(3000)
     }
