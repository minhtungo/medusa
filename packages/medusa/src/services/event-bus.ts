import Bull from "bull"
import Redis from "ioredis"
import { EntityManager } from "typeorm"
<<<<<<< HEAD
import { IEventBusService } from "../interfaces/services/event-bus"
=======
>>>>>>> ba6bb3e5
import { StagedJob } from "../models"
import { StagedJobRepository } from "../repositories/staged-job"
import { ConfigModule, Logger } from "../types/global"
import { sleep } from "../utils/sleep"
<<<<<<< HEAD
import CacheService from "./cache"
=======
import JobSchedulerService from "./job-scheduler"
>>>>>>> ba6bb3e5

type InjectedDependencies = {
  manager: EntityManager
  logger: Logger
  stagedJobRepository: typeof StagedJobRepository
  jobSchedulerService: JobSchedulerService
  redisClient: Redis.Redis
  redisSubscriber: Redis.Redis
  cacheService: CacheService
}

export type EventData<T = unknown> = {
  eventName: string
  data: T
  options?: EmitOptions
}

type Subscriber<T = unknown> = (data: T, eventName: string) => Promise<void>

type EmitOptions = {
  delay?: number
  attempts?: number
  backoff?: {
    type: "fixed" | "exponential"
    delay: number
  }
}

/**
 * Can keep track of multiple subscribers to different events and run the
 * subscribers when events happen. Events will run asynchronously.
 */
export default class EventBusService implements IEventBusService {
  protected readonly config_: ConfigModule
  protected readonly manager_: EntityManager
  protected readonly logger_: Logger
  protected readonly stagedJobRepository_: typeof StagedJobRepository
  protected readonly jobSchedulerService_: JobSchedulerService
  protected readonly observers_: Map<string | symbol, Subscriber[]>
  protected readonly redisClient_: Redis.Redis
  protected readonly redisSubscriber_: Redis.Redis
<<<<<<< HEAD
  protected readonly cronQueue_: Bull
  protected readonly cacheService_: CacheService
=======
>>>>>>> ba6bb3e5
  protected queue_: Bull
  protected shouldEnqueuerRun: boolean
  protected transactionManager_: EntityManager | undefined
  protected enqueue_: Promise<void>

  constructor(
    {
      manager,
      logger,
      stagedJobRepository,
      redisClient,
      redisSubscriber,
      cacheService,
    }: InjectedDependencies,
    config: ConfigModule,
    singleton = true
  ) {
    this.config_ = config
    this.manager_ = manager
    this.logger_ = logger
    this.stagedJobRepository_ = stagedJobRepository
    this.cacheService_ = cacheService

    if (singleton) {
      const opts = {
        createClient: (type: string): Redis.Redis => {
          switch (type) {
            case "client":
              return redisClient
            case "subscriber":
              return redisSubscriber
            default:
              if (config.projectConfig.redis_url) {
                return new Redis(config.projectConfig.redis_url)
              }
              return redisClient
          }
        },
      }

      this.observers_ = new Map()
      this.queue_ = new Bull(`${this.constructor.name}:queue`, opts)
      this.redisClient_ = redisClient
      this.redisSubscriber_ = redisSubscriber
      // Register our worker to handle emit calls
      this.queue_.process(this.worker_)

      if (process.env.NODE_ENV !== "test") {
        this.startEnqueuer()
      }
    }
  }

  withTransaction(transactionManager): this | EventBusService {
    if (!transactionManager) {
      return this
    }

    const cloned = new EventBusService(
      {
        manager: transactionManager,
        stagedJobRepository: this.stagedJobRepository_,
        jobSchedulerService: this.jobSchedulerService_,
        logger: this.logger_,
        redisClient: this.redisClient_,
        redisSubscriber: this.redisSubscriber_,
        cacheService: this.cacheService_,
      },
      this.config_,
      false
    )

    cloned.transactionManager_ = transactionManager
    cloned.queue_ = this.queue_

    return cloned
  }

  /**
   * Adds a function to a list of event subscribers.
   * @param event - the event that the subscriber will listen for.
   * @param subscriber - the function to be called when a certain event
   * happens. Subscribers must return a Promise.
   * @return this
   */
<<<<<<< HEAD
  protected registerCronHandler_(
    event: string | symbol,
    subscriber: Subscriber
  ): this {
    if (typeof subscriber !== "function") {
      throw new Error("Handler must be a function")
    }

    const cronHandlers = this.cronHandlers_.get(event) ?? []
    this.cronHandlers_.set(event, [...cronHandlers, subscriber])
=======
  subscribe(event: string | symbol, subscriber: Subscriber): this {
    if (typeof subscriber !== "function") {
      throw new Error("Subscriber must be a function")
    }

    const observers = this.observers_.get(event) ?? []
    this.observers_.set(event, [...observers, subscriber])
>>>>>>> ba6bb3e5

    return this
  }

<<<<<<< HEAD
  async tempEventsCache(uniqueId: string) {
    const cache = await this.cacheService_.get(uniqueId)
=======
  /**
   * Adds a function to a list of event subscribers.
   * @param event - the event that the subscriber will listen for.
   * @param subscriber - the function to be called when a certain event
   * happens. Subscribers must return a Promise.
   * @return this
   */
  unsubscribe(event: string | symbol, subscriber: Subscriber): this {
    if (typeof subscriber !== "function") {
      throw new Error("Subscriber must be a function")
    }

    if (this.observers_.get(event)?.length) {
      const index = this.observers_.get(event)?.indexOf(subscriber)
      if (index !== -1) {
        this.observers_.get(event)?.splice(index as number, 1)
      }
    }

    return this
  }

  /**
   * Calls all subscribers when an event occurs.
   * @param {string} eventName - the name of the event to be process.
   * @param data - the data to send to the subscriber.
   * @param options - options to add the job with
   * @return the job from our queue
   */
  async emit<T>(
    eventName: string,
    data: T,
    options: EmitOptions = {}
  ): Promise<StagedJob | void> {
    if (this.transactionManager_) {
      const stagedJobRepository = this.transactionManager_.getCustomRepository(
        this.stagedJobRepository_
      )

      const stagedJobInstance = stagedJobRepository.create({
        event_name: eventName,
        data,
      } as StagedJob)
      return await stagedJobRepository.save(stagedJobInstance)
    } else {
      const opts: { removeOnComplete: boolean } & EmitOptions = {
        removeOnComplete: true,
      }
      if (typeof options.attempts === "number") {
        opts.attempts = options.attempts
        if (typeof options.backoff !== "undefined") {
          opts.backoff = options.backoff
        }
      }
      if (typeof options.delay === "number") {
        opts.delay = options.delay
      }
      this.queue_.add({ eventName, data }, opts)
    }
>>>>>>> ba6bb3e5
  }

  startEnqueuer(): void {
    this.shouldEnqueuerRun = true
    this.enqueue_ = this.enqueuer_()
  }

  async stopEnqueuer(): Promise<void> {
    this.shouldEnqueuerRun = false
    await this.enqueue_
  }

  async enqueuer_(): Promise<void> {
    while (this.shouldEnqueuerRun) {
      const listConfig = {
        relations: [],
        skip: 0,
        take: 1000,
      }

      const stagedJobRepo = this.manager_.getCustomRepository(
        this.stagedJobRepository_
      )
      const jobs = await stagedJobRepo.find(listConfig)

      await Promise.all(
        jobs.map((job) => {
          this.queue_
            .add(
              { eventName: job.event_name, data: job.data },
              { removeOnComplete: true }
            )
            .then(async () => {
              await stagedJobRepo.remove(job)
            })
        })
      )

      await sleep(3000)
    }
  }

  /**
   * Handles incoming jobs.
   * @param job The job object
   * @return resolves to the results of the subscriber calls.
   */
  worker_ = async <T>(job: {
    data: { eventName: string; data: T }
  }): Promise<unknown[]> => {
    const { eventName, data } = job.data
    const eventObservers = this.observers_.get(eventName) || []
    const wildcardObservers = this.observers_.get("*") || []

    const observers = eventObservers.concat(wildcardObservers)

    this.logger_.info(
      `Processing ${eventName} which has ${eventObservers.length} subscribers`
    )

    return await Promise.all(
      observers.map(async (subscriber) => {
        return subscriber(data, eventName).catch((err) => {
          this.logger_.warn(
            `An error occurred while processing ${eventName}: ${err}`
          )
          console.error(err)
          return err
        })
      })
    )
  }

  /**
   * Registers a cron job.
   * @deprecated All cron job logic has been refactored to the `JobSchedulerService`. This method will be removed in a future release.
   * @param eventName - the name of the event
   * @param data - the data to be sent with the event
   * @param cron - the cron pattern
   * @param handler - the handler to call on each cron job
   * @return void
   */
  createCronJob<T>(
    eventName: string,
    data: T,
    cron: string,
    handler: Subscriber
  ): void {
    this.jobSchedulerService_.create(eventName, data, cron, handler)
  }

  /**
   * Adds a function to a list of event subscribers.
   * @param event - the event that the subscriber will listen for.
   * @param subscriber - the function to be called when a certain event
   * happens. Subscribers must return a Promise.
   * @return this
   */
  subscribe(event: string | symbol, subscriber: Subscriber): this {
    if (typeof subscriber !== "function") {
      throw new Error("Subscriber must be a function")
    }

    const observers = this.observers_.get(event) ?? []
    this.observers_.set(event, [...observers, subscriber])

    return this
  }

  /**
   * Adds a function to a list of event subscribers.
   * @param event - the event that the subscriber will listen for.
   * @param subscriber - the function to be called when a certain event
   * happens. Subscribers must return a Promise.
   * @return this
   */
  unsubscribe(event: string | symbol, subscriber: Subscriber): this {
    if (typeof subscriber !== "function") {
      throw new Error("Subscriber must be a function")
    }

    if (this.observers_.get(event)?.length) {
      const index = this.observers_.get(event)?.indexOf(subscriber)
      if (index !== -1) {
        this.observers_.get(event)?.splice(index as number, 1)
      }
    }

    return this
  }

  /**
   * Calls all subscribers when an event occurs.
   * @param {string} eventName - the name of the event to be process.
   * @param data - the data to send to the subscriber.
   * @param options - options to add the job with
   * @return the job from our queue
   */
  async emit<T>(
    eventName: string,
    data: T,
    options: EmitOptions & { uniqId?: string } = {}
  ): Promise<StagedJob | void> {
    // construct options for the job
    const opts: { removeOnComplete: boolean } & EmitOptions = {
      removeOnComplete: true,
    }
    if (typeof options.attempts === "number") {
      opts.attempts = options.attempts
      if (typeof options.backoff !== "undefined") {
        opts.backoff = options.backoff
      }
    }
    if (typeof options.delay === "number") {
      opts.delay = options.delay
    }

    // If we have a transaction manager, we are in an ongoing transaction so
    // instead of adding the job the queue for immediate processing, we will
    // keep track of it until the transaction is committed. Only then, will
    // we add the jobs to the queue. This is to ensure that jobs from a
    // transaction are not processed if the transaction fails.
    if (options?.uniqId) {
      const cache = await this.cacheService_.get<EventData[]>(options.uniqId)

      const job = { eventName, data, options: opts }

      if (cache) {
        const updateEvents = [...cache, job]

        await this.cacheService_.set(options.uniqId, updateEvents)
      } else {
        await this.cacheService_.set(options.uniqId, [job])
      }
    } else {
      this.queue_.add({ eventName, data }, opts)
    }
  }

  async processCachedEvents<T>(uniqueId: string, options: EmitOptions = {}) {
    const events = await this.cacheService_.get<EventData[]>(uniqueId)

    if (!events) {
      return
    }

    await Promise.all(
      events.map((job) => {
        this.queue_.add(
          { eventName: job.eventName, data: job.data },
          job.options ?? options
        )
      })
    )
  }

  async destroyCachedEvents(cacheId: string): Promise<void> {
    await this.cacheService_.invalidate(cacheId)
  }
}<|MERGE_RESOLUTION|>--- conflicted
+++ resolved
@@ -1,19 +1,13 @@
 import Bull from "bull"
 import Redis from "ioredis"
 import { EntityManager } from "typeorm"
-<<<<<<< HEAD
 import { IEventBusService } from "../interfaces/services/event-bus"
-=======
->>>>>>> ba6bb3e5
 import { StagedJob } from "../models"
 import { StagedJobRepository } from "../repositories/staged-job"
 import { ConfigModule, Logger } from "../types/global"
 import { sleep } from "../utils/sleep"
-<<<<<<< HEAD
 import CacheService from "./cache"
-=======
 import JobSchedulerService from "./job-scheduler"
->>>>>>> ba6bb3e5
 
 type InjectedDependencies = {
   manager: EntityManager
@@ -55,11 +49,7 @@
   protected readonly observers_: Map<string | symbol, Subscriber[]>
   protected readonly redisClient_: Redis.Redis
   protected readonly redisSubscriber_: Redis.Redis
-<<<<<<< HEAD
-  protected readonly cronQueue_: Bull
   protected readonly cacheService_: CacheService
-=======
->>>>>>> ba6bb3e5
   protected queue_: Bull
   protected shouldEnqueuerRun: boolean
   protected transactionManager_: EntityManager | undefined
@@ -138,101 +128,8 @@
     return cloned
   }
 
-  /**
-   * Adds a function to a list of event subscribers.
-   * @param event - the event that the subscriber will listen for.
-   * @param subscriber - the function to be called when a certain event
-   * happens. Subscribers must return a Promise.
-   * @return this
-   */
-<<<<<<< HEAD
-  protected registerCronHandler_(
-    event: string | symbol,
-    subscriber: Subscriber
-  ): this {
-    if (typeof subscriber !== "function") {
-      throw new Error("Handler must be a function")
-    }
-
-    const cronHandlers = this.cronHandlers_.get(event) ?? []
-    this.cronHandlers_.set(event, [...cronHandlers, subscriber])
-=======
-  subscribe(event: string | symbol, subscriber: Subscriber): this {
-    if (typeof subscriber !== "function") {
-      throw new Error("Subscriber must be a function")
-    }
-
-    const observers = this.observers_.get(event) ?? []
-    this.observers_.set(event, [...observers, subscriber])
->>>>>>> ba6bb3e5
-
-    return this
-  }
-
-<<<<<<< HEAD
   async tempEventsCache(uniqueId: string) {
     const cache = await this.cacheService_.get(uniqueId)
-=======
-  /**
-   * Adds a function to a list of event subscribers.
-   * @param event - the event that the subscriber will listen for.
-   * @param subscriber - the function to be called when a certain event
-   * happens. Subscribers must return a Promise.
-   * @return this
-   */
-  unsubscribe(event: string | symbol, subscriber: Subscriber): this {
-    if (typeof subscriber !== "function") {
-      throw new Error("Subscriber must be a function")
-    }
-
-    if (this.observers_.get(event)?.length) {
-      const index = this.observers_.get(event)?.indexOf(subscriber)
-      if (index !== -1) {
-        this.observers_.get(event)?.splice(index as number, 1)
-      }
-    }
-
-    return this
-  }
-
-  /**
-   * Calls all subscribers when an event occurs.
-   * @param {string} eventName - the name of the event to be process.
-   * @param data - the data to send to the subscriber.
-   * @param options - options to add the job with
-   * @return the job from our queue
-   */
-  async emit<T>(
-    eventName: string,
-    data: T,
-    options: EmitOptions = {}
-  ): Promise<StagedJob | void> {
-    if (this.transactionManager_) {
-      const stagedJobRepository = this.transactionManager_.getCustomRepository(
-        this.stagedJobRepository_
-      )
-
-      const stagedJobInstance = stagedJobRepository.create({
-        event_name: eventName,
-        data,
-      } as StagedJob)
-      return await stagedJobRepository.save(stagedJobInstance)
-    } else {
-      const opts: { removeOnComplete: boolean } & EmitOptions = {
-        removeOnComplete: true,
-      }
-      if (typeof options.attempts === "number") {
-        opts.attempts = options.attempts
-        if (typeof options.backoff !== "undefined") {
-          opts.backoff = options.backoff
-        }
-      }
-      if (typeof options.delay === "number") {
-        opts.delay = options.delay
-      }
-      this.queue_.add({ eventName, data }, opts)
-    }
->>>>>>> ba6bb3e5
   }
 
   startEnqueuer(): void {
