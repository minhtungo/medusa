<<<<<<< HEAD
=======
import Bull, { JobOptions } from "bull"
import Redis from "ioredis"
import { isDefined } from "medusa-core-utils"
>>>>>>> d6b1ad1c
import { EntityManager } from "typeorm"
import {
  AbstractEventBusModuleService,
  IEventBusService,
  Subscriber,
  SubscriberContext,
  TransactionBaseService,
} from "../interfaces"
import { StagedJob } from "../models"
import { ConfigModule } from "../types/global"
import { sleep } from "../utils/sleep"
import StagedJobService from "./staged-job"

type InjectedDependencies = {
  stagedJobService: StagedJobService
  eventBusModuleService: AbstractEventBusModuleService
}

<<<<<<< HEAD
export default class EventBusService
  extends TransactionBaseService
  implements IEventBusService
{
=======
type Subscriber<T = unknown> = (data: T, eventName: string) => Promise<void>

type SubscriberContext = {
  subscriberId: string
}

type BullJob<T> = {
  update: (data: unknown) => void
  attemptsMade: number
  opts: EmitOptions
  data: {
    eventName: string
    data: T
    completedSubscriberIds: string[] | undefined
  }
}

type SubscriberDescriptor = {
  id: string
  subscriber: Subscriber
}

export type EmitOptions = {
  delay?: number
  attempts: number
  backoff?: {
    type: "fixed" | "exponential"
    delay: number
  }
} & JobOptions

const COMPLETED_JOB_TTL = 10000

/**
 * Can keep track of multiple subscribers to different events and run the
 * subscribers when events happen. Events will run asynchronously.
 */
export default class EventBusService {
>>>>>>> d6b1ad1c
  protected readonly config_: ConfigModule
  protected readonly stagedJobService_: StagedJobService
  protected readonly eventBusModuleService_: AbstractEventBusModuleService

  protected shouldEnqueuerRun: boolean
  protected enqueue_: Promise<void>

  constructor(
    { stagedJobService, eventBusModuleService }: InjectedDependencies,
    config,
    isSingleton = true
  ) {
    // eslint-disable-next-line prefer-rest-params
    super(arguments[0])

    this.config_ = config
    this.eventBusModuleService_ = eventBusModuleService
    this.stagedJobService_ = stagedJobService

    if (process.env.NODE_ENV !== "test" && isSingleton) {
      this.startEnqueuer()
    }
  }

  withTransaction(transactionManager?: EntityManager): this {
    if (!transactionManager) {
      return this
    }

    const cloned = new (this.constructor as any)(
      {
        manager: transactionManager,
        stagedJobService: this.stagedJobService_,
        eventBusModuleService: this.eventBusModuleService_,
      },
      this.config_,
      false
    )

    cloned.manager_ = transactionManager
    cloned.transactionManager_ = transactionManager

    return cloned
  }

  /**
   * Adds a function to a list of event subscribers.
   * @param event - the event that the subscriber will listen for.
   * @param subscriber - the function to be called when a certain event
   * happens. Subscribers must return a Promise.
   * @param context - subscriber context
   * @return this
   */
  public subscribe(
    event: string | symbol,
    subscriber: Subscriber,
    context?: SubscriberContext
  ): this {
    if (typeof subscriber !== "function") {
      throw new Error("Subscriber must be a function")
    }

    this.eventBusModuleService_.subscribe(event, subscriber, context)
    return this
  }

  /**
   * Removes function from the list of event subscribers.
   * @param event - the event of the subcriber.
   * @param subscriber - the function to be removed
   * @param context - subscriber context
   * @return this
   */
  unsubscribe(
    event: string | symbol,
    subscriber: Subscriber,
    context: SubscriberContext
  ): this {
    this.eventBusModuleService_.unsubscribe(event, subscriber, context)
    return this
  }

  /**
   * Calls all subscribers when an event occurs.
   * @param {string} eventName - the name of the event to be process.
   * @param data - the data to send to the subscriber.
   * @param options - options to add the job with
   * @return the job from our queue
   */
  async emit<T>(
    eventName: string,
    data: T,
    options?: Record<string, unknown>
  ): Promise<StagedJob | void> {
<<<<<<< HEAD
=======
    const opts: EmitOptions = {
      removeOnComplete: {
        age: COMPLETED_JOB_TTL,
      },
      ...options,
    }

    if (typeof options.attempts === "number") {
      opts.attempts = options.attempts
      if (isDefined(options.backoff)) {
        opts.backoff = options.backoff
      }
    }
    if (typeof options.delay === "number") {
      opts.delay = options.delay
    }

>>>>>>> d6b1ad1c
    /**
     * We always store events in the database.
     *
     * If we are in a long-running transaction, the ACID properties of a
     * transaction ensure, that events are kept invisible to the enqueuer
     * until the trasaction has commited.
     *
     * This patterns also gives us at-least-once delivery of events, as events
     * are only removed from the database, if they are successfully delivered.
     *
     * In case of a failing transaction, jobs stored in the database are removed
     * as part of the rollback.
     */

    const jobToCreate = {
      event_name: eventName,
      data: data as unknown as Record<string, unknown>,
      options,
    } as Partial<StagedJob>

    return await this.stagedJobService_
      .withTransaction(this.activeManager_)
      .create(jobToCreate)
  }

  startEnqueuer(): void {
    this.shouldEnqueuerRun = true
    this.enqueue_ = this.enqueuer_()
  }

  async stopEnqueuer(): Promise<void> {
    this.shouldEnqueuerRun = false
    await this.enqueue_
  }

  async enqueuer_(): Promise<void> {
    const listConfig = {
      relations: [],
      skip: 0,
      take: 1000,
    }

    while (this.shouldEnqueuerRun) {
      const jobs = await this.stagedJobService_.list(listConfig)

      await Promise.all(
<<<<<<< HEAD
        jobs.map(async (job) => {
          return await this.eventBusModuleService_
            .emit(job.event_name, job.data, { jobId: job.id, ...job.options })
            .then(async () => await this.stagedJobService_.remove(job))
=======
        jobs.map((job) => {
          this.queue_
            .add(
              { eventName: job.event_name, data: job.data },
              { jobId: job.id, ...job.options }
            )
            .then(async () => {
              await stagedJobRepo.remove(job)
            })
>>>>>>> d6b1ad1c
        })
      )

      await sleep(3000)
    }
  }
}<|MERGE_RESOLUTION|>--- conflicted
+++ resolved
@@ -1,9 +1,3 @@
-<<<<<<< HEAD
-=======
-import Bull, { JobOptions } from "bull"
-import Redis from "ioredis"
-import { isDefined } from "medusa-core-utils"
->>>>>>> d6b1ad1c
 import { EntityManager } from "typeorm"
 import {
   AbstractEventBusModuleService,
@@ -22,51 +16,10 @@
   eventBusModuleService: AbstractEventBusModuleService
 }
 
-<<<<<<< HEAD
 export default class EventBusService
   extends TransactionBaseService
   implements IEventBusService
 {
-=======
-type Subscriber<T = unknown> = (data: T, eventName: string) => Promise<void>
-
-type SubscriberContext = {
-  subscriberId: string
-}
-
-type BullJob<T> = {
-  update: (data: unknown) => void
-  attemptsMade: number
-  opts: EmitOptions
-  data: {
-    eventName: string
-    data: T
-    completedSubscriberIds: string[] | undefined
-  }
-}
-
-type SubscriberDescriptor = {
-  id: string
-  subscriber: Subscriber
-}
-
-export type EmitOptions = {
-  delay?: number
-  attempts: number
-  backoff?: {
-    type: "fixed" | "exponential"
-    delay: number
-  }
-} & JobOptions
-
-const COMPLETED_JOB_TTL = 10000
-
-/**
- * Can keep track of multiple subscribers to different events and run the
- * subscribers when events happen. Events will run asynchronously.
- */
-export default class EventBusService {
->>>>>>> d6b1ad1c
   protected readonly config_: ConfigModule
   protected readonly stagedJobService_: StagedJobService
   protected readonly eventBusModuleService_: AbstractEventBusModuleService
@@ -161,28 +114,8 @@
     data: T,
     options?: Record<string, unknown>
   ): Promise<StagedJob | void> {
-<<<<<<< HEAD
-=======
-    const opts: EmitOptions = {
-      removeOnComplete: {
-        age: COMPLETED_JOB_TTL,
-      },
-      ...options,
-    }
-
-    if (typeof options.attempts === "number") {
-      opts.attempts = options.attempts
-      if (isDefined(options.backoff)) {
-        opts.backoff = options.backoff
-      }
-    }
-    if (typeof options.delay === "number") {
-      opts.delay = options.delay
-    }
-
->>>>>>> d6b1ad1c
     /**
-     * We always store events in the database.
+     * We store events in the database when in an ongoing transaction.
      *
      * If we are in a long-running transaction, the ACID properties of a
      * transaction ensure, that events are kept invisible to the enqueuer
@@ -227,22 +160,10 @@
       const jobs = await this.stagedJobService_.list(listConfig)
 
       await Promise.all(
-<<<<<<< HEAD
         jobs.map(async (job) => {
           return await this.eventBusModuleService_
             .emit(job.event_name, job.data, { jobId: job.id, ...job.options })
             .then(async () => await this.stagedJobService_.remove(job))
-=======
-        jobs.map((job) => {
-          this.queue_
-            .add(
-              { eventName: job.event_name, data: job.data },
-              { jobId: job.id, ...job.options }
-            )
-            .then(async () => {
-              await stagedJobRepo.remove(job)
-            })
->>>>>>> d6b1ad1c
         })
       )
 
