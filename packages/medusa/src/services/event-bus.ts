--- conflicted
+++ resolved
@@ -1,7 +1,7 @@
-<<<<<<< HEAD
 import { EntityManager } from "typeorm"
 import {
   AbstractEventBusModuleService,
+  EmitData,
   IEventBusService,
   Subscriber,
   SubscriberContext,
@@ -9,17 +9,7 @@
 } from "../interfaces"
 import { StagedJob } from "../models"
 import { ConfigModule } from "../types/global"
-=======
-import Bull, { JobOptions } from "bull"
-import Redis from "ioredis"
-import { DeepPartial, EntityManager, In } from "typeorm"
-import { QueryDeepPartialEntity } from "typeorm/query-builder/QueryPartialEntity"
-import { ulid } from "ulid"
-import { StagedJob } from "../models"
-import { StagedJobRepository } from "../repositories/staged-job"
-import { ConfigModule, Logger } from "../types/global"
 import { isString } from "../utils"
->>>>>>> 24604f1b
 import { sleep } from "../utils/sleep"
 import StagedJobService from "./staged-job"
 
@@ -28,46 +18,6 @@
   eventBusModuleService: AbstractEventBusModuleService
 }
 
-<<<<<<< HEAD
-=======
-type Subscriber<T = unknown> = (data: T, eventName: string) => Promise<void>
-
-type SubscriberContext = {
-  subscriberId: string
-}
-
-type BullJob<T> = {
-  update: (data: unknown) => void
-  attemptsMade: number
-  opts: EmitOptions
-  data: {
-    eventName: string
-    data: T
-    completedSubscriberIds: string[] | undefined
-  }
-}
-
-type SubscriberDescriptor = {
-  id: string
-  subscriber: Subscriber
-}
-
-export type EmitOptions = {
-  delay?: number
-  attempts: number
-  backoff?: {
-    type: "fixed" | "exponential"
-    delay: number
-  }
-} & JobOptions
-
-export type EmitData<T = unknown> = {
-  eventName: string
-  data: T
-  opts?: Record<string, unknown> & EmitOptions
-}
-
->>>>>>> 24604f1b
 /**
  * Can keep track of multiple subscribers to different events and run the
  * subscribers when events happen. Events will run asynchronously.
@@ -175,11 +125,7 @@
   async emit<T>(
     eventName: string,
     data: T,
-<<<<<<< HEAD
     options?: Record<string, unknown>
-  ): Promise<StagedJob | void> {
-=======
-    options?: Record<string, unknown> & EmitOptions
   ): Promise<StagedJob | void>
 
   async emit<
@@ -189,41 +135,23 @@
   >(
     eventNameOrData: TInput,
     data?: T,
-    options: Record<string, unknown> & EmitOptions = {}
+    options: Record<string, unknown> = {}
   ): Promise<TResult | void> {
-    const globalEventOptions = this.config_?.projectConfig?.event_options ?? {}
-
     const isBulkEmit = !isString(eventNameOrData)
     const events = isBulkEmit
       ? eventNameOrData.map((event) => ({
-          data: { eventName: event.eventName, data: event.data },
-          opts: event.opts,
+          eventName: event.eventName,
+          data: event.data,
+          options: event.options,
         }))
       : [
           {
-            data: { eventName: eventNameOrData, data },
-            opts: options,
+            eventName: eventNameOrData,
+            data: data,
+            options: options,
           },
         ]
 
-    // The order of precedence for job options is:
-    // 1. local options
-    // 2. global options
-    // 3. default options
-    const defaultOptions: EmitOptions = {
-      attempts: 1, // default
-      removeOnComplete: true, // default
-      ...globalEventOptions, // global
-    }
-
-    for (const event of events) {
-      event.opts = {
-        ...defaultOptions,
-        ...(event.opts ?? {}), // local
-      }
-    }
-
->>>>>>> 24604f1b
     /**
      * We store events in the database when in an ongoing transaction.
      *
@@ -237,38 +165,9 @@
      * In case of a failing transaction, jobs stored in the database are removed
      * as part of the rollback.
      */
-<<<<<<< HEAD
-
-    const jobToCreate = {
-      event_name: eventName,
-      data: data as unknown as Record<string, unknown>,
-      options,
-    } as Partial<StagedJob>
-
-    return await this.stagedJobService_
-      .withTransaction(this.activeManager_)
-      .create(jobToCreate)
-=======
-    if (this.transactionManager_) {
-      const stagedJobRepository = this.transactionManager_.withRepository(
-        this.stagedJobRepository_
-      )
-
-      const jobsToCreate = events.map((event) => {
-        return stagedJobRepository.create({
-          event_name: event.data.eventName,
-          data: event.data.data,
-          options: event.opts,
-        } as DeepPartial<StagedJob>) as QueryDeepPartialEntity<StagedJob>
-      })
-
-      const stagedJobs = await stagedJobRepository.insertBulk(jobsToCreate)
-
-      return (!isBulkEmit ? stagedJobs[0] : stagedJobs) as unknown as TResult
-    }
-
-    await this.queue_.addBulk(events)
->>>>>>> 24604f1b
+    const stagedJobs = await this.stagedJobService_.insertBulk(events)
+
+    return (!isBulkEmit ? stagedJobs[0] : stagedJobs) as unknown as TResult
   }
 
   startEnqueuer(): void {
@@ -291,15 +190,6 @@
     while (this.shouldEnqueuerRun) {
       const jobs = await this.stagedJobService_.list(listConfig)
 
-<<<<<<< HEAD
-      await Promise.all(
-        jobs.map(async (job) => {
-          return await this.eventBusModuleService_
-            .emit(job.event_name, job.data, { jobId: job.id, ...job.options })
-            .then(async () => await this.stagedJobService_.remove(job))
-        })
-      )
-=======
       if (!jobs.length) {
         await sleep(3000)
         continue
@@ -307,15 +197,15 @@
 
       const eventsData = jobs.map((job) => {
         return {
-          data: { eventName: job.event_name, data: job.data },
-          opts: { jobId: job.id, ...job.options },
+          eventName: job.event_name,
+          data: job.data,
+          options: { jobId: job.id, ...job.options },
         }
       })
 
-      await this.queue_.addBulk(eventsData).then(async () => {
-        return await stagedJobRepo.delete({ id: In(jobs.map((j) => j.id)) })
+      await this.eventBusModuleService_.emit(eventsData).then(async () => {
+        return await this.stagedJobService_.deleteBulk(jobs.map((j) => j.id))
       })
->>>>>>> 24604f1b
 
       await sleep(3000)
     }
