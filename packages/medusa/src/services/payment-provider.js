--- conflicted
+++ resolved
@@ -39,11 +39,7 @@
    */
   retrieveProvider(providerId) {
     try {
-<<<<<<< HEAD
-      const provider = this.container_[`pp_${provider_id}`]
-=======
       const provider = this.container_[`pp_${providerId}`]
->>>>>>> 746a8c3c
       return provider
     } catch (err) {
       throw new MedusaError(
