--- conflicted
+++ resolved
@@ -1,12 +1,6 @@
-<<<<<<< HEAD
-import { MedusaError } from "medusa-core-utils"
+import { isDefined, MedusaError } from "medusa-core-utils"
 import { EntityManager } from "typeorm"
 import { PaymentRepository } from "./../repositories/payment"
-=======
-import { PaymentRepository } from "./../repositories/payment"
-import { EntityManager } from "typeorm"
-import { isDefined, MedusaError } from "medusa-core-utils"
->>>>>>> 1dc79590
 
 import { IEventBusService, TransactionBaseService } from "../interfaces"
 import { Payment, Refund } from "../models"
