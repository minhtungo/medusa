import { isDefined, MedusaError } from "medusa-core-utils"
import { DeepPartial, EntityManager, ILike, IsNull } from "typeorm"
<<<<<<< HEAD
import { IEventBusService, TransactionBaseService } from "../interfaces"

=======

import { TransactionBaseService } from "../interfaces"
>>>>>>> 1547dd81
import {
  Cart,
  Order,
  OrderEdit,
  OrderEditItemChangeType,
  OrderEditStatus
} from "../models"
import { OrderEditRepository } from "../repositories/order-edit"
import { FindConfig, Selector } from "../types/common"
import {
  AddOrderEditLineItemInput,
<<<<<<< HEAD
  CreateOrderEditInput,
=======
  CreateOrderEditInput
>>>>>>> 1547dd81
} from "../types/order-edit"
import { buildQuery, isString } from "../utils"
import {
  LineItemAdjustmentService,
  LineItemService,
  OrderEditItemChangeService,
  OrderService,
  TaxProviderService,
  TotalsService
} from "./index"

type InjectedDependencies = {
  manager: EntityManager
  orderEditRepository: typeof OrderEditRepository

  orderService: OrderService
  totalsService: TotalsService
  lineItemService: LineItemService
  eventBusService: IEventBusService
  taxProviderService: TaxProviderService
  lineItemAdjustmentService: LineItemAdjustmentService
  orderEditItemChangeService: OrderEditItemChangeService
}

export default class OrderEditService extends TransactionBaseService {
  static readonly Events = {
    CREATED: "order-edit.created",
    UPDATED: "order-edit.updated",
    DECLINED: "order-edit.declined",
    REQUESTED: "order-edit.requested",
    CANCELED: "order-edit.canceled",
    CONFIRMED: "order-edit.confirmed",
  }

  protected readonly manager_: EntityManager
  protected transactionManager_: EntityManager | undefined

  protected readonly orderEditRepository_: typeof OrderEditRepository

  protected readonly orderService_: OrderService
  protected readonly totalsService_: TotalsService
  protected readonly lineItemService_: LineItemService
  protected readonly eventBusService_: IEventBusService
  protected readonly taxProviderService_: TaxProviderService
  protected readonly lineItemAdjustmentService_: LineItemAdjustmentService
  protected readonly orderEditItemChangeService_: OrderEditItemChangeService

  constructor({
    manager,
    orderEditRepository,
    orderService,
    lineItemService,
    eventBusService,
    totalsService,
    orderEditItemChangeService,
    lineItemAdjustmentService,
    taxProviderService,
  }: InjectedDependencies) {
    // eslint-disable-next-line prefer-rest-params
    super(arguments[0])

    this.manager_ = manager
    this.orderEditRepository_ = orderEditRepository
    this.orderService_ = orderService
    this.lineItemService_ = lineItemService
    this.eventBusService_ = eventBusService
    this.totalsService_ = totalsService
    this.orderEditItemChangeService_ = orderEditItemChangeService
    this.lineItemAdjustmentService_ = lineItemAdjustmentService
    this.taxProviderService_ = taxProviderService
  }

  async retrieve(
    orderEditId: string,
    config: FindConfig<OrderEdit> = {}
  ): Promise<OrderEdit> {
    if (!isDefined(orderEditId)) {
      throw new MedusaError(
        MedusaError.Types.NOT_FOUND,
        `"orderEditId" must be defined`
      )
    }

    const manager = this.transactionManager_ ?? this.manager_
    const orderEditRepository = manager.getCustomRepository(
      this.orderEditRepository_
    )

    const query = buildQuery({ id: orderEditId }, config)
    const orderEdit = await orderEditRepository.findOne(query)

    if (!orderEdit) {
      throw new MedusaError(
        MedusaError.Types.NOT_FOUND,
        `Order edit with id ${orderEditId} was not found`
      )
    }

    return orderEdit
  }

  async listAndCount(
    selector: Selector<OrderEdit> & { q?: string },
    config?: FindConfig<OrderEdit>
  ): Promise<[OrderEdit[], number]> {
    const manager = this.transactionManager_ ?? this.manager_
    const orderEditRepository = manager.getCustomRepository(
      this.orderEditRepository_
    )

    let q
    if (isString(selector.q)) {
      q = selector.q
      delete selector.q
    }

    const query = buildQuery(selector, config)

    if (q) {
      query.where.internal_note = ILike(`%${q}%`)
    }

    return await orderEditRepository.findAndCount(query)
  }

  async list(
    selector: Selector<OrderEdit>,
    config?: FindConfig<OrderEdit>
  ): Promise<OrderEdit[]> {
    const [orderEdits] = await this.listAndCount(selector, config)
    return orderEdits
  }

  /**
   * Compute and return the different totals from the order edit id
   * @param orderEditId
   */
  async getTotals(orderEditId: string): Promise<{
    shipping_total: number
    gift_card_total: number
    gift_card_tax_total: number
    discount_total: number
    tax_total: number | null
    subtotal: number
    difference_due: number
    total: number
  }> {
    const manager = this.transactionManager_ ?? this.manager_
    const { order_id, items } = await this.retrieve(orderEditId, {
      select: ["id", "order_id", "items"],
      relations: ["items", "items.tax_lines", "items.adjustments"],
    })

    const order = await this.orderService_
      .withTransaction(manager)
      .retrieve(order_id, {
        relations: [
          "discounts",
          "discounts.rule",
          "gift_cards",
          "region",
          "items",
          "items.tax_lines",
          "items.adjustments",
          "region.tax_rates",
          "shipping_methods",
          "shipping_methods.tax_lines",
        ],
      })
    const computedOrder = { ...order, items } as Order

    const totalsServiceTx = this.totalsService_.withTransaction(manager)

    const shipping_total = await totalsServiceTx.getShippingTotal(computedOrder)
    const { total: gift_card_total, tax_total: gift_card_tax_total } =
      await totalsServiceTx.getGiftCardTotal(computedOrder)
    const discount_total = await totalsServiceTx.getDiscountTotal(computedOrder)
    const tax_total = await totalsServiceTx.getTaxTotal(computedOrder)
    const subtotal = await totalsServiceTx.getSubtotal(computedOrder)
    const total = await totalsServiceTx.getTotal(computedOrder)

    const orderTotal = await totalsServiceTx.getTotal(order)
    const difference_due = total - orderTotal

    return {
      shipping_total,
      gift_card_total,
      gift_card_tax_total,
      discount_total,
      tax_total,
      subtotal,
      total,
      difference_due,
    }
  }

  async create(
    data: CreateOrderEditInput,
    context: { createdBy: string }
  ): Promise<OrderEdit> {
    return await this.atomicPhase_(async (transactionManager) => {
      const activeOrderEdit = await this.retrieveActive(data.order_id)
      if (activeOrderEdit) {
        throw new MedusaError(
          MedusaError.Types.INVALID_DATA,
          `An active order edit already exists for the order ${data.order_id}`
        )
      }

      const orderEditRepository = transactionManager.getCustomRepository(
        this.orderEditRepository_
      )

      const orderEditToCreate = orderEditRepository.create({
        order_id: data.order_id,
        internal_note: data.internal_note,
        created_by: context.createdBy,
      })

      const orderEdit = await orderEditRepository.save(orderEditToCreate)

      const lineItemServiceTx =
        this.lineItemService_.withTransaction(transactionManager)

      const orderLineItems = await lineItemServiceTx.list(
        {
          order_id: data.order_id,
        },
        {
          select: ["id"],
        }
      )
      const lineItemIds = orderLineItems.map(({ id }) => id)
      await lineItemServiceTx.cloneTo(lineItemIds, {
        order_edit_id: orderEdit.id,
      })

      await this.eventBusService_
        .withTransaction(transactionManager)
        .emit(OrderEditService.Events.CREATED, { id: orderEdit.id })

      return orderEdit
    })
  }

  async update(
    orderEditId: string,
    data: DeepPartial<OrderEdit>
  ): Promise<OrderEdit> {
    return await this.atomicPhase_(async (manager) => {
      const orderEditRepo = manager.getCustomRepository(
        this.orderEditRepository_
      )

      const orderEdit = await this.retrieve(orderEditId)

      for (const key of Object.keys(data)) {
        if (isDefined(data[key])) {
          orderEdit[key] = data[key]
        }
      }

      const result = await orderEditRepo.save(orderEdit)

      await this.eventBusService_
        .withTransaction(manager)
        .emit(OrderEditService.Events.UPDATED, {
          id: result.id,
        })

      return result
    })
  }

  async delete(id: string): Promise<void> {
    return await this.atomicPhase_(async (manager) => {
      const orderEditRepo = manager.getCustomRepository(
        this.orderEditRepository_
      )

      const edit = await this.retrieve(id).catch(() => void 0)

      if (!edit) {
        return
      }

      if (edit.status !== OrderEditStatus.CREATED) {
        throw new MedusaError(
          MedusaError.Types.NOT_ALLOWED,
          `Cannot delete order edit with status ${edit.status}`
        )
      }

      await this.deleteClonedItems(id)
      await orderEditRepo.remove(edit)
    })
  }

  async decline(
    orderEditId: string,
    context: {
      declinedReason?: string
      declinedBy?: string
    }
  ): Promise<OrderEdit> {
    return await this.atomicPhase_(async (manager) => {
      const orderEditRepo = manager.getCustomRepository(
        this.orderEditRepository_
      )

      const { declinedBy, declinedReason } = context

      const orderEdit = await this.retrieve(orderEditId)

      if (orderEdit.status === OrderEditStatus.DECLINED) {
        return orderEdit
      }

      if (orderEdit.status !== OrderEditStatus.REQUESTED) {
        throw new MedusaError(
          MedusaError.Types.NOT_ALLOWED,
          `Cannot decline an order edit with status ${orderEdit.status}.`
        )
      }

      orderEdit.declined_at = new Date()
      orderEdit.declined_by = declinedBy
      orderEdit.declined_reason = declinedReason

      const result = await orderEditRepo.save(orderEdit)

      await this.eventBusService_
        .withTransaction(manager)
        .emit(OrderEditService.Events.DECLINED, {
          id: result.id,
        })

      return result
    })
  }

  /**
   * Create or update order edit item change line item and apply the quantity
   * - If the item change already exists then update the quantity of the line item as well as the line adjustments
   * - If the item change does not exist then create the item change of type update and apply the quantity as well as update the line adjustments
   * @param orderEditId
   * @param itemId
   * @param data
   */
  async updateLineItem(
    orderEditId: string,
    itemId: string,
    data: { quantity: number }
  ): Promise<void> {
    return await this.atomicPhase_(async (manager) => {
      const orderEdit = await this.retrieve(orderEditId, {
        select: [
          "id",
          "order_id",
          "created_at",
          "requested_at",
          "confirmed_at",
          "declined_at",
          "canceled_at",
        ],
      })

      const isOrderEditActive = OrderEditService.isOrderEditActive(orderEdit)
      if (!isOrderEditActive) {
        throw new MedusaError(
          MedusaError.Types.NOT_ALLOWED,
          `Can not update an item on the order edit ${orderEditId} with the status ${orderEdit.status}`
        )
      }

      const lineItem = await this.lineItemService_
        .withTransaction(manager)
        .retrieve(itemId, {
          select: ["id", "order_edit_id", "original_item_id"],
        })

      if (lineItem.order_edit_id !== orderEditId) {
        throw new MedusaError(
          MedusaError.Types.INVALID_DATA,
          `Invalid line item id ${itemId} it does not belong to the same order edit ${orderEdit.order_id}.`
        )
      }

      const orderEditItemChangeServiceTx =
        this.orderEditItemChangeService_.withTransaction(manager)

      // Can be of type update or add
      let change = (
        await orderEditItemChangeServiceTx.list(
          { line_item_id: itemId },
          {
            select: ["line_item_id", "original_line_item_id"],
          }
        )
      ).pop()

      // if a change does not exist it means that we are updating an existing item and therefore creating an update change.
      // otherwise we are updating either a change of type ADD or UPDATE
      if (!change) {
        change = await orderEditItemChangeServiceTx.create({
          type: OrderEditItemChangeType.ITEM_UPDATE,
          order_edit_id: orderEditId,
          original_line_item_id: lineItem.original_item_id as string,
          line_item_id: itemId,
        })
      }

      await this.lineItemService_
        .withTransaction(manager)
        .update(change.line_item_id!, {
          quantity: data.quantity,
        })

      await this.refreshAdjustments(orderEditId)
    })
  }

  async removeLineItem(orderEditId: string, lineItemId: string): Promise<void> {
    return await this.atomicPhase_(async (manager) => {
      const orderEdit = await this.retrieve(orderEditId, {
        select: [
          "id",
          "created_at",
          "requested_at",
          "confirmed_at",
          "declined_at",
          "canceled_at",
        ],
      })

      const isOrderEditActive = OrderEditService.isOrderEditActive(orderEdit)

      if (!isOrderEditActive) {
        throw new MedusaError(
          MedusaError.Types.NOT_ALLOWED,
          `Can not update an item on the order edit ${orderEditId} with the status ${orderEdit.status}`
        )
      }

      const lineItem = await this.lineItemService_
        .withTransaction(manager)
        .retrieve(lineItemId, {
          select: ["id", "order_edit_id", "original_item_id"],
        })
        .catch(() => void 0)

      if (!lineItem) {
        return
      }

      if (
        lineItem.order_edit_id !== orderEditId ||
        !lineItem.original_item_id
      ) {
        throw new MedusaError(
          MedusaError.Types.INVALID_DATA,
          `Invalid line item id ${lineItemId} it does not belong to the same order edit ${orderEdit.order_id}.`
        )
      }

      await this.lineItemService_
        .withTransaction(manager)
        .deleteWithTaxLines(lineItem.id)

      await this.refreshAdjustments(orderEditId)

      await this.orderEditItemChangeService_.withTransaction(manager).create({
        original_line_item_id: lineItem.original_item_id,
        type: OrderEditItemChangeType.ITEM_REMOVE,
        order_edit_id: orderEdit.id,
      })
    })
  }

  async refreshAdjustments(orderEditId: string) {
    const manager = this.transactionManager_ ?? this.manager_

    const lineItemAdjustmentServiceTx =
      this.lineItemAdjustmentService_.withTransaction(manager)

    const orderEdit = await this.retrieve(orderEditId, {
      relations: [
        "items",
        "items.adjustments",
        "items.tax_lines",
        "order",
        "order.customer",
        "order.discounts",
        "order.discounts.rule",
        "order.gift_cards",
        "order.region",
        "order.shipping_address",
        "order.shipping_methods",
      ],
    })

    const clonedItemAdjustmentIds: string[] = []

    orderEdit.items.forEach((item) => {
      if (item.adjustments?.length) {
        item.adjustments.forEach((adjustment) => {
          clonedItemAdjustmentIds.push(adjustment.id)
        })
      }
    })

    await lineItemAdjustmentServiceTx.delete(clonedItemAdjustmentIds)

    const localCart = {
      ...orderEdit.order,
      object: "cart",
      items: orderEdit.items,
    } as unknown as Cart

    await lineItemAdjustmentServiceTx.createAdjustments(localCart)
  }

  async decorateTotals(orderEdit: OrderEdit): Promise<OrderEdit> {
    const totals = await this.getTotals(orderEdit.id)
    orderEdit.discount_total = totals.discount_total
    orderEdit.gift_card_total = totals.gift_card_total
    orderEdit.gift_card_tax_total = totals.gift_card_tax_total
    orderEdit.shipping_total = totals.shipping_total
    orderEdit.subtotal = totals.subtotal
    orderEdit.tax_total = totals.tax_total
    orderEdit.total = totals.total
    orderEdit.difference_due = totals.difference_due

    return orderEdit
  }

  async addLineItem(
    orderEditId: string,
    data: AddOrderEditLineItemInput
  ): Promise<void> {
    return await this.atomicPhase_(async (manager) => {
      const lineItemServiceTx = this.lineItemService_.withTransaction(manager)

      const orderEdit = await this.retrieve(orderEditId, {
        relations: ["order", "order.region"],
      })

      if (!OrderEditService.isOrderEditActive(orderEdit)) {
        throw new MedusaError(
          MedusaError.Types.NOT_ALLOWED,
          `Can not add an item to the edit with status ${orderEdit.status}`
        )
      }

      const regionId = orderEdit.order.region_id

      /**
       * Create new line item and refresh adjustments for all cloned order edit items
       */

      const lineItemData = await lineItemServiceTx.generate(
        data.variant_id,
        regionId,
        data.quantity,
        {
          customer_id: orderEdit.order.customer_id,
          metadata: data.metadata,
          order_edit_id: orderEditId,
        }
      )

      let lineItem = await lineItemServiceTx.create(lineItemData)
      lineItem = await lineItemServiceTx.retrieve(lineItem.id)

      await this.refreshAdjustments(orderEditId)

      /**
       * Generate a change record
       */

      await this.orderEditItemChangeService_.withTransaction(manager).create({
        type: OrderEditItemChangeType.ITEM_ADD,
        line_item_id: lineItem.id,
        order_edit_id: orderEditId,
      })

      /**
       * Compute tax lines
       */

      const localCart = {
        ...orderEdit.order,
        object: "cart",
        items: [lineItem],
      } as unknown as Cart

      const calcContext = await this.totalsService_
        .withTransaction(manager)
        .getCalculationContext(localCart, {
          exclude_shipping: true,
        })

      await this.taxProviderService_
        .withTransaction(manager)
        .createTaxLines([lineItem], calcContext)
    })
  }

  async deleteItemChange(
    orderEditId: string,
    itemChangeId: string
  ): Promise<void> {
    return await this.atomicPhase_(async (manager) => {
      const itemChange = await this.orderEditItemChangeService_.retrieve(
        itemChangeId,
        { select: ["id", "order_edit_id"] }
      )

      const orderEdit = await this.retrieve(orderEditId, {
        select: ["id", "confirmed_at", "canceled_at"],
      })

      if (orderEdit.id !== itemChange.order_edit_id) {
        throw new MedusaError(
          MedusaError.Types.INVALID_DATA,
          `The item change you are trying to delete doesn't belong to the OrderEdit with id: ${orderEditId}.`
        )
      }

      if (orderEdit.confirmed_at !== null || orderEdit.canceled_at !== null) {
        throw new MedusaError(
          MedusaError.Types.NOT_ALLOWED,
          `Cannot delete and item change from a ${orderEdit.status} order edit`
        )
      }

      return await this.orderEditItemChangeService_.delete(itemChangeId)
    })
  }

  async requestConfirmation(
    orderEditId: string,
    context: {
      requestedBy?: string
    } = {}
  ): Promise<OrderEdit> {
    return await this.atomicPhase_(async (manager) => {
      const orderEditRepo = manager.getCustomRepository(
        this.orderEditRepository_
      )

      let orderEdit = await this.retrieve(orderEditId, {
        relations: ["changes"],
        select: ["id", "order_id", "requested_at"],
      })

      if (!orderEdit.changes?.length) {
        throw new MedusaError(
          MedusaError.Types.INVALID_DATA,
          "Cannot request a confirmation on an edit with no changes"
        )
      }

      if (orderEdit.requested_at) {
        return orderEdit
      }

      orderEdit.requested_at = new Date()
      orderEdit.requested_by = context.requestedBy

      orderEdit = await orderEditRepo.save(orderEdit)

      await this.eventBusService_
        .withTransaction(manager)
        .emit(OrderEditService.Events.REQUESTED, { id: orderEditId })

      return orderEdit
    })
  }

  async cancel(
    orderEditId: string,
    context: { canceledBy?: string } = {}
  ): Promise<OrderEdit> {
    return await this.atomicPhase_(async (manager) => {
      const orderEditRepository = manager.getCustomRepository(
        this.orderEditRepository_
      )

      const orderEdit = await this.retrieve(orderEditId)

      if (orderEdit.status === OrderEditStatus.CANCELED) {
        return orderEdit
      }

      if (
        [OrderEditStatus.CONFIRMED, OrderEditStatus.DECLINED].includes(
          orderEdit.status
        )
      ) {
        throw new MedusaError(
          MedusaError.Types.NOT_ALLOWED,
          `Cannot cancel order edit with status ${orderEdit.status}`
        )
      }

      orderEdit.canceled_at = new Date()
      orderEdit.canceled_by = context.canceledBy

      const saved = await orderEditRepository.save(orderEdit)

      await this.eventBusService_
        .withTransaction(manager)
        .emit(OrderEditService.Events.CANCELED, { id: orderEditId })

      return saved
    })
  }

  async confirm(
    orderEditId: string,
    context: { confirmedBy?: string } = {}
  ): Promise<OrderEdit> {
    return await this.atomicPhase_(async (manager) => {
      const orderEditRepository = manager.getCustomRepository(
        this.orderEditRepository_
      )

      let orderEdit = await this.retrieve(orderEditId)

      if (
        [OrderEditStatus.CANCELED, OrderEditStatus.DECLINED].includes(
          orderEdit.status
        )
      ) {
        throw new MedusaError(
          MedusaError.Types.NOT_ALLOWED,
          `Cannot confirm an order edit with status ${orderEdit.status}`
        )
      }

      if (orderEdit.status === OrderEditStatus.CONFIRMED) {
        return orderEdit
      }

      const lineItemServiceTx = this.lineItemService_.withTransaction(manager)

      await Promise.all([
        lineItemServiceTx.update(
          { order_id: orderEdit.order_id },
          { order_id: null }
        ),
        lineItemServiceTx.update(
          { order_edit_id: orderEditId },
          { order_id: orderEdit.order_id }
        ),
      ])

      orderEdit.confirmed_at = new Date()
      orderEdit.confirmed_by = context.confirmedBy

      orderEdit = await orderEditRepository.save(orderEdit)

      await this.eventBusService_
        .withTransaction(manager)
        .emit(OrderEditService.Events.CONFIRMED, { id: orderEditId })

      return orderEdit
    })
  }

  protected async retrieveActive(
    orderId: string,
    config: FindConfig<OrderEdit> = {}
  ): Promise<OrderEdit | undefined> {
    const manager = this.transactionManager_ ?? this.manager_
    const orderEditRepository = manager.getCustomRepository(
      this.orderEditRepository_
    )

    const query = buildQuery(
      {
        order_id: orderId,
        confirmed_at: IsNull(),
        canceled_at: IsNull(),
        declined_at: IsNull(),
      },
      config
    )
    return await orderEditRepository.findOne(query)
  }

  protected async deleteClonedItems(orderEditId: string): Promise<void> {
    const manager = this.transactionManager_ ?? this.manager_
    const lineItemServiceTx = this.lineItemService_.withTransaction(manager)
    const lineItemAdjustmentServiceTx =
      this.lineItemAdjustmentService_.withTransaction(manager)
    const taxProviderServiceTs =
      this.taxProviderService_.withTransaction(manager)

    const clonedLineItems = await lineItemServiceTx.list(
      {
        order_edit_id: orderEditId,
      },
      {
        select: ["id", "tax_lines", "adjustments"],
        relations: ["tax_lines", "adjustments"],
      }
    )
    const clonedItemIds = clonedLineItems.map((item) => item.id)

    const orderEdit = await this.retrieve(orderEditId, {
      select: ["id", "changes"],
      relations: ["changes"],
    })

    await this.orderEditItemChangeService_.delete(
      orderEdit.changes.map((change) => change.id)
    )

    await Promise.all(
      [
        taxProviderServiceTs.clearLineItemsTaxLines(clonedItemIds),
        clonedItemIds.map(async (id) => {
          return await lineItemAdjustmentServiceTx.delete({
            item_id: id,
          })
        }),
      ].flat()
    )

    await Promise.all(
      clonedItemIds.map(async (id) => {
        return await lineItemServiceTx.delete(id)
      })
    )
  }

  private static isOrderEditActive(orderEdit: OrderEdit): boolean {
    return !(
      orderEdit.status === OrderEditStatus.CONFIRMED ||
      orderEdit.status === OrderEditStatus.CANCELED ||
      orderEdit.status === OrderEditStatus.DECLINED
    )
  }
}<|MERGE_RESOLUTION|>--- conflicted
+++ resolved
@@ -1,28 +1,19 @@
 import { isDefined, MedusaError } from "medusa-core-utils"
 import { DeepPartial, EntityManager, ILike, IsNull } from "typeorm"
-<<<<<<< HEAD
+
 import { IEventBusService, TransactionBaseService } from "../interfaces"
-
-=======
-
-import { TransactionBaseService } from "../interfaces"
->>>>>>> 1547dd81
 import {
   Cart,
   Order,
   OrderEdit,
   OrderEditItemChangeType,
-  OrderEditStatus
+  OrderEditStatus,
 } from "../models"
 import { OrderEditRepository } from "../repositories/order-edit"
 import { FindConfig, Selector } from "../types/common"
 import {
   AddOrderEditLineItemInput,
-<<<<<<< HEAD
   CreateOrderEditInput,
-=======
-  CreateOrderEditInput
->>>>>>> 1547dd81
 } from "../types/order-edit"
 import { buildQuery, isString } from "../utils"
 import {
@@ -31,7 +22,7 @@
   OrderEditItemChangeService,
   OrderService,
   TaxProviderService,
-  TotalsService
+  TotalsService,
 } from "./index"
 
 type InjectedDependencies = {
