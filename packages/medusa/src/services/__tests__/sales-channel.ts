import { IdMap, MockManager, MockRepository } from "medusa-test-utils"
<<<<<<< HEAD
import { FindConditions, FindManyOptions, FindOneOptions } from "typeorm"
=======
import SalesChannelService from "../sales-channel"
import { EventBusServiceMock } from "../__mocks__/event-bus"
import { EventBusService, StoreService } from "../index"
import { FindManyOptions, FindOneOptions } from "typeorm"
>>>>>>> 75924b68
import { SalesChannel } from "../../models"
import EventBusService from "../event-bus"
import { StoreService } from "../index"
import SalesChannelService from "../sales-channel"
import { EventBusServiceMock } from "../__mocks__/event-bus"
import { store, StoreServiceMock } from "../__mocks__/store"

describe("SalesChannelService", () => {
  const salesChannelData = {
    name: "sales channel 1 name",
    description: "sales channel 1 description",
    is_disabled: false,
  }

  const salesChannelRepositoryMock = {
    ...MockRepository({
      findOne: jest.fn().mockImplementation((query) => {
        return Promise.resolve({
          id: query.where.id,
          ...salesChannelData,
        })
      }),
      findAndCount: jest.fn().mockImplementation(() =>
        Promise.resolve([
          {
            id: IdMap.getId("sales_channel_1"),
            ...salesChannelData,
          },
        ])
      ),
      create: jest.fn().mockImplementation((data) => data),
      save: (salesChannel) =>
        Promise.resolve({
          id: IdMap.getId("sales_channel_1"),
          ...salesChannel,
        }),
      softRemove: jest.fn().mockImplementation((id: string): any => {
        return Promise.resolve()
      }),
    }),
    getFreeTextSearchResultsAndCount: jest.fn().mockImplementation(() =>
      Promise.resolve([
        {
          id: IdMap.getId("sales_channel_1"),
          ...salesChannelData,
        },
      ])
    ),
    removeProducts: jest
      .fn()
      .mockImplementation((id: string, productIds: string[]): any => {
        Promise.resolve([
          {
            id: IdMap.getId("sales_channel_1"),
            ...salesChannelData,
          },
        ])
      }),
    addProducts: jest
      .fn()
      .mockImplementation((id: string, productIds: string[]): any => {
        return Promise.resolve()
      }),
  }

  describe("create default", () => {
    const salesChannelService = new SalesChannelService({
      manager: MockManager,
      eventBusService: EventBusServiceMock as unknown as EventBusService,
      salesChannelRepository: salesChannelRepositoryMock,
      storeService: StoreServiceMock as unknown as StoreService,
    })

    beforeEach(() => {
      jest.clearAllMocks()
    })

    it("should call the save method if the store does not have a default sales channel", async () => {
      await salesChannelService.createDefault()

      expect(salesChannelRepositoryMock.save).toHaveBeenCalledTimes(1)
      expect(salesChannelRepositoryMock.save).toHaveBeenCalledWith({
        description: "Created by Medusa",
        name: "Default Sales Channel",
        is_disabled: false,
      })
    })

    it("should return the default sales channel if it already exists", async () => {
      const localSalesChannelService = new SalesChannelService({
        manager: MockManager,
        eventBusService: EventBusServiceMock as unknown as EventBusService,
        salesChannelRepository: salesChannelRepositoryMock,
        storeService: {
          ...StoreServiceMock,
          retrieve: jest.fn().mockImplementation(() => {
            return Promise.resolve({
              ...store,
              default_sales_channel_id: IdMap.getId("sales_channel_1"),
              default_sales_channel: {
                id: IdMap.getId("sales_channel_1"),
                ...salesChannelData,
              },
            })
          }),
        } as any,
      })

      const salesChannel = await localSalesChannelService.createDefault()

      expect(salesChannelRepositoryMock.save).toHaveBeenCalledTimes(0)
      expect(salesChannelRepositoryMock.save).not.toHaveBeenCalledTimes(1)
      expect(salesChannel).toEqual({
        id: IdMap.getId("sales_channel_1"),
        ...salesChannelData,
      })
    })
  })

  describe("retrieve", () => {
    const salesChannelService = new SalesChannelService({
      manager: MockManager,
      eventBusService: EventBusServiceMock as unknown as EventBusService,
      salesChannelRepository: salesChannelRepositoryMock,
      storeService: StoreServiceMock as unknown as StoreService,
    })

    beforeEach(() => {
      jest.clearAllMocks()
    })

    it("should retrieve a sales channel", async () => {
      const salesChannel = await salesChannelService.retrieve(
        IdMap.getId("sales_channel_1")
      )

      expect(salesChannel).toBeTruthy()
      expect(salesChannel).toEqual({
        id: IdMap.getId("sales_channel_1"),
        ...salesChannelData,
      })

      expect(
        salesChannelRepositoryMock.findOne
      ).toHaveBeenLastCalledWith({
        where: { id: IdMap.getId("sales_channel_1") },
        relationLoadStrategy: "query"
      })
    })
  })

  describe("update", () => {
    const salesChannelService = new SalesChannelService({
      manager: MockManager,
      eventBusService: EventBusServiceMock as unknown as EventBusService,
      salesChannelRepository: salesChannelRepositoryMock,
      storeService: StoreServiceMock as unknown as StoreService,
    })

    const update = {
      name: "updated name",
      description: "updated description",
      is_disabled: true,
    }

    beforeAll(async () => {
      jest.clearAllMocks()
    })

    it("calls save with the updated sales channel", async () => {
      await salesChannelService.update(IdMap.getId("sc"), update)
      expect(salesChannelRepositoryMock.save).toHaveBeenCalledWith({
        id: IdMap.getId("sc"),
        ...update,
      })
    })

    it("returns the saved sales channel", async () => {
      const res = await salesChannelService.update(IdMap.getId("sc"), update)
      expect(res).toEqual({
        id: IdMap.getId("sc"),
        ...update,
      })
    })
  })

  describe("list", () => {
    const salesChannelService = new SalesChannelService({
      manager: MockManager,
      eventBusService: EventBusServiceMock as unknown as EventBusService,
      salesChannelRepository: salesChannelRepositoryMock,
      storeService: StoreServiceMock as unknown as StoreService,
    })

    afterEach(() => {
      jest.clearAllMocks()
    })

    it("should retrieve a sales channel using free text search", async () => {
      const q = "free search text"

      const salesChannel = await salesChannelService.listAndCount({ q })

      expect(salesChannel).toBeTruthy()
      expect(salesChannel).toEqual(
        expect.arrayContaining([
          {
            id: IdMap.getId("sales_channel_1"),
            ...salesChannelData,
          },
        ])
      )

      expect(salesChannelRepositoryMock.findAndCount).toHaveBeenCalledTimes(0)
      expect(
        salesChannelRepositoryMock.getFreeTextSearchResultsAndCount
      ).toHaveBeenCalledTimes(1)
      expect(
        salesChannelRepositoryMock.getFreeTextSearchResultsAndCount
      ).toHaveBeenLastCalledWith(q, {
        skip: 0,
        take: 20,
        where: {},
      })
    })

    it("should retrieve a sales channel using find and count", async () => {
      const salesChannel = await salesChannelService.listAndCount({
        id: IdMap.getId("sales_channel_1"),
      })

      expect(salesChannel).toBeTruthy()
      expect(salesChannel).toEqual(
        expect.arrayContaining([
          {
            id: IdMap.getId("sales_channel_1"),
            ...salesChannelData,
          },
        ])
      )

      expect(
        salesChannelRepositoryMock.getFreeTextSearchResultsAndCount
      ).toHaveBeenCalledTimes(0)
      expect(salesChannelRepositoryMock.findAndCount).toHaveBeenCalledTimes(1)
      expect(salesChannelRepositoryMock.findAndCount).toHaveBeenLastCalledWith({
        skip: 0,
        take: 20,
        where: {
          id: IdMap.getId("sales_channel_1"),
        },
      })
    })
  })

  describe("delete", () => {
    const salesChannelService = new SalesChannelService({
      manager: MockManager,
      eventBusService: EventBusServiceMock as unknown as EventBusService,
      salesChannelRepository: salesChannelRepositoryMock,
      storeService: {
        ...StoreServiceMock,
        retrieve: jest.fn().mockImplementation(() => {
          return Promise.resolve({
            ...store,
            default_sales_channel_id: "default_channel",
            default_sales_channel: {
              id: "default_channel",
              ...salesChannelData,
            },
          })
        }),
      } as any,
    })

    beforeEach(() => {
      jest.clearAllMocks()
    })

    it("should soft remove a sales channel", async () => {
      const res = await salesChannelService.delete(
        IdMap.getId("sales_channel_1")
      )

      expect(res).toBeUndefined()

      expect(salesChannelRepositoryMock.softRemove).toHaveBeenCalledTimes(1)
      expect(salesChannelRepositoryMock.softRemove).toHaveBeenLastCalledWith({
        id: IdMap.getId("sales_channel_1"),
        ...salesChannelData,
      })

      expect(EventBusServiceMock.emit).toHaveBeenCalledTimes(1)
      expect(EventBusServiceMock.emit).toHaveBeenLastCalledWith(
        SalesChannelService.Events.DELETED,
        { id: IdMap.getId("sales_channel_1") }
      )
    })

    it("should fail if delete of the default channel is attempted", async () => {
      try {
        await salesChannelService.delete("default_channel")
      } catch (error) {
        expect(error.message).toEqual(
          "You cannot delete the default sales channel"
        )
      }
    })
  })

  describe("Remove products", () => {
    const salesChannelService = new SalesChannelService({
      manager: MockManager,
      eventBusService: EventBusServiceMock as unknown as EventBusService,
      salesChannelRepository: salesChannelRepositoryMock,
      storeService: StoreServiceMock as unknown as StoreService,
    })

    beforeEach(() => {
      jest.clearAllMocks()
    })

    it("should remove a list of product to a sales channel", async () => {
      const salesChannel = await salesChannelService.removeProducts(
        IdMap.getId("sales_channel_1"),
        [IdMap.getId("sales_channel_1_product_1")]
      )

      expect(salesChannelRepositoryMock.removeProducts).toHaveBeenCalledTimes(1)
      expect(salesChannelRepositoryMock.removeProducts).toHaveBeenCalledWith(
        IdMap.getId("sales_channel_1"),
        [IdMap.getId("sales_channel_1_product_1")]
      )
      expect(salesChannel).toBeTruthy()
      expect(salesChannel).toEqual({
        id: IdMap.getId("sales_channel_1"),
        ...salesChannelData,
      })
    })
  })

  describe("Add products", () => {
    const salesChannelService = new SalesChannelService({
      manager: MockManager,
      eventBusService: EventBusServiceMock as unknown as EventBusService,
      salesChannelRepository: salesChannelRepositoryMock,
      storeService: StoreServiceMock as unknown as StoreService,
    })

    beforeEach(() => {
      jest.clearAllMocks()
    })

    it("should add a list of product to a sales channel", async () => {
      const salesChannel = await salesChannelService.addProducts(
        IdMap.getId("sales_channel_1"),
        [IdMap.getId("sales_channel_1_product_1")]
      )

      expect(salesChannelRepositoryMock.addProducts).toHaveBeenCalledTimes(1)
      expect(salesChannelRepositoryMock.addProducts).toHaveBeenCalledWith(
        IdMap.getId("sales_channel_1"),
        [IdMap.getId("sales_channel_1_product_1")]
      )
      expect(salesChannel).toBeTruthy()
      expect(salesChannel).toEqual({
        id: IdMap.getId("sales_channel_1"),
        ...salesChannelData,
      })
    })
  })
})<|MERGE_RESOLUTION|>--- conflicted
+++ resolved
@@ -1,15 +1,5 @@
 import { IdMap, MockManager, MockRepository } from "medusa-test-utils"
-<<<<<<< HEAD
-import { FindConditions, FindManyOptions, FindOneOptions } from "typeorm"
-=======
-import SalesChannelService from "../sales-channel"
-import { EventBusServiceMock } from "../__mocks__/event-bus"
 import { EventBusService, StoreService } from "../index"
-import { FindManyOptions, FindOneOptions } from "typeorm"
->>>>>>> 75924b68
-import { SalesChannel } from "../../models"
-import EventBusService from "../event-bus"
-import { StoreService } from "../index"
 import SalesChannelService from "../sales-channel"
 import { EventBusServiceMock } from "../__mocks__/event-bus"
 import { store, StoreServiceMock } from "../__mocks__/store"
