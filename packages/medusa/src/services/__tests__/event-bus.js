--- conflicted
+++ resolved
@@ -1,11 +1,7 @@
 import Bull from "bull"
 import { MockManager, MockRepository } from "medusa-test-utils"
 import config from "../../loaders/config"
-<<<<<<< HEAD
 import IEventBusService from "../event-bus"
-=======
-import EventBusService from "../event-bus"
->>>>>>> 1dc79590
 
 jest.genMockFromModule("bull")
 jest.mock("bull")
@@ -40,13 +36,8 @@
     })
 
     it("creates bull queue", () => {
-<<<<<<< HEAD
       expect(Bull).toHaveBeenCalledTimes(2)
       expect(Bull).toHaveBeenCalledWith("IEventBusService:queue", {
-=======
-      expect(Bull).toHaveBeenCalledTimes(1)
-      expect(Bull).toHaveBeenCalledWith("EventBusService:queue", {
->>>>>>> 1dc79590
         createClient: expect.any(Function),
       })
     })
@@ -55,22 +46,14 @@
   describe("subscribe", () => {
     let eventBus
 
-<<<<<<< HEAD
-        eventBus = new IEventBusService({
-          manager: MockManager,
-          stagedJobRepository,
-          logger: loggerMock,
-        })
-        eventBus.subscribe("eventName", () => "test")
-=======
     beforeEach(() => {
       jest.resetAllMocks()
 
-      eventBus = new EventBusService({
+      eventBus = new IEventBusService({
         manager: MockManager,
         logger: loggerMock,
->>>>>>> 1dc79590
-      })
+      })
+      eventBus.subscribe("eventName", () => "test")
     })
 
     afterAll(async () => {
@@ -171,11 +154,7 @@
           find: () => Promise.resolve([]),
         })
 
-<<<<<<< HEAD
         eventBus = new IEventBusService(
-=======
-        eventBus = new EventBusService(
->>>>>>> 1dc79590
           {
             manager: MockManager,
             stagedJobRepository,
