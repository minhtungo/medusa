--- conflicted
+++ resolved
@@ -64,23 +64,17 @@
       )
     })
 
-<<<<<<< HEAD
     it("added the handler to the job queue", () => {
       expect(jobScheduler.handlers_.get("eventName").length).toEqual(1)
-=======
-      it("added the handler to the job queue", () => {
-        expect(jobScheduler.handlers_.get("eventName").length).toEqual(1)
-        expect(jobScheduler.queue_.add).toHaveBeenCalledWith(
-          {
-            eventName: "eventName",
-            data: { data: "test" },
-          },
-          {
-            repeat: { cron: "* * * * *" },
-          }
-        )
-      })
->>>>>>> d6b1ad1c
+      expect(jobScheduler.queue_.add).toHaveBeenCalledWith(
+        {
+          eventName: "eventName",
+          data: { data: "test" },
+        },
+        {
+          repeat: { cron: "* * * * *" },
+        }
+      )
     })
   })
 
