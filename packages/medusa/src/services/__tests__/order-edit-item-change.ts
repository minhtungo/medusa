--- conflicted
+++ resolved
@@ -1,18 +1,12 @@
 import { IdMap, MockManager, MockRepository } from "medusa-test-utils"
-<<<<<<< HEAD
-import { FindManyOptions, In } from "typeorm"
+import { In } from "typeorm"
 import EventBusService from "../event-bus"
 import {
   LineItemService,
   OrderEditItemChangeService,
-  TaxProviderService,
+  TaxProviderService
 } from "../index"
 import { EventBusServiceMock } from "../__mocks__/event-bus"
-=======
-import { EventBusService, LineItemService, OrderEditItemChangeService, TaxProviderService, } from "../index"
-import { EventBusServiceMock } from "../__mocks__/event-bus"
-import { In } from "typeorm"
->>>>>>> 75924b68
 import { LineItemServiceMock } from "../__mocks__/line-item"
 
 const taxProviderServiceMock = {
