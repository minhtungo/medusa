--- conflicted
+++ resolved
@@ -653,10 +653,6 @@
           "region.countries",
           "discounts",
           "discounts.rule",
-<<<<<<< HEAD
-          // TODO: Add conditions relation
-=======
->>>>>>> a6108059
           "discounts.regions",
           "items.tax_lines",
           "region.tax_rates",
