import { IdMap, MockManager as manager } from "medusa-test-utils"
import { EventBusService } from "../"
import {
  invalidProdCategoryId,
  productCategoryRepositoryMock as productCategoryRepository,
  validProdCategoryId,
<<<<<<< HEAD
  validProdCategoryIdWithChildren
} from "../../repositories/__mocks__/product-category"
import ProductCategoryService from "../product-category"
=======
  validProdCategoryIdWithChildren,
  validProdCategoryWithSiblings,
  validProdCategoryRankChange
} from "../../repositories/__mocks__/product-category"
import { tempReorderRank } from "../../types/product-category"
>>>>>>> b7a48e51
import { EventBusServiceMock as eventBusService } from "../__mocks__/event-bus"

const productCategoryService = new ProductCategoryService({
  manager,
  productCategoryRepository,
  eventBusService: eventBusService as unknown as EventBusService
})

describe("ProductCategoryService", () => {
  beforeEach(async () => { jest.clearAllMocks() })

  describe("retrieve", () => {
    it("successfully retrieves a product category", async () => {
      const validID = IdMap.getId(validProdCategoryId)
      const result = await productCategoryService.retrieve(
        validID
      )

      expect(result.id).toEqual(validID)
<<<<<<< HEAD
      expect(productCategoryRepository.findOne).toHaveBeenCalledTimes(1)
      expect(
        productCategoryRepository.findDescendantsTree
      ).toHaveBeenCalledTimes(1)
      expect(productCategoryRepository.findOne).toHaveBeenCalledWith({
=======
      expect(productCategoryRepository.findOneWithDescendants).toHaveBeenCalledTimes(1)
      expect(productCategoryRepository.findOneWithDescendants).toHaveBeenCalledWith({
>>>>>>> b7a48e51
        where: { id: validID },
      })
    })

    it("fails on not-found product category id", async () => {
      const invalidID = IdMap.getId(invalidProdCategoryId)
      const categoryResponse = await productCategoryService
        .retrieve(invalidID)
        .catch((e) => e)

      expect(categoryResponse.message).toBe(
        `ProductCategory with id: ${invalidID} was not found`
      )
    })
  })

  describe("listAndCount", () => {
    it("successfully retrieves an array of product category", async () => {
      const validID = IdMap.getId(validProdCategoryId)
      const [result, count] = await productCategoryService
        .listAndCount({ q: validID })

      expect(count).toEqual(1)
      expect(result.length).toEqual(1)
      expect(result[0].id).toEqual(validID)
      expect(productCategoryRepository.getFreeTextSearchResultsAndCount).toHaveBeenCalledTimes(1)
      expect(productCategoryRepository.findDescendantsTree).not.toBeCalled()
      expect(productCategoryRepository.getFreeTextSearchResultsAndCount).toHaveBeenCalledWith(
        {
          skip: 0,
          take: 100,
          where: {},
        },
        validID,
        {},
        false,
      )
    })

    it("returns empty array if query doesn't match database results", async () => {
      const [result, count] = await productCategoryService
        .listAndCount({ q: IdMap.getId(invalidProdCategoryId) })

      expect(
        productCategoryRepository.getFreeTextSearchResultsAndCount
      ).toHaveBeenCalledTimes(1)
      expect(result).toEqual([])
      expect(count).toEqual(0)
    })

    it("successfully calls tree descendants when requested to be included", async () => {
      const validID = IdMap.getId(validProdCategoryId)
      const [result, count] = await productCategoryService
        .listAndCount({ include_descendants_tree: true })

      expect(result[0].id).toEqual(validID)
      expect(productCategoryRepository.getFreeTextSearchResultsAndCount).toHaveBeenCalledTimes(1)
      expect(productCategoryRepository.getFreeTextSearchResultsAndCount).toHaveBeenCalledWith(
        {
          skip: 0,
          take: 100,
          where: {},
        },
        undefined,
        {},
        true,
      )
    })
  })

  describe("create", () => {
    it("successfully creates a product category", async () => {
      await productCategoryService.create({ name: validProdCategoryId })

      expect(productCategoryRepository.create).toHaveBeenCalledTimes(1)
      expect(productCategoryRepository.create).toHaveBeenCalledWith({
        name: validProdCategoryId,
        rank: 0,
      })
    })

    it("emits a message on successful create", async () => {
      await productCategoryService.create({ name: validProdCategoryId })

      expect(eventBusService.emit).toHaveBeenCalledTimes(1)
      expect(eventBusService.emit).toHaveBeenCalledWith(
        "product-category.created",
        {
          id: IdMap.getId(validProdCategoryId),
        }
      )
    })
  })

  describe("delete", () => {
    it("successfully deletes a product category", async () => {
      const result = await productCategoryService.delete(
        IdMap.getId(validProdCategoryId)
      )

      expect(productCategoryRepository.delete).toBeCalledTimes(1)
      expect(productCategoryRepository.delete).toBeCalledWith(
        IdMap.getId(validProdCategoryId)
      )
    })

    it("returns without failure on not-found product category id", async () => {
      const categoryResponse = await productCategoryService
        .delete(IdMap.getId(invalidProdCategoryId))

      expect(categoryResponse).toBe(undefined)
    })

    it("fails on product category with children", async () => {
      const categoryResponse = await productCategoryService
        .delete(IdMap.getId(validProdCategoryIdWithChildren))
        .catch((e) => e)

      expect(categoryResponse.message).toBe(
        `Deleting ProductCategory (${IdMap.getId(validProdCategoryIdWithChildren)}) with category children is not allowed`
      )
    })

    it("emits a message on successful delete", async () => {
      const result = await productCategoryService.delete(
        IdMap.getId(validProdCategoryId)
      )

      expect(eventBusService.emit).toHaveBeenCalledTimes(1)
      expect(eventBusService.emit).toHaveBeenCalledWith(
        "product-category.deleted",
        {
          id: IdMap.getId(validProdCategoryId),
        }
      )
    })

    it("deleting a category shifts its siblings into the correct rank", async () => {
      const result = await productCategoryService.delete(
        IdMap.getId(validProdCategoryWithSiblings)
      )

      expect(productCategoryRepository.delete).toBeCalledTimes(1)
      expect(productCategoryRepository.delete).toBeCalledWith(IdMap.getId(validProdCategoryWithSiblings))

      expect(productCategoryRepository.save).toBeCalledTimes(1)
      expect(productCategoryRepository.save).toBeCalledWith({
        id: IdMap.getId(validProdCategoryId),
        category_children: [],
        parent_category_id: null,
        rank: 0,
      })
    })
  })

  describe("update", () => {
    it("successfully updates a product category", async () => {
      await productCategoryService.update(IdMap.getId(validProdCategoryId), {
        name: "bathrobes",
      })

      expect(productCategoryRepository.save).toHaveBeenCalledTimes(1)
      expect(productCategoryRepository.save).toHaveBeenCalledWith(
        expect.objectContaining({
          id: IdMap.getId(validProdCategoryId),
          name: "bathrobes",
        })
      )
    })

    it("successfully updates a product category rank and its siblings", async () => {
      await productCategoryService.update(
        IdMap.getId(validProdCategoryRankChange), {
          rank: 0
        }
      )

      expect(productCategoryRepository.save).toHaveBeenCalledTimes(3)
      expect(productCategoryRepository.save).toHaveBeenCalledWith(
        expect.objectContaining({
          id: IdMap.getId(validProdCategoryRankChange),
          rank: tempReorderRank
        })
      )

      expect(productCategoryRepository.save).toHaveBeenCalledWith(
        expect.objectContaining({
          id: IdMap.getId(validProdCategoryWithSiblings),
          rank: 1
        })
      )
    })

    it("fails on not-found Id product category", async () => {
      const error = await productCategoryService
        .update(IdMap.getId(invalidProdCategoryId), {
          name: "bathrobes",
        })
        .catch((e) => e)

      expect(error.message).toBe(
        `ProductCategory with id: ${IdMap.getId(
          invalidProdCategoryId
        )} was not found`
      )
    })

    it("emits a message on successful update", async () => {
      const result = await productCategoryService.update(
        IdMap.getId(validProdCategoryId),
        {
          name: "bathrobes",
        }
      )

      expect(eventBusService.emit).toHaveBeenCalledTimes(1)
      expect(eventBusService.emit).toHaveBeenCalledWith(
        "product-category.updated",
        {
          id: IdMap.getId(validProdCategoryId),
        }
      )
    })
  })

  describe("addProducts", () => {
    it("should add a list of product to a category", async () => {
      const result = await productCategoryService.addProducts(
        IdMap.getId("product-category-id"),
        [IdMap.getId("product-id")]
      )

      expect(result).toBeUndefined()
      expect(productCategoryRepository.addProducts).toHaveBeenCalledTimes(1)
      expect(productCategoryRepository.addProducts).toHaveBeenCalledWith(
        IdMap.getId("product-category-id"),
        [IdMap.getId("product-id")]
      )
    })
  })

  describe("removeProducts", () => {
    it("should remove a list of product from a category", async () => {
      const result = await productCategoryService.removeProducts(
        IdMap.getId("product-category-id"),
        [IdMap.getId("product-id")]
      )

      expect(result).toBeUndefined()
      expect(productCategoryRepository.removeProducts).toHaveBeenCalledTimes(1)
      expect(productCategoryRepository.removeProducts).toHaveBeenCalledWith(
        IdMap.getId("product-category-id"),
        [IdMap.getId("product-id")]
      )
    })
  })
})<|MERGE_RESOLUTION|>--- conflicted
+++ resolved
@@ -1,20 +1,12 @@
 import { IdMap, MockManager as manager } from "medusa-test-utils"
-import { EventBusService } from "../"
+import { EventBusService, ProductCategoryService } from "../"
 import {
   invalidProdCategoryId,
   productCategoryRepositoryMock as productCategoryRepository,
   validProdCategoryId,
-<<<<<<< HEAD
-  validProdCategoryIdWithChildren
-} from "../../repositories/__mocks__/product-category"
-import ProductCategoryService from "../product-category"
-=======
-  validProdCategoryIdWithChildren,
-  validProdCategoryWithSiblings,
-  validProdCategoryRankChange
+  validProdCategoryIdWithChildren, validProdCategoryRankChange, validProdCategoryWithSiblings
 } from "../../repositories/__mocks__/product-category"
 import { tempReorderRank } from "../../types/product-category"
->>>>>>> b7a48e51
 import { EventBusServiceMock as eventBusService } from "../__mocks__/event-bus"
 
 const productCategoryService = new ProductCategoryService({
@@ -34,16 +26,8 @@
       )
 
       expect(result.id).toEqual(validID)
-<<<<<<< HEAD
-      expect(productCategoryRepository.findOne).toHaveBeenCalledTimes(1)
-      expect(
-        productCategoryRepository.findDescendantsTree
-      ).toHaveBeenCalledTimes(1)
-      expect(productCategoryRepository.findOne).toHaveBeenCalledWith({
-=======
       expect(productCategoryRepository.findOneWithDescendants).toHaveBeenCalledTimes(1)
       expect(productCategoryRepository.findOneWithDescendants).toHaveBeenCalledWith({
->>>>>>> b7a48e51
         where: { id: validID },
       })
     })
