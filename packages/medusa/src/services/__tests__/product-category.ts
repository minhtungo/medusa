import { IdMap, MockManager, MockRepository } from "medusa-test-utils"
import { IEventBusService } from "../.."
import ProductCategoryService from "../product-category"

const eventBusService = {
  emit: jest.fn(),
  withTransaction: function () {
    return this
  },
} as unknown as IEventBusService

describe("ProductCategoryService", () => {
  const validProdCategoryId = "skinny-jeans"
  const invalidProdCategoryId = "not-found"

  describe("retrieve", () => {
    const productCategoryRepository = MockRepository({
      findOne: (query) => {
        if (query.where.id === invalidProdCategoryId) {
          return Promise.resolve(undefined)
        }

        return Promise.resolve({ id: IdMap.getId(validProdCategoryId) })
      },
      findDescendantsTree: (productCategory) => {
        return Promise.resolve(productCategory)
      },
    })

    const productCategoryService = new ProductCategoryService({
      manager: MockManager,
      productCategoryRepository,
      eventBusService,
    })

    beforeEach(async () => {
      jest.clearAllMocks()
    })

    it("successfully retrieves a product category", async () => {
      const result = await productCategoryService.retrieve(
        IdMap.getId(validProdCategoryId)
      )

      expect(result.id).toEqual(IdMap.getId(validProdCategoryId))
      expect(productCategoryRepository.findOne).toHaveBeenCalledTimes(1)
      expect(
        productCategoryRepository.findDescendantsTree
      ).toHaveBeenCalledTimes(1)
      expect(productCategoryRepository.findOne).toHaveBeenCalledWith({
        where: { id: IdMap.getId(validProdCategoryId) },
      })
    })

    it("fails on not-found product category id", async () => {
      const categoryResponse = await productCategoryService
        .retrieve(invalidProdCategoryId)
        .catch((e) => e)

      expect(categoryResponse.message).toBe(
        `ProductCategory with id: not-found was not found`
      )
    })
  })

  describe("listAndCount", () => {
    const productCategoryRepository = {
      ...MockRepository({}),
<<<<<<< HEAD
      getFreeTextSearchResultsAndCount: jest
        .fn()
        .mockImplementation((query, q) => {
          if (q == "not-found") {
            return Promise.resolve([[], 0])
          }

          return Promise.resolve([
            [{ id: IdMap.getId(validProdCategoryId) }],
            1,
          ])
        }),
=======
      getFreeTextSearchResultsAndCount: jest.fn().mockImplementation((query, q, treeSelector = {}) => {
        if (q == "not-found") {
          return Promise.resolve([[], 0])
        }

        return Promise.resolve([[{ id: IdMap.getId(validProdCategoryId) }], 1])
      })
>>>>>>> fcba7057
    }

    const productCategoryService = new ProductCategoryService({
      manager: MockManager,
      productCategoryRepository,
      eventBusService,
    })

    beforeEach(async () => {
      jest.clearAllMocks()
    })

    it("successfully retrieves an array of product category", async () => {
      const [result, count] = await productCategoryService.listAndCount({
        q: validProdCategoryId,
      })

      expect(count).toEqual(1)
      expect(result.length).toEqual(1)
      expect(result[0].id).toEqual(IdMap.getId(validProdCategoryId))
<<<<<<< HEAD
      expect(
        productCategoryRepository.getFreeTextSearchResultsAndCount
      ).toHaveBeenCalledTimes(1)
      expect(
        productCategoryRepository.getFreeTextSearchResultsAndCount
      ).toHaveBeenCalledWith(
=======
      expect(productCategoryRepository.getFreeTextSearchResultsAndCount).toHaveBeenCalledTimes(1)
      expect(productCategoryRepository.getFreeTextSearchResultsAndCount).toHaveBeenCalledWith(
>>>>>>> fcba7057
        {
          order: {
            created_at: "DESC",
          },
          skip: 0,
          take: 100,
          where: {},
        },
<<<<<<< HEAD
        validProdCategoryId
=======
        validProdCategoryId,
        {}
>>>>>>> fcba7057
      )
    })

    it("returns empty array if query doesn't match database results", async () => {
      const [result, count] = await productCategoryService.listAndCount({
        q: "not-found",
      })

      expect(
        productCategoryRepository.getFreeTextSearchResultsAndCount
      ).toHaveBeenCalledTimes(1)
      expect(result).toEqual([])
      expect(count).toEqual(0)
    })
  })

  describe("create", () => {
    const productCategoryRepository = MockRepository({
      findOne: (query) =>
        Promise.resolve({ id: IdMap.getId(validProdCategoryId) }),
      create: () => Promise.resolve({ id: IdMap.getId(validProdCategoryId) }),
      save: (record) => Promise.resolve(record),
    })

    const productCategoryService = new ProductCategoryService({
      manager: MockManager,
      productCategoryRepository,
      eventBusService,
    })

    beforeEach(async () => {
      jest.clearAllMocks()
    })

    it("successfully creates a product category", async () => {
      await productCategoryService.create({ name: validProdCategoryId })

      expect(productCategoryRepository.create).toHaveBeenCalledTimes(1)
      expect(productCategoryRepository.create).toHaveBeenCalledWith({
        name: validProdCategoryId,
      })
    })

    it("emits a message on successful create", async () => {
      await productCategoryService.create({ name: validProdCategoryId })

      expect(eventBusService.emit).toHaveBeenCalledTimes(1)
      expect(eventBusService.emit).toHaveBeenCalledWith(
        "product-category.created",
        {
          id: IdMap.getId(validProdCategoryId),
        }
      )
    })
  })

  describe("delete", () => {
    const productCategoryRepository = MockRepository({
      findOne: (query) => {
        if (query.where.id === "not-found") {
          return Promise.resolve(undefined)
        }

        if (query.where.id === "with-children") {
          return Promise.resolve({
            id: IdMap.getId("with-children"),
            category_children: [
              {
                id: IdMap.getId("skinny-jeans"),
              },
            ],
          })
        }

        return Promise.resolve({
          id: IdMap.getId(validProdCategoryId),
          category_children: [],
        })
      },
      findDescendantsTree: (productCategory) => {
        return Promise.resolve(productCategory)
      },
    })

    const productCategoryService = new ProductCategoryService({
      manager: MockManager,
      productCategoryRepository,
      eventBusService,
    })

    beforeEach(async () => {
      jest.clearAllMocks()
    })

    it("successfully deletes a product category", async () => {
      const result = await productCategoryService.delete(
        IdMap.getId(validProdCategoryId)
      )

      expect(productCategoryRepository.delete).toBeCalledTimes(1)
      expect(productCategoryRepository.delete).toBeCalledWith(
        IdMap.getId(validProdCategoryId)
      )
    })

    it("returns without failure on not-found product category id", async () => {
      const categoryResponse = await productCategoryService.delete("not-found")

      expect(categoryResponse).toBe(undefined)
    })

    it("fails on product category with children", async () => {
      const categoryResponse = await productCategoryService
        .delete("with-children")
        .catch((e) => e)

      expect(categoryResponse.message).toBe(
        `Deleting ProductCategory (with-children) with category children is not allowed`
      )
    })

    it("emits a message on successful delete", async () => {
      const result = await productCategoryService.delete(
        IdMap.getId(validProdCategoryId)
      )

      expect(eventBusService.emit).toHaveBeenCalledTimes(1)
      expect(eventBusService.emit).toHaveBeenCalledWith(
        "product-category.deleted",
        {
          id: IdMap.getId(validProdCategoryId),
        }
      )
    })
  })

  describe("update", () => {
    const productCategoryRepository = MockRepository({
      findOne: (query) => {
        if (query.where.id === IdMap.getId(invalidProdCategoryId)) {
          return null
        }

        return Promise.resolve({ id: IdMap.getId(validProdCategoryId) })
      },
      findDescendantsTree: (productCategory) => {
        return Promise.resolve(productCategory)
      },
    })

    const productCategoryService = new ProductCategoryService({
      manager: MockManager,
      productCategoryRepository,
      eventBusService,
    })

    beforeEach(async () => {
      jest.clearAllMocks()
    })

    it("successfully updates a product category", async () => {
      await productCategoryService.update(IdMap.getId(validProdCategoryId), {
        name: "bathrobes",
      })

      expect(productCategoryRepository.save).toHaveBeenCalledTimes(1)
      expect(productCategoryRepository.save).toHaveBeenCalledWith({
        id: IdMap.getId(validProdCategoryId),
        name: "bathrobes",
      })
    })

    it("fails on not-found Id product category", async () => {
      const error = await productCategoryService
        .update(IdMap.getId(invalidProdCategoryId), {
          name: "bathrobes",
        })
        .catch((e) => e)

      expect(error.message).toBe(
        `ProductCategory with id: ${IdMap.getId(
          invalidProdCategoryId
        )} was not found`
      )
    })

    it("emits a message on successful update", async () => {
      const result = await productCategoryService.update(
        IdMap.getId(validProdCategoryId),
        {
          name: "bathrobes",
        }
      )

      expect(eventBusService.emit).toHaveBeenCalledTimes(1)
      expect(eventBusService.emit).toHaveBeenCalledWith(
        "product-category.updated",
        {
          id: IdMap.getId(validProdCategoryId),
        }
      )
    })
  })
})<|MERGE_RESOLUTION|>--- conflicted
+++ resolved
@@ -66,10 +66,9 @@
   describe("listAndCount", () => {
     const productCategoryRepository = {
       ...MockRepository({}),
-<<<<<<< HEAD
       getFreeTextSearchResultsAndCount: jest
         .fn()
-        .mockImplementation((query, q) => {
+        .mockImplementation((query, q, treeSelector = {}) => {
           if (q == "not-found") {
             return Promise.resolve([[], 0])
           }
@@ -79,15 +78,6 @@
             1,
           ])
         }),
-=======
-      getFreeTextSearchResultsAndCount: jest.fn().mockImplementation((query, q, treeSelector = {}) => {
-        if (q == "not-found") {
-          return Promise.resolve([[], 0])
-        }
-
-        return Promise.resolve([[{ id: IdMap.getId(validProdCategoryId) }], 1])
-      })
->>>>>>> fcba7057
     }
 
     const productCategoryService = new ProductCategoryService({
@@ -108,17 +98,12 @@
       expect(count).toEqual(1)
       expect(result.length).toEqual(1)
       expect(result[0].id).toEqual(IdMap.getId(validProdCategoryId))
-<<<<<<< HEAD
       expect(
         productCategoryRepository.getFreeTextSearchResultsAndCount
       ).toHaveBeenCalledTimes(1)
       expect(
         productCategoryRepository.getFreeTextSearchResultsAndCount
       ).toHaveBeenCalledWith(
-=======
-      expect(productCategoryRepository.getFreeTextSearchResultsAndCount).toHaveBeenCalledTimes(1)
-      expect(productCategoryRepository.getFreeTextSearchResultsAndCount).toHaveBeenCalledWith(
->>>>>>> fcba7057
         {
           order: {
             created_at: "DESC",
@@ -127,12 +112,8 @@
           take: 100,
           where: {},
         },
-<<<<<<< HEAD
-        validProdCategoryId
-=======
         validProdCategoryId,
         {}
->>>>>>> fcba7057
       )
     })
 
