import { IdMap, MockManager, MockRepository } from "medusa-test-utils"
<<<<<<< HEAD
import { Order, Swap } from "../../models"
import { SwapRepository } from "../../repositories/swap"
import CartService from "../cart"
import EventBusService from "../event-bus"
=======
import SwapService from "../swap"
import {
  ProductVariantInventoryServiceMock
} from "../__mocks__/product-variant-inventory"
import {
  LineItemAdjustmentServiceMock
} from "../__mocks__/line-item-adjustment"
>>>>>>> 75924b68
import {
  CustomShippingOptionService,
  FulfillmentService,
  LineItemService,
  OrderService,
  PaymentProviderService,
  ProductVariantInventoryService,
  ReturnService,
  ShippingOptionService,
  TotalsService,
} from "../index"
import LineItemAdjustmentService from "../line-item-adjustment"
import SwapService from "../swap"
import { LineItemAdjustmentServiceMock } from "../__mocks__/line-item-adjustment"
import { ProductVariantInventoryServiceMock } from "../__mocks__/product-variant-inventory"

/* ******************** DEFAULT REPOSITORY MOCKS ******************** */

const swapRepo = MockRepository({
  findOne: (existing) => Promise.resolve(existing),
  create: jest.fn().mockImplementation((data) => {
    return Object.assign(new Swap(), data)
  }),
})

/* ******************** DEFAULT SERVICE MOCKS ******************** */

const eventBusService = {
  emit: jest.fn(),
  withTransaction: function () {
    return this
  },
} as unknown as EventBusService

const cartService = {
  create: jest.fn().mockReturnValue(Promise.resolve({ id: "cart" })),
  retrieve: jest
    .fn()
    .mockReturnValue(
      Promise.resolve({ id: "cart", items: [{ id: "test-item" }] })
    ),
  update: jest.fn().mockReturnValue(Promise.resolve()),
  withTransaction: function () {
    return this
  },
  retrieveWithTotals: jest
    .fn()
    .mockReturnValue(Promise.resolve({ id: "cart" })),
} as unknown as CartService

const customShippingOptionService = {
  create: jest.fn().mockReturnValue(Promise.resolve({ id: "cso-test" })),
  update: jest.fn().mockReturnValue(Promise.resolve()),
  withTransaction: function () {
    return this
  },
} as unknown as CustomShippingOptionService

const lineItemService = {
  create: jest.fn().mockImplementation((d) => Promise.resolve(d)),
  update: jest.fn().mockImplementation((d) => Promise.resolve(d)),
  retrieve: () => Promise.resolve({}),
  list: () => Promise.resolve([]),
  createReturnLines: jest.fn(() => Promise.resolve()),
  withTransaction: function () {
    return this
  },
} as unknown as LineItemService

const totalsService = {
  getTotal: () => {
    return Promise.resolve(100)
  },
} as unknown as TotalsService

const shippingOptionService = {
  updateShippingMethod: () => {
    return Promise.resolve()
  },
  withTransaction: function () {
    return this
  },
} as unknown as ShippingOptionService

const paymentProviderService = {
  getStatus: jest.fn(() => {
    return Promise.resolve("authorized")
  }),
  updatePayment: jest.fn(() => {
    return Promise.resolve()
  }),
  cancelPayment: jest.fn(() => {
    return Promise.resolve()
  }),
  withTransaction: function () {
    return this
  },
} as unknown as PaymentProviderService

const orderService = {} as unknown as OrderService
const returnService = {} as unknown as ReturnService
const productVariantInventoryService =
  {} as unknown as ProductVariantInventoryService
const fulfillmentService = {} as unknown as FulfillmentService
const lineItemAdjustmentService = {} as unknown as LineItemAdjustmentService

const defaultProps = {
  manager: MockManager,
  swapRepository: swapRepo,

  cartService: cartService,
  eventBus: eventBusService,
  orderService: orderService,
  returnService: returnService,
  totalsService: totalsService,
  eventBusService: eventBusService,
  lineItemService: lineItemService,
  productVariantInventoryService: productVariantInventoryService,
  fulfillmentService: fulfillmentService,
  shippingOptionService: shippingOptionService,
  paymentProviderService: paymentProviderService,
  lineItemAdjustmentService: lineItemAdjustmentService,
  customShippingOptionService: customShippingOptionService,
}

const generateOrder = (orderId, items, additional = {}): Order => {
  return {
    id: IdMap.getId(orderId),
    items: items.map(
      ({
        id,
        product_id,
        variant_id,
        fulfilled,
        returned,
        quantity,
        price,
      }) => ({
        id: IdMap.getId(id),
        variant_id: IdMap.getId(variant_id),
        variant: {
          id: IdMap.getId(variant_id),
          product: {
            id: IdMap.getId(product_id),
          },
        },
        unit_price: price,
        quantity,
        fulfilled_quantity: fulfilled || 0,
        returned_quantity: returned || 0,
      })
    ),
    ...additional,
  } as Order
}

const testOrder = generateOrder(
  "test",
  [
    {
      id: "line",
      product_id: "product",
      variant_id: "variant",
      price: 100,
      quantity: 2,
      fulfilled: 1,
    },
  ],
  {
    fulfillment_status: "fulfilled",
    payment_status: "captured",
    currency_code: "dkk",
    region_id: IdMap.getId("region"),
    tax_rate: 0,
    no_notification: true,
    shipping_address: {
      first_name: "test",
      last_name: "testson",
      address_1: "1800 test st",
      city: "testville",
      province: "test",
      country_code: "us",
      postal_code: "12345",
      phone: "+18001231234",
    },
  }
)

describe("SwapService", () => {
  describe("createCart", () => {
    beforeEach(() => {
      jest.clearAllMocks()
    })

    describe("success", () => {
      const existing = {
        id: IdMap.getId("test-swap"),
        order_id: IdMap.getId("test"),
        order: testOrder,
        return_order: {
          id: IdMap.getId("return-swap"),
          test: "notreceived",
          refund_amount: 11,
          items: [{ item_id: IdMap.getId("line"), quantity: 1 }],
        },
        additional_items: [{ id: "test" }],
        other: "data",
      }

      const cartService = {
        create: jest.fn().mockReturnValue(Promise.resolve({ id: "cart" })),
        retrieve: jest
          .fn()
          .mockReturnValue(
            Promise.resolve({ id: "cart", items: [{ id: "test-item" }] })
          ),
        update: jest.fn().mockReturnValue(Promise.resolve()),
        withTransaction: function () {
          return this
        },
      } as unknown as CartService

      const swapRepo = MockRepository({
        findOne: () => Promise.resolve(existing),
      })

      const customShippingOptionService = {
        create: jest.fn().mockReturnValue(Promise.resolve({ id: "cso-test" })),
        update: jest.fn().mockReturnValue(Promise.resolve()),
        withTransaction: function () {
          return this
        },
      } as unknown as CustomShippingOptionService

      const lineItemService = {
        create: jest.fn().mockImplementation((d) => Promise.resolve(d)),
        update: jest.fn().mockImplementation((d) => Promise.resolve(d)),
        retrieve: () => Promise.resolve({}),
        list: () => Promise.resolve([]),
        createReturnLines: jest.fn(() => Promise.resolve()),
        withTransaction: function () {
          return this
        },
      } as unknown as LineItemService

      const swapService = new SwapService({
        ...defaultProps,
        manager: MockManager,
        eventBusService,
        swapRepository: swapRepo,
        cartService,
        lineItemService,
        customShippingOptionService,
        lineItemAdjustmentService:
          LineItemAdjustmentServiceMock as unknown as LineItemAdjustmentService,
      })

      it("finds swap and calls return create cart", async () => {
        await swapService.createCart(IdMap.getId("swap-1"), [
          { option_id: "test-option", price: 10 },
        ])

        expect(swapRepo.findOne).toHaveBeenCalledTimes(1)
        expect(swapRepo.findOne).toHaveBeenCalledWith({
          relations: {
            additional_items: {
              variant: true
            },
            order: {
              claims: {
                additional_items: true
              },
              discounts: {
                rule: true
              },
              items: {
                variant: {
                  product: true
                }
              },
              swaps: {
                additional_items: true
              }
            },
            return_order: {
              items: true,
              shipping_method: {
                tax_lines: true
              }
            }
          },
          where: { id: IdMap.getId("swap-1") }
        })

        expect(lineItemService.createReturnLines).toHaveBeenCalledTimes(1)
        expect(lineItemService.createReturnLines).toHaveBeenCalledWith(
          expect.any(String),
          "cart"
        )

        expect(cartService.create).toHaveBeenCalledTimes(1)
        expect(cartService.create).toHaveBeenCalledWith({
          email: testOrder.email,
          discounts: testOrder.discounts,
          region_id: testOrder.region_id,
          customer_id: testOrder.customer_id,
          type: "swap",
          metadata: {
            swap_id: IdMap.getId("test-swap"),
            parent_order_id: IdMap.getId("test"),
          },
        })

        expect(cartService.create).toHaveBeenCalledTimes(1)
        // expect(cartService.update).toHaveBeenCalledTimes(1)

        expect(lineItemService.update).toHaveBeenCalledTimes(1)
        expect(lineItemService.update).toHaveBeenCalledWith("test", {
          cart_id: "cart",
        })

        expect(
          LineItemAdjustmentServiceMock.createAdjustmentForLineItem
        ).toHaveBeenCalledTimes(1)
        expect(
          LineItemAdjustmentServiceMock.createAdjustmentForLineItem
        ).toHaveBeenCalledWith(
          {
            id: "cart",
            items: [
              {
                id: "test-item",
              },
            ],
          },
          {
            id: "test-item",
          }
        )

        expect(swapRepo.save).toHaveBeenCalledTimes(1)
        expect(swapRepo.save).toHaveBeenCalledWith({
          ...existing,
          cart_id: "cart",
        })
      })
    })

    describe("failure", () => {
      const existing = {
        return_order: {
          id: IdMap.getId("return-swap"),
          test: "notreceived",
          refund_amount: 11,
        },
        additional_items: [{ data: "lines" }],
        other: "data",
      }

      const swapRepo = MockRepository({
        findOne: (query) => {
          switch (query.where.id) {
            case IdMap.getId("canceled"):
              return Promise.resolve({
                canceled_at: new Date(),
              })
            default:
              return Promise.resolve({
                ...existing,
                order_id: IdMap.getId("test"),
                cart_id: IdMap.getId("swap-cart"),
              })
          }
        },
      })

      const swapService = new SwapService({
        ...defaultProps,
        manager: MockManager,
        eventBusService,
        swapRepository: swapRepo,
      })

      it("fails if cart already created", async () => {
        const res = swapService.createCart(IdMap.getId("swap-1"))

        await expect(res).rejects.toThrow(
          "A cart has already been created for the swap"
        )
      })

      it("fails if swap is canceled", async () => {
        await expect(
          swapService.createCart(IdMap.getId("canceled"))
        ).rejects.toThrow("Canceled swap cannot be used to create a cart")
      })
    })
  })

  describe("create", () => {
    beforeEach(() => {
      jest.clearAllMocks()
    })

    describe("success", () => {
      const lineItemService = {
        generate: jest
          .fn()
          .mockImplementation(({ variantId, quantity }) => {
            return {
              unit_price: 100,
              variant_id: variantId,
              quantity,
            }
          }),
        retrieve: () => Promise.resolve({}),
        list: () => Promise.resolve([]),
        withTransaction: function () {
          return this
        },
      } as unknown as LineItemService

      const returnService = {
        create: jest.fn().mockReturnValue(Promise.resolve({ id: "ret" })),
        withTransaction: function () {
          return this
        },
      } as unknown as ReturnService

      const swapService = new SwapService({
        ...defaultProps,
        manager: MockManager,
        eventBusService,
        swapRepository: swapRepo,
        returnService,
        lineItemService,
      })

      it("generates lines items", async () => {
        await swapService.create(
          testOrder,
          [{ item_id: IdMap.getId("line"), quantity: 1 }],
          [{ variant_id: IdMap.getId("new-variant"), quantity: 1 }],
          {
            option_id: IdMap.getId("return-shipping"),
            price: 20,
          }
        )

        expect(lineItemService.generate).toHaveBeenCalledTimes(1)
        expect(lineItemService.generate).toHaveBeenCalledWith({
          quantity: 1,
          variantId: IdMap.getId("new-variant")
        }, {
          "cart": undefined,
          region_id: IdMap.getId("region")
        })
      })

      it("creates swap", async () => {
        await swapService.create(
          testOrder,
          [{ item_id: IdMap.getId("line"), quantity: 1 }],
          [{ variant_id: IdMap.getId("new-variant"), quantity: 1 }],
          {
            option_id: IdMap.getId("return-shipping"),
            price: 20,
          }
        )

        expect(swapRepo.create).toHaveBeenCalledWith({
          order_id: IdMap.getId("test"),
          fulfillment_status: "not_fulfilled",
          payment_status: "not_paid",
          no_notification: true,
          additional_items: [
            {
              unit_price: 100,
              variant_id: IdMap.getId("new-variant"),
              quantity: 1,
            },
          ],
        })

        expect(returnService.create).toHaveBeenCalledTimes(1)
      })

      it.each([
        [true, true],
        [false, false],
        [undefined, true],
      ])(
        "passes correct no_notification to eventBus with %s",
        async (input, expected) => {
          await swapService.create(
            testOrder,
            [{ item_id: IdMap.getId("line"), quantity: 1 }],
            [{ variant_id: IdMap.getId("new-variant"), quantity: 1 }],
            {
              option_id: IdMap.getId("return-shipping"),
              price: 20,
            },
            { no_notification: input }
          )

          expect(eventBusService.emit).toHaveBeenCalledWith(
            expect.any(String),
            { id: undefined, no_notification: expected }
          )
        }
      )
    })
  })

  describe("createFulfillment", () => {
    beforeEach(() => {
      jest.clearAllMocks()
    })

    describe("success", () => {
      const fulfillmentService = {
        createFulfillment: jest
          .fn()
          .mockReturnValue(
            Promise.resolve([
              { items: [{ item_id: "1234", quantity: 2 }], data: "new" },
            ])
          ),
        withTransaction: function () {
          return this
        },
      } as unknown as FulfillmentService

      const existing = {
        fulfillment_status: "not_fulfilled",
        order: testOrder,
        additional_items: [
          {
            id: "1234",
            quantity: 2,
          },
        ],
        shipping_methods: [{ method: "1" }],
        other: "data",
      }

      const lineItemService = {
        update: jest.fn(),
        retrieve: () => Promise.resolve({}),
        list: () => Promise.resolve([]),
        withTransaction: function () {
          return this
        },
      } as unknown as LineItemService

      const swapRepo = MockRepository({
        findOne: () => Promise.resolve({ ...existing }),
      })
      const swapService = new SwapService({
        ...defaultProps,
        manager: MockManager,
        eventBusService,
        swapRepository: swapRepo,
        fulfillmentService,
        lineItemService,
      })

      it("creates a fulfillment", async () => {
        await swapService.createFulfillment(IdMap.getId("swap"))

        expect(lineItemService.update).toHaveBeenCalledTimes(1)
        expect(lineItemService.update).toHaveBeenCalledWith("1234", {
          fulfilled_quantity: 2,
        })

        expect(swapRepo.save).toHaveBeenCalledWith({
          ...existing,
          fulfillment_status: "fulfilled",
          fulfillments: [
            { items: [{ item_id: "1234", quantity: 2 }], data: "new" },
          ],
        })

        expect(fulfillmentService.createFulfillment).toHaveBeenCalledWith(
          {
            ...existing,
            email: testOrder.email,
            discounts: testOrder.discounts,
            currency_code: testOrder.currency_code,
            tax_rate: testOrder.tax_rate,
            region_id: testOrder.region_id,
            display_id: testOrder.display_id,
            is_swap: true,
            billing_address: testOrder.billing_address,
            items: existing.additional_items,
            shipping_methods: existing.shipping_methods,
          },
          [{ item_id: "1234", quantity: 2 }],
          { swap_id: IdMap.getId("swap"), metadata: {} },
        )
      })
    })

    describe("failure", () => {
      const swapRepo = MockRepository({
        findOne: () =>
          Promise.resolve({
            canceled_at: new Date(),
          }),
      })

      const swapService = new SwapService({
        ...defaultProps,
        manager: MockManager,
        swapRepository: swapRepo,
      })

      it("fails when swap has been canceled", async () => {
        await expect(
          swapService.createFulfillment(IdMap.getId("swap"), {})
        ).rejects.toThrow("Canceled swap cannot be fulfilled")
      })
    })
  })

  describe("cancelFulfillment", () => {
    const swapRepo = MockRepository({
      findOne: () => Promise.resolve({}),
      save: (f) => Promise.resolve(f),
    })

    const fulfillmentService = {
      cancelFulfillment: jest.fn().mockImplementation((f) => {
        switch (f) {
          case IdMap.getId("no-swap"):
            return Promise.resolve({})
          default:
            return Promise.resolve({
              swap_id: IdMap.getId("swap-id"),
            })
        }
      }),
      withTransaction: function () {
        return this
      },
    } as unknown as FulfillmentService

    const swapService = new SwapService({
      ...defaultProps,
      manager: MockManager,
      swapRepository: swapRepo,
      fulfillmentService,
    })

    beforeEach(async () => {
      jest.clearAllMocks()
    })

    it("successfully cancels fulfillment and corrects swap status", async () => {
      await swapService.cancelFulfillment(IdMap.getId("swap"))

      expect(fulfillmentService.cancelFulfillment).toHaveBeenCalledTimes(1)
      expect(fulfillmentService.cancelFulfillment).toHaveBeenCalledWith(
        IdMap.getId("swap")
      )

      expect(swapRepo.save).toHaveBeenCalledTimes(1)
      expect(swapRepo.save).toHaveBeenCalledWith({
        fulfillment_status: "canceled",
      })
    })

    it("fails to cancel fulfillment when not related to a swap", async () => {
      await expect(
        swapService.cancelFulfillment(IdMap.getId("no-swap"))
      ).rejects.toThrow(`Fufillment not related to a swap`)
    })
  })

  describe("createShipment", () => {
    beforeEach(() => {
      jest.clearAllMocks()
    })

    describe("success", () => {
      const fulfillmentService = {
        createShipment: jest.fn().mockImplementation((o, f) => {
          return Promise.resolve({
            items: [
              {
                item_id: IdMap.getId("1234-1"),
                quantity: 2,
              },
            ],
            data: "new",
          })
        }),
        withTransaction: function () {
          return this
        },
      } as unknown as FulfillmentService

      const existing = {
        fulfillment_status: "not_fulfilled",
        additional_items: [
          {
            id: IdMap.getId("1234-1"),
            quantity: 2,
            shipped_quantity: 0,
          },
        ],
        fulfillments: [
          {
            id: IdMap.getId("f1"),
            items: [
              {
                item_id: IdMap.getId("1234-1"),
                quantity: 2,
              },
            ],
          },
          {
            id: IdMap.getId("f2"),
            items: [
              {
                item_id: IdMap.getId("1234-2"),
                quantity: 2,
              },
            ],
          },
        ],
        shipping_methods: [{ method: "1" }],
        other: "data",
      }

      const cartService = {
        update: jest.fn(),
        retrieve: jest
          .fn()
          .mockReturnValue(
            Promise.resolve({ id: "cart", items: [{ id: "test-item" }] })
          ),
        withTransaction: function () {
          return this
        },
      } as unknown as CartService

      const swapRepo = MockRepository({
        findOne: () => Promise.resolve(existing),
      })

      const swapService = new SwapService({
        ...defaultProps,
        manager: MockManager,
        eventBusService,
        swapRepository: swapRepo,
        lineItemService,
        fulfillmentService,
        cartService,
      })

      it("creates a shipment", async () => {
        await swapService.createShipment(
          IdMap.getId("swap"),
          IdMap.getId("f1"),
          [{ tracking_number: "1234" }],
          {}
        )

        expect(lineItemService.update).toHaveBeenCalledWith(
          IdMap.getId("1234-1"),
          {
            shipped_quantity: 2,
          }
        )

        expect(swapRepo.save).toHaveBeenCalledWith({
          ...existing,
          fulfillment_status: "shipped",
        })

        expect(fulfillmentService.createShipment).toHaveBeenCalledWith(
          IdMap.getId("f1"),
          [{ tracking_number: "1234" }],
          {}
        )
      })
    })

    describe("failure", () => {
      const swapRepo = MockRepository({
        findOne: () =>
          Promise.resolve({ canceled_at: new Date() }),
      })

      const swapService = new SwapService({
        ...defaultProps,
        manager: MockManager,
        swapRepository: swapRepo,
      })

      it("fails when swap is canceled", async () => {
        await expect(
          swapService.createShipment(
            IdMap.getId("swap"),
            IdMap.getId("fulfillment")
          )
        ).rejects.toThrow("Canceled swap cannot be fulfilled as shipped")
      })
    })
  })

  describe("registerCartCompletion", () => {
    beforeEach(() => {
      jest.clearAllMocks()
      Date.now = jest.fn(() => 1572393600000)
    })

    const totalsService = {
      getTotal: () => {
        return Promise.resolve(100)
      },
    } as unknown as TotalsService

    const shippingOptionService = {
      updateShippingMethod: () => {
        return Promise.resolve()
      },
      withTransaction: function () {
        return this
      },
    } as unknown as ShippingOptionService

    const cartService = {
      retrieve: jest.fn().mockReturnValue(
        Promise.resolve({
          id: "cart",
          items: [{ id: "test-item", variant_id: "variant" }],
        })
      ),
      update: () => {
        return Promise.resolve()
      },
      withTransaction: function () {
        return this
      },
      retrieveWithTotals: jest.fn().mockReturnValue(
        Promise.resolve({
          id: "cart",
          items: [{ id: "test-item", variant_id: "variant" }],
        })
      ),
    } as unknown as CartService

    const paymentProviderService = {
      getStatus: jest.fn(() => {
        return Promise.resolve("authorized")
      }),
      updatePayment: jest.fn(() => {
        return Promise.resolve()
      }),
      cancelPayment: jest.fn(() => {
        return Promise.resolve()
      }),
      withTransaction: function () {
        return this
      },
    } as unknown as PaymentProviderService

    const productVariantInventoryService = {
      ...ProductVariantInventoryServiceMock,
      withTransaction: function () {
        return this
      },
    } as unknown as ProductVariantInventoryService

    describe("success", () => {
      const cart = {
        items: [{ id: "1", variant_id: "variant", quantity: 2 }],
        shipping_methods: [{ id: "method_1" }],
        payment: {
          good: "yes",
        },
        shipping_address_id: 1234,
        total: 1,
      }
      const existing = {
        other: "data",
      }

      cartService.retrieveWithTotals = (() =>
        cart) as unknown as CartService["retrieveWithTotals"]

      const swapRepo = MockRepository({
        findOne: () => Promise.resolve(existing),
      })

      const swapService = new SwapService({
        ...defaultProps,
        manager: MockManager,
        eventBusService,
        swapRepository: swapRepo,
        totalsService,
        cartService,
        paymentProviderService,
        shippingOptionService,
        productVariantInventoryService,
      })

      it("creates a shipment", async () => {
        await swapService.registerCartCompletion(IdMap.getId("swap"))

        expect(paymentProviderService.getStatus).toHaveBeenCalledWith({
          good: "yes",
        })

        expect(
          productVariantInventoryService.reserveQuantity
        ).toHaveBeenCalledWith("variant", 2, {
          lineItemId: "1",
          salesChannelId: undefined,
        })

        expect(swapRepo.save).toHaveBeenCalledWith({
          ...existing,
          difference_due: 1,
          shipping_address_id: 1234,
          confirmed_at: expect.anything(),
        })
      })
    })

    describe("failure", () => {
      const existing = {
        cart: {
          items: [{ id: "1", variant_id: "variant", quantity: 25 }],
          shipping_methods: [{ id: "method_1" }],
          payment: {
            good: "yes",
          },
          shipping_address_id: 1234,
        },
        other: "data",
      }

      const swapRepo = MockRepository({
        findOne: (q) => {
          switch (q.where.id) {
            case IdMap.getId("canceled"):
              return Promise.resolve({ canceled_at: new Date() })
            default:
              return Promise.resolve(existing)
          }
        },
      }) as unknown as typeof SwapRepository

      const swapService = new SwapService({
        ...defaultProps,
        manager: MockManager,
        eventBusService,
        swapRepository: swapRepo,
        totalsService,
        cartService,
        paymentProviderService,
        shippingOptionService,
        productVariantInventoryService,
      })

      it("fails to register cart completion when swap is canceled", async () => {
        await expect(
          swapService.registerCartCompletion(IdMap.getId("canceled"))
        ).rejects.toThrow("Cart related to canceled swap cannot be completed")
      })
      it("throws an error because inventory is to low", async () => {
        try {
          await swapService.registerCartCompletion(IdMap.getId("swap"))
        } catch (e) {
          expect(e.message).toEqual(
            `Variant with id: variant does not have the required inventory`
          )
        }
      })
    })
  })

  describe("processDifference", () => {
    beforeEach(() => {
      jest.clearAllMocks()
    })

    describe("success", () => {
      const paymentProviderService = {
        capturePayment: jest.fn((g) =>
          g.id === "good" ? Promise.resolve() : Promise.reject()
        ),
        refundPayment: jest.fn((g) =>
          g[0].id === "good" ? Promise.resolve() : Promise.reject()
        ),
        withTransaction: function () {
          return this
        },
      } as unknown as PaymentProviderService

      const existing = (dif, fail, conf = true) => ({
        confirmed_at: conf ? "1234" : null,
        difference_due: dif,
        payment: { id: fail ? "f" : "good" },
        order: {
          payments: [{ id: fail ? "f" : "good" }],
        },
      })

      const swapRepo = MockRepository({
        findOne: (q) => {
          switch (q.where.id) {
            case "refund":
              return Promise.resolve(existing(-1, false))
            case "refund_fail":
              return Promise.resolve(existing(-1, true))
            case "capture_fail":
              return Promise.resolve(existing(1, true))
            case "0":
              return Promise.resolve(existing(0, false))
            case "not_conf":
              return Promise.resolve(existing(1, false, false))
            case "canceled":
              return Promise.resolve({ canceled_at: new Date() })
            default:
              return Promise.resolve(existing(1, false))
          }
        },
        create: jest.fn().mockImplementation((data) => {
          return Object.assign(new Swap(), data)
        }),
        save: jest.fn().mockImplementation((data) => {
          return Object.assign(new Swap(), data)
        }),
      })

      const swapService = new SwapService({
        ...defaultProps,
        manager: MockManager,
        swapRepository: swapRepo,
        paymentProviderService,
        eventBusService,
      })

      it("capture success", async () => {
        await swapService.processDifference(IdMap.getId("swap"))
        expect(paymentProviderService.capturePayment).toHaveBeenCalledWith({
          id: "good",
        })

        expect(swapRepo.save).toHaveBeenCalledWith({
          ...existing(1, false),
          payment_status: "captured",
        })
      })

      it("capture fail", async () => {
        await swapService.processDifference("capture_fail")
        expect(paymentProviderService.capturePayment).toHaveBeenCalledWith({
          id: "f",
        })

        expect(swapRepo.save).toHaveBeenCalledWith({
          ...existing(1, true),
          payment_status: "requires_action",
        })
      })

      it("refund success", async () => {
        await swapService.processDifference("refund")
        expect(paymentProviderService.refundPayment).toHaveBeenCalledWith(
          [
            {
              id: "good",
            },
          ],
          1,
          "swap"
        )

        expect(swapRepo.save).toHaveBeenCalledWith({
          ...existing(-1, false),
          payment_status: "difference_refunded",
        })
      })

      it("refund fail", async () => {
        await swapService.processDifference("refund_fail")

        expect(paymentProviderService.refundPayment).toHaveBeenCalledWith(
          [
            {
              id: "f",
            },
          ],
          1,
          "swap"
        )

        expect(swapRepo.save).toHaveBeenCalledWith({
          ...existing(-1, true),
          payment_status: "requires_action",
        })
      })

      it("fails as swap is canceled", async () => {
        await expect(swapService.processDifference("canceled")).rejects.toThrow(
          "Canceled swap cannot be processed"
        )
      })

      it("zero", async () => {
        await swapService.processDifference("0")
        expect(swapRepo.save).toHaveBeenCalledWith({
          ...existing(0, false),
          payment_status: "difference_refunded",
        })
      })

      it("not confirmed", async () => {
        await expect(swapService.processDifference("not_conf")).rejects.toThrow(
          "Cannot process a swap that hasn't been confirmed by the customer"
        )
      })
    })

    describe("registerReceived", () => {
      beforeEach(async () => {
        jest.clearAllMocks()
      })

      const swapRepo = MockRepository({
        findOne: (q) => {
          switch (q.where.id) {
            case "requested":
              return Promise.resolve({
                id: "requested",
                order_id: IdMap.getId("order"),
                return_order: { status: "requested" },
              })
            case "received":
              return Promise.resolve({
                id: "received",
                order_id: IdMap.getId("order"),
                return_order: { status: "received" },
              })
            case "canceled":
              return Promise.resolve({
                canceled_at: new Date(),
              })
            default:
              return Promise.resolve()
          }
        },
      })

      const swapService = new SwapService({
        ...defaultProps,
        manager: MockManager,
        swapRepository: swapRepo,
        eventBusService,
      })

      it("fails if swap doesn't have status received", async () => {
        const res = swapService.registerReceived("requested")
        await expect(res).rejects.toThrow("Swap is not received")
      })

      it("registers a swap as received", async () => {
        await swapService.registerReceived("received")

        expect(eventBusService.emit).toHaveBeenCalledTimes(1)
      })

      it("fails to register as received when swap is canceled", async () => {
        await expect(swapService.registerReceived("canceled")).rejects.toThrow(
          "Canceled swap cannot be registered as received"
        )
      })
    })
  })

  describe("cancel", () => {
    const now = new Date()
    const payment = { id: IdMap.getId("payment") }
    const return_order = { status: "canceled" }
    const fulfillment = { canceled_at: now }

    const swapRepo = MockRepository({
      findOne: (q) => {
        const swap: any = {
          payment: { ...payment },
          return_order: { ...return_order },
          fulfillments: [{ ...fulfillment }, { ...fulfillment }],
        }

        switch (q.where.id) {
          case IdMap.getId("fail-fulfillment"):
            swap.fulfillments[1].canceled_at = undefined
            return Promise.resolve(swap)
          case IdMap.getId("fail-return"):
            swap.return_order.status = "received"
            return Promise.resolve(swap)
          case IdMap.getId("fail-refund-1"):
            swap.payment_status = "difference_refunded"
            return Promise.resolve(swap)
          case IdMap.getId("fail-refund-2"):
            swap.payment_status = "partially_refunded"
            return Promise.resolve(swap)
          case IdMap.getId("fail-refund-3"):
            swap.payment_status = "refunded"
            return Promise.resolve(swap)
          default:
            return Promise.resolve(swap)
        }
      },
      save: (f) => f,
    })

    const swapService = new SwapService({
      ...defaultProps,
      manager: MockManager,
      swapRepository: swapRepo,
      paymentProviderService,
    })

    beforeEach(async () => {
      jest.clearAllMocks()
    })

    it("successfully cancels valid swap", async () => {
      await swapService.cancel(IdMap.getId("complete"))

      expect(swapRepo.save).toHaveBeenCalledTimes(1)
      expect(swapRepo.save).toHaveBeenCalledWith({
        payment_status: "canceled",
        fulfillment_status: "canceled",
        canceled_at: expect.any(Date),
        fulfillments: expect.anything(),
        payment: expect.anything(),
        return_order: expect.anything(),
      })
      expect(paymentProviderService.cancelPayment).toHaveBeenCalledTimes(1)
      expect(paymentProviderService.cancelPayment).toHaveBeenCalledWith({
        id: IdMap.getId("payment"),
      })
    })

    it("fails to cancel swap when fulfillment not canceled", async () => {
      await expect(
        swapService.cancel(IdMap.getId("fail-fulfillment"))
      ).rejects.toThrow(
        "All fulfillments must be canceled before the swap can be canceled"
      )
    })

    it("fails to cancel swap when return not canceled", async () => {
      await expect(
        swapService.cancel(IdMap.getId("fail-return"))
      ).rejects.toThrow(
        "Return must be canceled before the swap can be cancele"
      )
    })

    it.each([["fail-refund-1"], ["fail-refund-2"], ["fail-refund-3"]])(
      "fails to cancel swap when contains refund",
      async (input) => {
        await expect(swapService.cancel(IdMap.getId(input))).rejects.toThrow(
          "Swap with a refund cannot be canceled"
        )
      }
    )
  })
})<|MERGE_RESOLUTION|>--- conflicted
+++ resolved
@@ -1,18 +1,8 @@
 import { IdMap, MockManager, MockRepository } from "medusa-test-utils"
-<<<<<<< HEAD
 import { Order, Swap } from "../../models"
 import { SwapRepository } from "../../repositories/swap"
 import CartService from "../cart"
 import EventBusService from "../event-bus"
-=======
-import SwapService from "../swap"
-import {
-  ProductVariantInventoryServiceMock
-} from "../__mocks__/product-variant-inventory"
-import {
-  LineItemAdjustmentServiceMock
-} from "../__mocks__/line-item-adjustment"
->>>>>>> 75924b68
 import {
   CustomShippingOptionService,
   FulfillmentService,
@@ -22,12 +12,16 @@
   ProductVariantInventoryService,
   ReturnService,
   ShippingOptionService,
-  TotalsService,
+  TotalsService
 } from "../index"
 import LineItemAdjustmentService from "../line-item-adjustment"
 import SwapService from "../swap"
-import { LineItemAdjustmentServiceMock } from "../__mocks__/line-item-adjustment"
-import { ProductVariantInventoryServiceMock } from "../__mocks__/product-variant-inventory"
+import {
+  LineItemAdjustmentServiceMock
+} from "../__mocks__/line-item-adjustment"
+import {
+  ProductVariantInventoryServiceMock
+} from "../__mocks__/product-variant-inventory"
 
 /* ******************** DEFAULT REPOSITORY MOCKS ******************** */
 
