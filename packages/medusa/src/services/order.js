--- conflicted
+++ resolved
@@ -90,15 +90,12 @@
 
     /** @private @constant {AddressRepository} */
     this.addressRepository_ = addressRepository
-<<<<<<< HEAD
 
     /** @private @constant {SwapService} */
     this.swapService_ = swapService
 
     /** @private @constant {DraftOrderService} */
     this.draftOrderService_ = draftOrderService
-=======
->>>>>>> 8a8bb234
   }
 
   withTransaction(manager) {
