import { AwilixContainer } from "awilix"
import { MedusaError } from "medusa-core-utils"
import { In } from "typeorm"

import {
<<<<<<< HEAD
=======
  ICacheService,
>>>>>>> ef5ef9f5
  ITaxService,
  ItemTaxCalculationLine,
  TaxCalculationContext,
  TransactionBaseService,
} from "../interfaces"
import {
  Cart,
  LineItem,
  LineItemTaxLine,
  Region,
  ShippingMethod,
  ShippingMethodTaxLine,
  TaxProvider,
} from "../models"
import { LineItemTaxLineRepository } from "../repositories/line-item-tax-line"
import { ShippingMethodTaxLineRepository } from "../repositories/shipping-method-tax-line"
import { TaxProviderRepository } from "../repositories/tax-provider"
import { isCart } from "../types/cart"

import { TaxLinesMaps, TaxServiceRate } from "../types/tax-service"
import EventBusService from "./event-bus"

<<<<<<< HEAD
import { ICacheService } from "@medusajs/types"
import EventBusService from "./event-bus"
=======
>>>>>>> ef5ef9f5
import TaxRateService from "./tax-rate"

type RegionDetails = {
  id: string
  tax_rate: number | null
}

/**
 * Finds tax providers and assists in tax related operations.
 */
class TaxProviderService extends TransactionBaseService {
  protected readonly container_: AwilixContainer
  protected readonly cacheService_: ICacheService
  protected readonly taxRateService_: TaxRateService
  protected readonly taxLineRepo_: typeof LineItemTaxLineRepository
  protected readonly smTaxLineRepo_: typeof ShippingMethodTaxLineRepository
  protected readonly taxProviderRepo_: typeof TaxProviderRepository
  protected readonly eventBus_: EventBusService

  constructor(container: AwilixContainer) {
    super(container)

    this.container_ = container
    this.cacheService_ = container["cacheService"]
    this.taxLineRepo_ = container["lineItemTaxLineRepository"]
    this.smTaxLineRepo_ = container["shippingMethodTaxLineRepository"]
    this.taxRateService_ = container["taxRateService"]
    this.eventBus_ = container["eventBusService"]
    this.taxProviderRepo_ = container["taxProviderRepository"]
  }

  async list(): Promise<TaxProvider[]> {
    const tpRepo = this.activeManager_.withRepository(this.taxProviderRepo_)
    return tpRepo.find({})
  }

  /**
   * Retrieves the relevant tax provider for the given region.
   * @param region - the region to get tax provider for.
   * @return the region specific tax provider
   */
  retrieveProvider(region: Region): ITaxService {
    let provider: ITaxService
    if (region.tax_provider_id) {
      try {
        provider = this.container_[`tp_${region.tax_provider_id}`]
      } catch (e) {
        // noop
      }
    } else {
      provider = this.container_["systemTaxService"]
    }

    if (!provider!) {
      throw new MedusaError(
        MedusaError.Types.NOT_FOUND,
        `Could not find a tax provider with id: ${region.tax_provider_id}`
      )
    }

    return provider
  }

  async clearLineItemsTaxLines(itemIds: string[]): Promise<void> {
    return await this.atomicPhase_(async (transactionManager) => {
      const taxLineRepo = transactionManager.withRepository(this.taxLineRepo_)

      await taxLineRepo.delete({ item_id: In(itemIds) })
    })
  }

  async clearTaxLines(cartId: string): Promise<void> {
    return await this.atomicPhase_(async (transactionManager) => {
      const taxLineRepo = transactionManager.withRepository(this.taxLineRepo_)
      const shippingTaxRepo = transactionManager.withRepository(
        this.smTaxLineRepo_
      )

      await Promise.all([
        taxLineRepo.deleteForCart(cartId),
        shippingTaxRepo.deleteForCart(cartId),
      ])
    })
  }

  /**
   * Persists the tax lines relevant for an order to the database.
   * @param cartOrLineItems - the cart or line items to create tax lines for
   * @param calculationContext - the calculation context to get tax lines by
   * @return the newly created tax lines
   */
  async createTaxLines(
    cartOrLineItems: Cart | LineItem[],
    calculationContext: TaxCalculationContext
  ): Promise<(ShippingMethodTaxLine | LineItemTaxLine)[]> {
    return await this.atomicPhase_(async (transactionManager) => {
      let taxLines: (ShippingMethodTaxLine | LineItemTaxLine)[] = []
      if (isCart(cartOrLineItems)) {
        taxLines = await this.getTaxLines(
          cartOrLineItems.items,
          calculationContext
        )
      } else {
        taxLines = await this.getTaxLines(cartOrLineItems, calculationContext)
      }

      const itemTaxLineRepo = transactionManager.withRepository(
        this.taxLineRepo_
      )
      const shippingTaxLineRepo = transactionManager.withRepository(
        this.smTaxLineRepo_
      )

      const { shipping, lineItems } = taxLines.reduce<{
        shipping: ShippingMethodTaxLine[]
        lineItems: LineItemTaxLine[]
      }>(
        (acc, tl) => {
          if ("item_id" in tl) {
            acc.lineItems.push(tl)
          } else {
            acc.shipping.push(tl)
          }

          return acc
        },
        { shipping: [], lineItems: [] }
      )

      return (
        await Promise.all([
          itemTaxLineRepo.upsertLines(lineItems),
          shippingTaxLineRepo.upsertLines(shipping),
        ])
      ).flat()
    })
  }

  /**
   * Persists the tax lines relevant for a shipping method to the database. Used
   * for return shipping methods.
   * @param shippingMethod - the shipping method to create tax lines for
   * @param calculationContext - the calculation context to get tax lines by
   * @return the newly created tax lines
   */
  async createShippingTaxLines(
    shippingMethod: ShippingMethod,
    calculationContext: TaxCalculationContext
  ): Promise<(ShippingMethodTaxLine | LineItemTaxLine)[]> {
    return await this.atomicPhase_(async (transactionManager) => {
      const taxLines = await this.getShippingTaxLines(
        shippingMethod,
        calculationContext
      )
      return await transactionManager.save(taxLines)
    })
  }

  /**
   * Gets the relevant tax lines for a shipping method. Note: this method
   * doesn't persist the tax lines. Use createShippingTaxLines if you wish to
   * persist the tax lines to the DB layer.
   * @param shippingMethod - the shipping method to get tax lines for
   * @param calculationContext - the calculation context to get tax lines by
   * @return the computed tax lines
   */
  async getShippingTaxLines(
    shippingMethod: ShippingMethod,
    calculationContext: TaxCalculationContext
  ): Promise<ShippingMethodTaxLine[]> {
    const calculationLines = [
      {
        shipping_method: shippingMethod,
        rates: await this.getRegionRatesForShipping(
          shippingMethod.shipping_option_id,
          calculationContext.region
        ),
      },
    ]

    const taxProvider = this.retrieveProvider(calculationContext.region)
    const providerLines = await taxProvider.getTaxLines(
      [],
      calculationLines,
      calculationContext
    )

    const smTaxLineRepo = this.activeManager_.withRepository(
      this.smTaxLineRepo_
    )

    // .create only creates entities nothing is persisted in DB
    return providerLines.map((pl) => {
      if (!("shipping_method_id" in pl)) {
        throw new MedusaError(
          MedusaError.Types.UNEXPECTED_STATE,
          "Expected only shipping method tax lines"
        )
      }

      return smTaxLineRepo.create({
        shipping_method_id: pl.shipping_method_id,
        rate: pl.rate,
        name: pl.name,
        code: pl.code,
        metadata: pl.metadata,
      })
    })
  }

  /**
   * Gets the relevant tax lines for an order or cart. If an order is provided
   * the order's tax lines will be returned. If a cart is provided the tax lines
   * will be computed from the tax rules and potentially a 3rd party tax plugin.
   * Note: this method doesn't persist the tax lines. Use createTaxLines if you
   * wish to persist the tax lines to the DB layer.
   * @param lineItems - the cart or order to get tax lines for
   * @param calculationContext - the calculation context to get tax lines by
   * @return the computed tax lines
   */
  async getTaxLines(
    lineItems: LineItem[],
    calculationContext: TaxCalculationContext
  ): Promise<(ShippingMethodTaxLine | LineItemTaxLine)[]> {
    const calculationLines = await Promise.all(
      lineItems.map(async (l) => {
        if (l.is_return) {
          return null
        }

        if (l.variant_id && !l.variant) {
          throw new MedusaError(
            MedusaError.Types.INVALID_DATA,
            `Unable to get the tax lines for the item ${l.id}, it contains a variant_id but the variant is missing.`
          )
        }

        if (l.variant?.product_id) {
          return {
            item: l,
            rates: await this.getRegionRatesForProduct(
              l.variant.product_id,
              calculationContext.region
            ),
          }
        }

        /*
         * If the line item is custom and therefore not associated with a
         * product we assume no taxes - we should consider adding rate overrides
         * to custom lines at some point
         */
        return {
          item: l,
          rates: [],
        }
      })
    )

    const shippingCalculationLines = await Promise.all(
      calculationContext.shipping_methods.map(async (sm) => {
        return {
          shipping_method: sm,
          rates: await this.getRegionRatesForShipping(
            sm.shipping_option_id,
            calculationContext.region
          ),
        }
      })
    )

    const taxProvider = this.retrieveProvider(calculationContext.region)
    const providerLines = await taxProvider.getTaxLines(
      calculationLines.filter((v) => v !== null) as ItemTaxCalculationLine[],
      shippingCalculationLines,
      calculationContext
    )

    const liTaxLineRepo = this.activeManager_.withRepository(this.taxLineRepo_)
    const smTaxLineRepo = this.activeManager_.withRepository(
      this.smTaxLineRepo_
    )

    // .create only creates entities nothing is persisted in DB
    return providerLines.map((pl) => {
      if ("shipping_method_id" in pl) {
        return smTaxLineRepo.create({
          shipping_method_id: pl.shipping_method_id,
          rate: pl.rate,
          name: pl.name,
          code: pl.code,
          metadata: pl.metadata,
        })
      }

      if (!("item_id" in pl)) {
        throw new MedusaError(
          MedusaError.Types.UNEXPECTED_STATE,
          "Tax Provider returned invalid tax lines"
        )
      }

      return liTaxLineRepo.create({
        item_id: pl.item_id,
        rate: pl.rate,
        name: pl.name,
        code: pl.code,
        metadata: pl.metadata,
      })
    })
  }

  /**
   * Return a map of tax lines for line items and shipping methods
   * @param items
   * @param calculationContext
   * @protected
   */
  async getTaxLinesMap(
    items: LineItem[],
    calculationContext: TaxCalculationContext
  ): Promise<TaxLinesMaps> {
    const lineItemsTaxLinesMap = {}
    const shippingMethodsTaxLinesMap = {}

    const taxLines = await this.getTaxLines(items, calculationContext)

    taxLines.forEach((taxLine) => {
      if ("item_id" in taxLine) {
        const itemTaxLines = lineItemsTaxLinesMap[taxLine.item_id] ?? []
        itemTaxLines.push(taxLine)
        lineItemsTaxLinesMap[taxLine.item_id] = itemTaxLines
      }
      if ("shipping_method_id" in taxLine) {
        const shippingMethodTaxLines =
          shippingMethodsTaxLinesMap[taxLine.shipping_method_id] ?? []
        shippingMethodTaxLines.push(taxLine)
        shippingMethodsTaxLinesMap[taxLine.shipping_method_id] =
          shippingMethodTaxLines
      }
    })

    return {
      lineItemsTaxLines: lineItemsTaxLinesMap,
      shippingMethodsTaxLines: shippingMethodsTaxLinesMap,
    }
  }

  /**
   * Gets the tax rates configured for a shipping option. The rates are cached
   * between calls.
   * @param optionId - the option id of the shipping method.
   * @param regionDetails - the region to get configured rates for.
   * @return the tax rates configured for the shipping option.
   */
  async getRegionRatesForShipping(
    optionId: string,
    regionDetails: RegionDetails
  ): Promise<TaxServiceRate[]> {
    const cacheKey = this.getCacheKey(optionId, regionDetails.id)
    const cacheHit = await this.cacheService_.get<TaxServiceRate[]>(cacheKey)
    if (cacheHit) {
      return cacheHit
    }

    let toReturn: TaxServiceRate[] = []
    const optionRates = await this.taxRateService_
      .withTransaction(this.activeManager_)
      .listByShippingOption(optionId)

    if (optionRates.length > 0) {
      toReturn = optionRates.map((pr) => {
        return {
          rate: pr.rate,
          name: pr.name,
          code: pr.code,
        }
      })
    }

    if (toReturn.length === 0) {
      toReturn = [
        {
          rate: regionDetails.tax_rate,
          name: "default",
          code: "default",
        },
      ]
    }

    await this.cacheService_.set(cacheKey, toReturn)

    return toReturn
  }

  /**
   * Gets the tax rates configured for a product. The rates are cached between
   * calls.
   * @param productId - the product id to get rates for
   * @param region - the region to get configured rates for.
   * @return the tax rates configured for the shipping option.
   */
  async getRegionRatesForProduct(
    productId: string,
    region: RegionDetails
  ): Promise<TaxServiceRate[]> {
    const cacheKey = this.getCacheKey(productId, region.id)
    const cacheHit = await this.cacheService_.get<TaxServiceRate[]>(cacheKey)
    if (cacheHit) {
      return cacheHit
    }

    let toReturn: TaxServiceRate[] = []
    const productRates = await this.taxRateService_
      .withTransaction(this.activeManager_)
      .listByProduct(productId, {
        region_id: region.id,
      })

    if (productRates.length > 0) {
      toReturn = productRates.map((pr) => {
        return {
          rate: pr.rate,
          name: pr.name,
          code: pr.code,
        }
      })
    }

    if (toReturn.length === 0) {
      toReturn = [
        {
          rate: region.tax_rate,
          name: "default",
          code: "default",
        },
      ]
    }

    await this.cacheService_.set(cacheKey, toReturn)

    return toReturn
  }

  /**
   * The cache key to get cache hits by.
   * @param id - the entity id to cache
   * @param regionId - the region id to cache
   * @return the cache key to use for the id set
   */
  private getCacheKey(id: string, regionId: string): string {
    return `txrtcache:${id}:${regionId}`
  }

  async registerInstalledProviders(providers: string[]): Promise<void> {
    const model = this.activeManager_.withRepository(this.taxProviderRepo_)
    await model.update({}, { is_installed: false })

    for (const p of providers) {
      const n = model.create({ id: p, is_installed: true })
      await model.save(n)
    }
  }
}

export default TaxProviderService<|MERGE_RESOLUTION|>--- conflicted
+++ resolved
@@ -2,15 +2,12 @@
 import { MedusaError } from "medusa-core-utils"
 import { In } from "typeorm"
 
+import { ICacheService, IEventBusService } from "@medusajs/types"
 import {
-<<<<<<< HEAD
-=======
-  ICacheService,
->>>>>>> ef5ef9f5
   ITaxService,
   ItemTaxCalculationLine,
   TaxCalculationContext,
-  TransactionBaseService,
+  TransactionBaseService
 } from "../interfaces"
 import {
   Cart,
@@ -19,21 +16,13 @@
   Region,
   ShippingMethod,
   ShippingMethodTaxLine,
-  TaxProvider,
+  TaxProvider
 } from "../models"
 import { LineItemTaxLineRepository } from "../repositories/line-item-tax-line"
 import { ShippingMethodTaxLineRepository } from "../repositories/shipping-method-tax-line"
 import { TaxProviderRepository } from "../repositories/tax-provider"
 import { isCart } from "../types/cart"
-
 import { TaxLinesMaps, TaxServiceRate } from "../types/tax-service"
-import EventBusService from "./event-bus"
-
-<<<<<<< HEAD
-import { ICacheService } from "@medusajs/types"
-import EventBusService from "./event-bus"
-=======
->>>>>>> ef5ef9f5
 import TaxRateService from "./tax-rate"
 
 type RegionDetails = {
@@ -51,7 +40,7 @@
   protected readonly taxLineRepo_: typeof LineItemTaxLineRepository
   protected readonly smTaxLineRepo_: typeof ShippingMethodTaxLineRepository
   protected readonly taxProviderRepo_: typeof TaxProviderRepository
-  protected readonly eventBus_: EventBusService
+  protected readonly eventBus_: IEventBusService
 
   constructor(container: AwilixContainer) {
     super(container)
