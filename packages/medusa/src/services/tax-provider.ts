--- conflicted
+++ resolved
@@ -1,17 +1,14 @@
 import { AwilixContainer } from "awilix"
-<<<<<<< HEAD
-import Redis from "ioredis"
 import { MedusaError } from "medusa-core-utils"
-=======
->>>>>>> b06794b0
 import { EntityManager, In } from "typeorm"
 
 import {
+  ICacheService,
   IEventBusService,
   ITaxService,
   ItemTaxCalculationLine,
   TaxCalculationContext,
-  TransactionBaseService
+  TransactionBaseService,
 } from "../interfaces"
 import {
   Cart,
@@ -20,22 +17,12 @@
   Region,
   ShippingMethod,
   ShippingMethodTaxLine,
-  TaxProvider
+  TaxProvider,
 } from "../models"
 import { LineItemTaxLineRepository } from "../repositories/line-item-tax-line"
 import { ShippingMethodTaxLineRepository } from "../repositories/shipping-method-tax-line"
 import { TaxProviderRepository } from "../repositories/tax-provider"
 import { isCart } from "../types/cart"
-<<<<<<< HEAD
-=======
-import {
-  ICacheService,
-  ITaxService,
-  ItemTaxCalculationLine,
-  TaxCalculationContext,
-  TransactionBaseService,
-} from "../interfaces"
->>>>>>> b06794b0
 
 import { TaxLinesMaps, TaxServiceRate } from "../types/tax-service"
 
@@ -59,12 +46,7 @@
   protected readonly taxLineRepo_: typeof LineItemTaxLineRepository
   protected readonly smTaxLineRepo_: typeof ShippingMethodTaxLineRepository
   protected readonly taxProviderRepo_: typeof TaxProviderRepository
-<<<<<<< HEAD
-  protected readonly redis_: Redis.Redis
   protected readonly eventBus_: IEventBusService
-=======
-  protected readonly eventBus_: EventBusService
->>>>>>> b06794b0
 
   constructor(container: AwilixContainer) {
     super(container)
