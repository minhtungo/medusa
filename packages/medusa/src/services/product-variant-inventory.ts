import { EntityManager, In } from "typeorm"
import {
  ICacheService,
  IEventBusService,
  IInventoryService,
  IStockLocationService,
  InventoryItemDTO,
  InventoryLevelDTO,
  ReservationItemDTO,
  ReserveQuantityContext,
} from "@medusajs/types"
import { LineItem, Product, ProductVariant } from "../models"
import { MedusaError, TransactionBaseService, isDefined } from "@medusajs/utils"
import { PricedProduct, PricedVariant } from "../types/pricing"

import { ProductVariantInventoryItem } from "../models/product-variant-inventory-item"
import ProductVariantService from "./product-variant"
import SalesChannelInventoryService from "./sales-channel-inventory"
import SalesChannelLocationService from "./sales-channel-location"

type InjectedDependencies = {
  manager: EntityManager
  salesChannelLocationService: SalesChannelLocationService
  salesChannelInventoryService: SalesChannelInventoryService
  productVariantService: ProductVariantService
  stockLocationService: IStockLocationService
  inventoryService: IInventoryService
  eventBusService: IEventBusService
}

type AvailabilityContext = {
  variantInventoryMap?: Map<string, ProductVariantInventoryItem[]>
  inventoryLocationMap?: Map<string, InventoryLevelDTO[]>
}

class ProductVariantInventoryService extends TransactionBaseService {
  protected manager_: EntityManager
  protected transactionManager_: EntityManager | undefined

  protected readonly salesChannelLocationService_: SalesChannelLocationService
  protected readonly salesChannelInventoryService_: SalesChannelInventoryService
  protected readonly productVariantService_: ProductVariantService
  protected readonly stockLocationService_: IStockLocationService
  protected readonly inventoryService_: IInventoryService
  protected readonly eventBusService_: IEventBusService
  protected readonly cacheService_: ICacheService

  constructor({
    stockLocationService,
    salesChannelLocationService,
    salesChannelInventoryService,
    productVariantService,
    inventoryService,
    eventBusService,
  }: InjectedDependencies) {
    // eslint-disable-next-line prefer-rest-params
    super(arguments[0])

    this.salesChannelLocationService_ = salesChannelLocationService
    this.salesChannelInventoryService_ = salesChannelInventoryService
    this.stockLocationService_ = stockLocationService
    this.productVariantService_ = productVariantService
    this.inventoryService_ = inventoryService
    this.eventBusService_ = eventBusService
  }

  /**
   * confirms if requested inventory is available
   * @param variantId id of the variant to confirm inventory for
   * @param quantity quantity of inventory to confirm is available
   * @param context optionally include a sales channel if applicable
   * @returns boolean indicating if inventory is available
   */
  async confirmInventory(
    variantId: string,
    quantity: number,
    context: { salesChannelId?: string | null } = {}
  ): Promise<Boolean> {
    if (!variantId) {
      return true
    }

    const productVariant = await this.productVariantService_
      .withTransaction(this.activeManager_)
      .retrieve(variantId, {
        select: [
          "id",
          "allow_backorder",
          "manage_inventory",
          "inventory_quantity",
        ],
      })

    // If the variant allows backorders or if inventory isn't managed we
    // don't need to check inventory
    if (productVariant.allow_backorder || !productVariant.manage_inventory) {
      return true
    }

    if (!this.inventoryService_) {
      return productVariant.inventory_quantity >= quantity
    }

    const variantInventory = await this.listByVariant(variantId)

    // If there are no inventory items attached to the variant we default
    // to true
    if (variantInventory.length === 0) {
      return true
    }

    let locationIds: string[] = []
    if (context.salesChannelId) {
      locationIds = await this.salesChannelLocationService_.listLocationIds(
        context.salesChannelId
      )
    } else {
      const stockLocations = await this.stockLocationService_.list(
        {},
        { select: ["id"] },
        {
          transactionManager: this.activeManager_,
        }
      )
      locationIds = stockLocations.map((l) => l.id)
    }

    if (locationIds.length === 0) {
      return false
    }

    const hasInventory = await Promise.all(
      variantInventory.map(async (inventoryPart) => {
        const itemQuantity = inventoryPart.required_quantity * quantity
        return await this.inventoryService_.confirmInventory(
          inventoryPart.inventory_item_id,
          locationIds,
          itemQuantity,
          {
            transactionManager: this.activeManager_,
          }
        )
      })
    )

    return hasInventory.every(Boolean)
  }

  /**
   * Retrieves a product variant inventory item by its inventory item ID and variant ID.
   *
   * @param inventoryItemId - The ID of the inventory item to retrieve.
   * @param variantId - The ID of the variant to retrieve.
   * @returns A promise that resolves with the product variant inventory item.
   */
  async retrieve(
    inventoryItemId: string,
    variantId: string
  ): Promise<ProductVariantInventoryItem> {
    const variantInventoryRepo = this.activeManager_.getRepository(
      ProductVariantInventoryItem
    )

    const variantInventory = await variantInventoryRepo.findOne({
      where: { inventory_item_id: inventoryItemId, variant_id: variantId },
    })

    if (!variantInventory) {
      throw new MedusaError(
        MedusaError.Types.NOT_FOUND,
        `Inventory item with id ${inventoryItemId} not found`
      )
    }

    return variantInventory
  }

  /**
   * list registered inventory items
   * @param itemIds list inventory item ids
   * @returns list of inventory items
   */
  async listByItem(itemIds: string[]): Promise<ProductVariantInventoryItem[]> {
    const variantInventoryRepo = this.activeManager_.getRepository(
      ProductVariantInventoryItem
    )

    const variantInventory = await variantInventoryRepo.find({
      where: { inventory_item_id: In(itemIds) },
    })

    return variantInventory
  }

  /**
   * List inventory items for a specific variant
   * @param variantId variant id
   * @returns variant inventory items for the variant id
   */
  public async listByVariant(
    variantId: string | string[]
  ): Promise<ProductVariantInventoryItem[]> {
    const variantInventoryRepo = this.activeManager_.getRepository(
      ProductVariantInventoryItem
    )

    const ids = Array.isArray(variantId) ? variantId : [variantId]

    const variantInventory = await variantInventoryRepo.find({
      where: { variant_id: In(ids) },
    })

    return variantInventory
  }

  /**
   * lists variant by inventory item id
   * @param itemId item id
   * @returns a list of product variants that are associated with the item id
   */
  async listVariantsByItem(itemId: string): Promise<ProductVariant[]> {
    if (!this.inventoryService_) {
      return []
    }

    const variantInventory = await this.listByItem([itemId])
    const items = await this.productVariantService_.list({
      id: variantInventory.map((i) => i.variant_id),
    })

    return items
  }

  /**
   * lists inventory items for a given variant
   * @param variantId variant id
   * @returns lidt of inventory items for the variant
   */
  async listInventoryItemsByVariant(
    variantId: string
  ): Promise<InventoryItemDTO[]> {
    if (!this.inventoryService_) {
      return []
    }

    const variantInventory = await this.listByVariant(variantId)
    const [items] = await this.inventoryService_.listInventoryItems(
      {
        id: variantInventory.map((i) => i.inventory_item_id),
      },
      {},
      {
        transactionManager: this.activeManager_,
      }
    )

    return items
  }

  /**
   * Attach a variant to an inventory item
   * @param variantId variant id
   * @param inventoryItemId inventory item id
   * @param requiredQuantity quantity of variant to attach
   * @returns the variant inventory item
   */
  async attachInventoryItem(
    variantId: string,
    inventoryItemId: string,
    requiredQuantity?: number
  ): Promise<ProductVariantInventoryItem> {
    // Verify that variant exists
    await this.productVariantService_
      .withTransaction(this.activeManager_)
      .retrieve(variantId, {
        select: ["id"],
      })

    // Verify that item exists
    await this.inventoryService_.retrieveInventoryItem(
      inventoryItemId,
      {
        select: ["id"],
      },
      { transactionManager: this.activeManager_ }
    )

    const variantInventoryRepo = this.activeManager_.getRepository(
      ProductVariantInventoryItem
    )

    const existing = await variantInventoryRepo.findOne({
      where: {
        variant_id: variantId,
        inventory_item_id: inventoryItemId,
      },
    })

    if (existing) {
      return existing
    }

    let quantityToStore = 1
    if (typeof requiredQuantity !== "undefined") {
      if (requiredQuantity < 1) {
        throw new MedusaError(
          MedusaError.Types.INVALID_DATA,
          "Quantity must be greater than 0"
        )
      } else {
        quantityToStore = requiredQuantity
      }
    }

    const variantInventory = variantInventoryRepo.create({
      variant_id: variantId,
      inventory_item_id: inventoryItemId,
      required_quantity: quantityToStore,
    })

    return await variantInventoryRepo.save(variantInventory)
  }

  /**
   * Remove a variant from an inventory item
   * @param variantId variant id or undefined if all the variants will be affected
   * @param inventoryItemId inventory item id
   */
  async detachInventoryItem(
    inventoryItemId: string,
    variantId?: string
  ): Promise<void> {
    const variantInventoryRepo = this.activeManager_.getRepository(
      ProductVariantInventoryItem
    )

    const where: any = {
      inventory_item_id: inventoryItemId,
    }
    if (variantId) {
      where.variant_id = variantId
    }

    const varInvItems = await variantInventoryRepo.find({
      where,
    })

    if (varInvItems.length) {
      await variantInventoryRepo.remove(varInvItems)
    }
  }

  /**
   * Reserves a quantity of a variant
   * @param variantId variant id
   * @param quantity quantity to reserve
   * @param context optional parameters
   */
  async reserveQuantity(
    variantId: string,
    quantity: number,
    context: ReserveQuantityContext = {}
  ): Promise<void | ReservationItemDTO[]> {
    if (!this.inventoryService_) {
      return this.atomicPhase_(async (manager) => {
        const variantServiceTx =
          this.productVariantService_.withTransaction(manager)
        const variant = await variantServiceTx.retrieve(variantId, {
          select: ["id", "inventory_quantity"],
        })
        await variantServiceTx.update(variant.id, {
          inventory_quantity: variant.inventory_quantity - quantity,
        })
        return
      })
    }

    const toReserve = {
      line_item_id: context.lineItemId,
    }

    const variantInventory = await this.listByVariant(variantId)

    if (variantInventory.length === 0) {
      return
    }

    let locationId = context.locationId
    if (!isDefined(locationId) && context.salesChannelId) {
      const locationIds = await this.salesChannelLocationService_
        .withTransaction(this.activeManager_)
        .listLocationIds(context.salesChannelId)

      if (!locationIds.length) {
        throw new MedusaError(
          MedusaError.Types.INVALID_DATA,
          "Must provide location_id or sales_channel_id to a Sales Channel that has associated Stock Locations"
        )
      }

      const [locations, count] =
        await this.inventoryService_.listInventoryLevels(
          {
            location_id: locationIds,
            inventory_item_id: variantInventory[0].inventory_item_id,
          },
          {},
          {
            transactionManager: this.activeManager_,
          }
        )

      if (count === 0) {
        throw new MedusaError(
          MedusaError.Types.INVALID_DATA,
          "Must provide location_id or sales_channel_id to a Sales Channel that has associated locations with inventory levels"
        )
      }

      locationId = locations[0].location_id
    }

    const reservationItems = await Promise.all(
      variantInventory.map(async (inventoryPart) => {
        const itemQuantity = inventoryPart.required_quantity * quantity
        return await this.inventoryService_.createReservationItem(
          {
            ...toReserve,
            location_id: locationId as string,
            inventory_item_id: inventoryPart.inventory_item_id,
            quantity: itemQuantity,
          },
          {
            transactionManager: this.activeManager_,
          }
        )
      })
    )

    return reservationItems
  }

  /**
   * Adjusts the quantity of reservations for a line item by a given amount.
   * @param {string} lineItemId - The ID of the line item
   * @param {string} variantId - The ID of the variant
   * @param {string} locationId - The ID of the location to prefer adjusting quantities at
   * @param {number} quantity - The amount to adjust the quantity by
   */
  async adjustReservationsQuantityByLineItem(
    lineItemId: string,
    variantId: string,
    locationId: string,
    quantity: number
  ): Promise<void> {
    if (!this.inventoryService_) {
      return this.atomicPhase_(async (manager) => {
        const variantServiceTx =
          this.productVariantService_.withTransaction(manager)
        const variant = await variantServiceTx.retrieve(variantId, {
          select: ["id", "inventory_quantity", "manage_inventory"],
        })

        if (!variant.manage_inventory) {
          return
        }

        await variantServiceTx.update(variantId, {
          inventory_quantity: variant.inventory_quantity - quantity,
        })
      })
    }

    if (quantity > 0) {
      throw new MedusaError(
        MedusaError.Types.INVALID_DATA,
        "You can only reduce reservation quantities using adjustReservationsQuantityByLineItem. If you wish to reserve more use update or create."
      )
    }

    const [reservations, reservationCount] =
      await this.inventoryService_.listReservationItems(
        {
          line_item_id: lineItemId,
        },
        {
          order: { created_at: "DESC" },
        },
        {
          transactionManager: this.activeManager_,
        }
      )

    reservations.sort((a, _) => {
      if (a.location_id === locationId) {
        return -1
      }
      return 0
    })

    if (reservationCount) {
      const inventoryItems = await this.listByVariant(variantId)
      const productVariantInventory = inventoryItems[0]

      const deltaUpdate = Math.abs(
        quantity * productVariantInventory.required_quantity
      )

      const exactReservation = reservations.find(
        (r) => r.quantity === deltaUpdate && r.location_id === locationId
      )
      if (exactReservation) {
        await this.inventoryService_.deleteReservationItem(
          exactReservation.id,
          {
            transactionManager: this.activeManager_,
          }
        )
        return
      }

      let remainingQuantity = deltaUpdate

      const reservationsToDelete: ReservationItemDTO[] = []
      let reservationToUpdate: ReservationItemDTO | null = null
      for (const reservation of reservations) {
        if (reservation.quantity <= remainingQuantity) {
          remainingQuantity -= reservation.quantity
          reservationsToDelete.push(reservation)
        } else {
          reservationToUpdate = reservation
          break
        }
      }

      if (reservationsToDelete.length) {
        await this.inventoryService_.deleteReservationItem(
          reservationsToDelete.map((r) => r.id),
          {
            transactionManager: this.activeManager_,
          }
        )
      }

      if (reservationToUpdate) {
        await this.inventoryService_.updateReservationItem(
          reservationToUpdate.id,
          {
            quantity: reservationToUpdate.quantity - remainingQuantity,
          },
          {
            transactionManager: this.activeManager_,
          }
        )
      }
    }
  }

  /**
   * Validate stock at a location for fulfillment items
   * @param items Fulfillment Line items to validate quantities for
   * @param locationId Location to validate stock at
   * @returns nothing if successful, throws error if not
   */
  async validateInventoryAtLocation(
    items: Omit<LineItem, "beforeInsert">[],
    locationId: string
  ) {
    if (!this.inventoryService_) {
      return
    }

    const itemsToValidate = items.filter((item) => !!item.variant_id)

    for (const item of itemsToValidate) {
      const pvInventoryItems = await this.listByVariant(item.variant_id!)

      if (!pvInventoryItems.length) {
        continue
      }

      const [inventoryLevels, inventoryLevelCount] =
        await this.inventoryService_.listInventoryLevels(
          {
            inventory_item_id: pvInventoryItems.map((i) => i.inventory_item_id),
            location_id: locationId,
          },
          {},
          {
            transactionManager: this.activeManager_,
          }
        )

      if (!inventoryLevelCount) {
        throw new MedusaError(
          MedusaError.Types.NOT_ALLOWED,
          `Inventory item for ${item.title} not found at location`
        )
      }

      const pviMap: Map<string, ProductVariantInventoryItem> = new Map(
        pvInventoryItems.map((pvi) => [pvi.inventory_item_id, pvi])
      )

      for (const inventoryLevel of inventoryLevels) {
        const pvInventoryItem = pviMap.get(inventoryLevel.inventory_item_id)

        if (
          !pvInventoryItem ||
          pvInventoryItem.required_quantity * item.quantity >
            inventoryLevel.stocked_quantity
        ) {
          throw new MedusaError(
            MedusaError.Types.NOT_ALLOWED,
            `Insufficient stock for item: ${item.title}`
          )
        }
      }
    }
  }

  /**
   * delete a reservation of variant quantity
   * @param lineItemId line item id
   * @param variantId variant id
   * @param quantity quantity to release
   */
  async deleteReservationsByLineItem(
    lineItemId: string,
    variantId: string,
    quantity: number
  ): Promise<void> {
    if (!this.inventoryService_) {
      return this.atomicPhase_(async (manager) => {
        const productVariantServiceTx =
          this.productVariantService_.withTransaction(manager)
        const variant = await productVariantServiceTx.retrieve(variantId, {
          select: ["id", "inventory_quantity", "manage_inventory"],
        })

        if (!variant.manage_inventory) {
          return
        }

        await productVariantServiceTx.update(variantId, {
          inventory_quantity: variant.inventory_quantity + quantity,
        })
      })
    }

    await this.inventoryService_.deleteReservationItemsByLineItem(lineItemId, {
      transactionManager: this.activeManager_,
    })
  }

  /**
   * Adjusts inventory of a variant on a location
   * @param variantId variant id
   * @param locationId location id
   * @param quantity quantity to adjust
   */
  async adjustInventory(
    variantId: string,
    locationId: string,
    quantity: number
  ): Promise<void> {
    if (!this.inventoryService_) {
      return this.atomicPhase_(async (manager) => {
        const productVariantServiceTx =
          this.productVariantService_.withTransaction(manager)
        const variant = await productVariantServiceTx.retrieve(variantId, {
          select: ["id", "inventory_quantity", "manage_inventory"],
        })

        if (!variant.manage_inventory) {
          return
        }

        await productVariantServiceTx.update(variantId, {
          inventory_quantity: variant.inventory_quantity + quantity,
        })
      })
    }

    const variantInventory = await this.listByVariant(variantId)

    if (variantInventory.length === 0) {
      return
    }

    await Promise.all(
      variantInventory.map(async (inventoryPart) => {
        const itemQuantity = inventoryPart.required_quantity * quantity
        return await this.inventoryService_.adjustInventory(
          inventoryPart.inventory_item_id,
          locationId,
          itemQuantity,
          {
            transactionManager: this.activeManager_,
          }
        )
      })
    )
  }

  async setVariantAvailability(
    variants: ProductVariant[] | PricedVariant[],
    salesChannelId: string | string[] | undefined,
    availabilityContext: AvailabilityContext = {}
  ): Promise<ProductVariant[] | PricedVariant[]> {
    if (!this.inventoryService_) {
      return variants
    }

    const { variantInventoryMap, inventoryLocationMap } =
      await this.getAvailabilityContext(
        variants.map((v) => v.id),
        salesChannelId,
        availabilityContext
      )

    return await Promise.all(
      variants.map(async (variant) => {
        if (!variant.id) {
          return variant
        }

        variant.purchasable = variant.allow_backorder

        if (!variant.manage_inventory) {
          variant.purchasable = true
          return variant
        }

        const variantInventory = variantInventoryMap.get(variant.id) || []

        if (!variantInventory.length) {
          delete variant.inventory_quantity
          variant.purchasable = true
          return variant
        }

        if (!salesChannelId) {
          delete variant.inventory_quantity
          variant.purchasable = false
          return variant
        }

<<<<<<< HEAD
        const locationIds = await this.salesChannelLocationService_
          .withTransaction(this.activeManager_)
          .listLocationIds(salesChannelId)

        const [locations] = await this.inventoryService_.listInventoryLevels(
          {
            location_id: locationIds,
            inventory_item_id: variantInventory[0].inventory_item_id,
          },
          {},
          {
            transactionManager: this.activeManager_,
          }
        )
=======
        const locations =
          inventoryLocationMap.get(variantInventory[0].inventory_item_id) ?? []
>>>>>>> 6511959e

        variant.inventory_quantity = locations.reduce(
          (acc, next) => acc + (next.stocked_quantity - next.reserved_quantity),
          0
        )

        variant.purchasable =
          variant.inventory_quantity > 0 || variant.allow_backorder

        return variant
      })
    )
  }

  private async getAvailabilityContext(
    variants: string[],
    salesChannelId: string | string[] | undefined,
    existingContext: AvailabilityContext = {}
  ): Promise<Required<AvailabilityContext>> {
    let variantInventoryMap = existingContext.variantInventoryMap
    let inventoryLocationMap = existingContext.inventoryLocationMap

    if (!variantInventoryMap) {
      variantInventoryMap = new Map()
      const variantInventories = await this.listByVariant(variants)

      variantInventories.forEach((inventory) => {
        const variantId = inventory.variant_id
        const currentInventories = variantInventoryMap!.get(variantId) || []
        currentInventories.push(inventory)
        variantInventoryMap!.set(variantId, currentInventories)
      })
    }

    const locationIds: string[] = []

    if (salesChannelId && !inventoryLocationMap) {
      const locations = await this.salesChannelLocationService_
        .withTransaction(this.activeManager_)
        .listLocationIds(salesChannelId)
      locationIds.push(...locations)
    }

    if (!inventoryLocationMap) {
      inventoryLocationMap = new Map()
    }

    if (locationIds.length) {
      const [locationLevels] = await this.inventoryService_.listInventoryLevels(
        {
          location_id: locationIds,
          inventory_item_id: [
            ...new Set(
              Array.from(variantInventoryMap.values())
                .flat()
                .map((i) => i.inventory_item_id)
            ),
          ],
        },
        {},
        {
          transactionManager: this.activeManager_,
        }
      )

      locationLevels.reduce((acc, curr) => {
        if (!acc.has(curr.inventory_item_id)) {
          acc.set(curr.inventory_item_id, [])
        }
        acc.get(curr.inventory_item_id)!.push(curr)

        return acc
      }, inventoryLocationMap)
    }

    return {
      variantInventoryMap,
      inventoryLocationMap,
    }
  }

  async setProductAvailability(
    products: (Product | PricedProduct)[],
    salesChannelId: string | string[] | undefined
  ): Promise<(Product | PricedProduct)[]> {
    const variantIds: string[] = products
      .flatMap((p) => p.variants.map((v: { id?: string }) => v.id) ?? [])
      .filter((v): v is string => !!v)

    const availabilityContext = await this.getAvailabilityContext(
      variantIds,
      salesChannelId
    )

    return await Promise.all(
      products.map(async (product) => {
        if (!product.variants || product.variants.length === 0) {
          return product
        }

        product.variants = await this.setVariantAvailability(
          product.variants,
          salesChannelId,
          availabilityContext
        )

        return product
      })
    )
  }

  /**
   * Get the quantity of a variant from a list of variantInventoryItems
   * The inventory quantity of the variant should be equal to the inventory
   * item with the smallest stock, adjusted for quantity required to fulfill
   * the given variant.
   *
   * @param variantInventoryItems List of inventoryItems for a given variant, These must all be for the same variant
   * @param channelId Sales channel id to fetch availability for
   * @returns The available quantity of the variant from the inventoryItems
   */
  async getVariantQuantityFromVariantInventoryItems(
    variantInventoryItems: ProductVariantInventoryItem[],
    channelId: string
  ): Promise<number> {
    const variantItemsAreMixed = variantInventoryItems.some(
      (inventoryItem) =>
        inventoryItem.variant_id !== variantInventoryItems[0].variant_id
    )

    if (variantInventoryItems.length && variantItemsAreMixed) {
      throw new MedusaError(
        MedusaError.Types.INVALID_DATA,
        "All variant inventory items must belong to the same variant"
      )
    }

    const salesChannelInventoryServiceTx =
      this.salesChannelInventoryService_.withTransaction(this.activeManager_)

    return Math.min(
      ...(await Promise.all(
        variantInventoryItems.map(async (variantInventory) => {
          // get the total available quantity for the given sales channel
          // divided by the required quantity to account for how many of the
          // variant we can fulfill at the current time. Take the minimum we
          // can fulfill and set that as quantity
          return (
            // eslint-disable-next-line max-len
            (await salesChannelInventoryServiceTx.retrieveAvailableItemQuantity(
              channelId,
              variantInventory.inventory_item_id
            )) / variantInventory.required_quantity
          )
        })
      ))
    )
  }
}

export default ProductVariantInventoryService<|MERGE_RESOLUTION|>--- conflicted
+++ resolved
@@ -746,25 +746,8 @@
           return variant
         }
 
-<<<<<<< HEAD
-        const locationIds = await this.salesChannelLocationService_
-          .withTransaction(this.activeManager_)
-          .listLocationIds(salesChannelId)
-
-        const [locations] = await this.inventoryService_.listInventoryLevels(
-          {
-            location_id: locationIds,
-            inventory_item_id: variantInventory[0].inventory_item_id,
-          },
-          {},
-          {
-            transactionManager: this.activeManager_,
-          }
-        )
-=======
         const locations =
           inventoryLocationMap.get(variantInventory[0].inventory_item_id) ?? []
->>>>>>> 6511959e
 
         variant.inventory_quantity = locations.reduce(
           (acc, next) => acc + (next.stocked_quantity - next.reserved_quantity),
