import { EntityManager, In } from "typeorm"
import {
  ICacheService,
  IEventBusService,
  IInventoryService,
  IStockLocationService,
  InventoryItemDTO,
  InventoryLevelDTO,
  ReservationItemDTO,
  ReserveQuantityContext,
} from "@medusajs/types"
import { LineItem, Product, ProductVariant } from "../models"
import { MedusaError, isDefined } from "@medusajs/utils"
import { PricedProduct, PricedVariant } from "../types/pricing"

import { ProductVariantInventoryItem } from "../models/product-variant-inventory-item"
import ProductVariantService from "./product-variant"
import SalesChannelInventoryService from "./sales-channel-inventory"
import SalesChannelLocationService from "./sales-channel-location"
import { TransactionBaseService } from "../interfaces"
import { getSetDifference } from "../utils/diff-set"

type InjectedDependencies = {
  manager: EntityManager
  salesChannelLocationService: SalesChannelLocationService
  salesChannelInventoryService: SalesChannelInventoryService
  productVariantService: ProductVariantService
  stockLocationService: IStockLocationService
  inventoryService: IInventoryService
  eventBusService: IEventBusService
}

type AvailabilityContext = {
  variantInventoryMap?: Map<string, ProductVariantInventoryItem[]>
  inventoryLocationMap?: Map<string, InventoryLevelDTO[]>
}

class ProductVariantInventoryService extends TransactionBaseService {
  protected manager_: EntityManager
  protected transactionManager_: EntityManager | undefined

  protected readonly salesChannelLocationService_: SalesChannelLocationService
  protected readonly salesChannelInventoryService_: SalesChannelInventoryService
  protected readonly productVariantService_: ProductVariantService
  protected readonly stockLocationService_: IStockLocationService
  protected readonly inventoryService_: IInventoryService
  protected readonly eventBusService_: IEventBusService
  protected readonly cacheService_: ICacheService

  constructor({
    stockLocationService,
    salesChannelLocationService,
    salesChannelInventoryService,
    productVariantService,
    inventoryService,
    eventBusService,
  }: InjectedDependencies) {
    // eslint-disable-next-line prefer-rest-params
    super(arguments[0])

    this.salesChannelLocationService_ = salesChannelLocationService
    this.salesChannelInventoryService_ = salesChannelInventoryService
    this.stockLocationService_ = stockLocationService
    this.productVariantService_ = productVariantService
    this.inventoryService_ = inventoryService
    this.eventBusService_ = eventBusService
  }

  /**
   * confirms if requested inventory is available
   * @param variantId id of the variant to confirm inventory for
   * @param quantity quantity of inventory to confirm is available
   * @param context optionally include a sales channel if applicable
   * @returns boolean indicating if inventory is available
   */
  async confirmInventory(
    variantId: string,
    quantity: number,
    context: { salesChannelId?: string | null } = {}
  ): Promise<Boolean> {
    if (!variantId) {
      return true
    }

    const productVariant = await this.productVariantService_
      .withTransaction(this.activeManager_)
      .retrieve(variantId, {
        select: [
          "id",
          "allow_backorder",
          "manage_inventory",
          "inventory_quantity",
        ],
      })

    // If the variant allows backorders or if inventory isn't managed we
    // don't need to check inventory
    if (productVariant.allow_backorder || !productVariant.manage_inventory) {
      return true
    }

    if (!this.inventoryService_) {
      return productVariant.inventory_quantity >= quantity
    }

    const variantInventory = await this.listByVariant(variantId)

    // If there are no inventory items attached to the variant we default
    // to true
    if (variantInventory.length === 0) {
      return true
    }

    let locationIds: string[] = []
    if (context.salesChannelId) {
      locationIds = await this.salesChannelLocationService_.listLocationIds(
        context.salesChannelId
      )
    } else {
      const stockLocations = await this.stockLocationService_.list(
        {},
        { select: ["id"] }
      )
      locationIds = stockLocations.map((l) => l.id)
    }

    if (locationIds.length === 0) {
      return false
    }

    const hasInventory = await Promise.all(
      variantInventory.map(async (inventoryPart) => {
        const itemQuantity = inventoryPart.required_quantity * quantity
        return await this.inventoryService_.confirmInventory(
          inventoryPart.inventory_item_id,
          locationIds,
          itemQuantity
        )
      })
    )

    return hasInventory.every(Boolean)
  }

  /**
   * Retrieves a product variant inventory item by its inventory item ID and variant ID.
   *
   * @param inventoryItemId - The ID of the inventory item to retrieve.
   * @param variantId - The ID of the variant to retrieve.
   * @returns A promise that resolves with the product variant inventory item.
   */
  async retrieve(
    inventoryItemId: string,
    variantId: string
  ): Promise<ProductVariantInventoryItem> {
    const variantInventoryRepo = this.activeManager_.getRepository(
      ProductVariantInventoryItem
    )

    const variantInventory = await variantInventoryRepo.findOne({
      where: { inventory_item_id: inventoryItemId, variant_id: variantId },
    })

    if (!variantInventory) {
      throw new MedusaError(
        MedusaError.Types.NOT_FOUND,
        `Inventory item with id ${inventoryItemId} not found`
      )
    }

    return variantInventory
  }

  /**
   * list registered inventory items
   * @param itemIds list inventory item ids
   * @returns list of inventory items
   */
  async listByItem(itemIds: string[]): Promise<ProductVariantInventoryItem[]> {
    const variantInventoryRepo = this.activeManager_.getRepository(
      ProductVariantInventoryItem
    )

    const variantInventory = await variantInventoryRepo.find({
      where: { inventory_item_id: In(itemIds) },
    })

    return variantInventory
  }

  /**
   * List inventory items for a specific variant
   * @param variantId variant id
   * @returns variant inventory items for the variant id
   */
  public async listByVariant(
    variantId: string | string[]
  ): Promise<ProductVariantInventoryItem[]> {
    const variantInventoryRepo = this.activeManager_.getRepository(
      ProductVariantInventoryItem
    )

    const ids = Array.isArray(variantId) ? variantId : [variantId]

    const variantInventory = await variantInventoryRepo.find({
      where: { variant_id: In(ids) },
    })

    return variantInventory
  }

  /**
   * lists variant by inventory item id
   * @param itemId item id
   * @returns a list of product variants that are associated with the item id
   */
  async listVariantsByItem(itemId: string): Promise<ProductVariant[]> {
    if (!this.inventoryService_) {
      return []
    }

    const variantInventory = await this.listByItem([itemId])
    const items = await this.productVariantService_.list({
      id: variantInventory.map((i) => i.variant_id),
    })

    return items
  }

  /**
   * lists inventory items for a given variant
   * @param variantId variant id
   * @returns lidt of inventory items for the variant
   */
  async listInventoryItemsByVariant(
    variantId: string
  ): Promise<InventoryItemDTO[]> {
    if (!this.inventoryService_) {
      return []
    }

    const variantInventory = await this.listByVariant(variantId)
    const [items] = await this.inventoryService_.listInventoryItems({
      id: variantInventory.map((i) => i.inventory_item_id),
    })

    return items
  }

  /**
   * Attach a variant to an inventory item
   * @param variantId variant id
   * @param inventoryItemId inventory item id
   * @param requiredQuantity quantity of variant to attach
   * @returns the variant inventory item
   */
  async attachInventoryItem(
    attachments: {
      variantId: string
      inventoryItemId: string
      requiredQuantity?: number
    }[]
  ): Promise<ProductVariantInventoryItem[]>
  async attachInventoryItem(
    variantId: string,
    inventoryItemId: string,
    requiredQuantity?: number
  ): Promise<ProductVariantInventoryItem[]>
  async attachInventoryItem(
    variantIdOrAttachments:
      | string
      | {
          variantId: string
          inventoryItemId: string
          requiredQuantity?: number
        }[],
    inventoryItemId?: string,
    requiredQuantity?: number
  ): Promise<ProductVariantInventoryItem[]> {
    const data = Array.isArray(variantIdOrAttachments)
      ? variantIdOrAttachments
      : [
          {
            variantId: variantIdOrAttachments,
            inventoryItemId: inventoryItemId!,
            requiredQuantity,
          },
        ]

    const invalidDataEntries = data.filter(
      (d) => typeof d.requiredQuantity === "number" && d.requiredQuantity < 1
    )

    if (invalidDataEntries.length) {
      throw new MedusaError(
        MedusaError.Types.INVALID_DATA,
        `"requiredQuantity" must be greater than 0, the following entries are invalid: ${invalidDataEntries
          .map((d) => JSON.stringify(d))
          .join(", ")}`
      )
    }

    // Verify that variant exists
    const variants = await this.productVariantService_
      .withTransaction(this.activeManager_)
<<<<<<< HEAD
      .list({
        id: data.map((d) => d.variantId),
      })
=======
      .list(
        {
          id: data.map((d) => d.variantId),
        },
        {
          select: ["id"],
        }
      )

    const foundVariantIds = new Set(variants.map((v) => v.id))
    const requestedVariantIds = new Set(data.map((v) => v.variantId))
    if (foundVariantIds.size !== requestedVariantIds.size) {
      const difference = getSetDifference(requestedVariantIds, foundVariantIds)

      throw new MedusaError(
        MedusaError.Types.NOT_FOUND,
        `Variants not found for the following ids: ${[...difference].join(
          ", "
        )}`
      )
    }
>>>>>>> 7d3630f3

    const foundVariantIds = new Set(variants.map((v) => v.id))
    const requestedVariantIds = new Set(data.map((v) => v.variantId))
    if (foundVariantIds.size !== requestedVariantIds.size) {
      const difference = getSetDifference(requestedVariantIds, foundVariantIds)

      throw new MedusaError(
        MedusaError.Types.NOT_FOUND,
        `Variants not found for the following ids: ${[...difference].join(
          ", "
        )}`
      )
    }

    // Verify that item exists
    const [inventoryItems] = await this.inventoryService_.listInventoryItems(
      {
        id: data.map((d) => d.inventoryItemId),
      },
      {
        select: ["id"],
      },
      {
        transactionManager: this.activeManager_,
      }
<<<<<<< HEAD
    )

    const foundInventoryItemIds = new Set(inventoryItems.map((v) => v.id))
    const requestedInventoryItemIds = new Set(
      data.map((v) => v.inventoryItemId)
    )

=======
    )

    const foundInventoryItemIds = new Set(inventoryItems.map((v) => v.id))
    const requestedInventoryItemIds = new Set(
      data.map((v) => v.inventoryItemId)
    )

>>>>>>> 7d3630f3
    if (foundInventoryItemIds.size !== requestedInventoryItemIds.size) {
      const difference = getSetDifference(
        requestedInventoryItemIds,
        foundInventoryItemIds
      )

      throw new MedusaError(
        MedusaError.Types.NOT_FOUND,
        `Inventory items not found for the following ids: ${[
          ...difference,
        ].join(", ")}`
      )
    }

    const variantInventoryRepo = this.activeManager_.getRepository(
      ProductVariantInventoryItem
    )

    const existingAttachments = await variantInventoryRepo.find({
      where: data.map((d) => ({
        variant_id: d.variantId,
        inventory_item_id: d.inventoryItemId,
      })),
    })

    const existingMap: Map<string, Set<string>> = existingAttachments.reduce(
      (acc, curr) => {
        const existingSet = acc.get(curr.variant_id) || new Set()
        existingSet.add(curr.inventory_item_id)
        acc.set(curr.variant_id, existingSet)
        return acc
      },
      new Map()
    )

    const toCreate = (
      await Promise.all(
        data.map(async (d) => {
          if (existingMap.get(d.variantId)?.has(d.inventoryItemId)) {
            return null
          }

          return variantInventoryRepo.create({
            variant_id: d.variantId,
            inventory_item_id: d.inventoryItemId,
            required_quantity: d.requiredQuantity ?? 1,
          })
        })
      )
    ).filter(
      (
        tc: ProductVariantInventoryItem | null
      ): tc is ProductVariantInventoryItem => !!tc
    )

    return await variantInventoryRepo.save(toCreate)
  }

  /**
   * Remove a variant from an inventory item
   * @param variantId variant id or undefined if all the variants will be affected
   * @param inventoryItemId inventory item id
   */
  async detachInventoryItem(
    inventoryItemId: string,
    variantId?: string
  ): Promise<void> {
    const variantInventoryRepo = this.activeManager_.getRepository(
      ProductVariantInventoryItem
    )

    const where: any = {
      inventory_item_id: inventoryItemId,
    }
    if (variantId) {
      where.variant_id = variantId
    }

    const varInvItems = await variantInventoryRepo.find({
      where,
    })

    if (varInvItems.length) {
      await variantInventoryRepo.remove(varInvItems)
    }
  }

  /**
   * Reserves a quantity of a variant
   * @param variantId variant id
   * @param quantity quantity to reserve
   * @param context optional parameters
   */
  async reserveQuantity(
    variantId: string,
    quantity: number,
    context: ReserveQuantityContext = {}
  ): Promise<void | ReservationItemDTO[]> {
    if (!this.inventoryService_) {
      return this.atomicPhase_(async (manager) => {
        const variantServiceTx =
          this.productVariantService_.withTransaction(manager)
        const variant = await variantServiceTx.retrieve(variantId, {
          select: ["id", "inventory_quantity"],
        })
        await variantServiceTx.update(variant.id, {
          inventory_quantity: variant.inventory_quantity - quantity,
        })
        return
      })
    }

    const toReserve = {
      line_item_id: context.lineItemId,
    }

    const variantInventory = await this.listByVariant(variantId)

    if (variantInventory.length === 0) {
      return
    }

    let locationId = context.locationId
    const moduleContext = {
      transactionManager: this.activeManager_,
    }

    if (!isDefined(locationId) && context.salesChannelId) {
      const locationIds = await this.salesChannelLocationService_
        .withTransaction(this.activeManager_)
        .listLocationIds(context.salesChannelId)

      if (!locationIds.length) {
        throw new MedusaError(
          MedusaError.Types.INVALID_DATA,
          "Must provide location_id or sales_channel_id to a Sales Channel that has associated Stock Locations"
        )
      }

      const [locations, count] =
        await this.inventoryService_.listInventoryLevels(
          {
            location_id: locationIds,
            inventory_item_id: variantInventory[0].inventory_item_id,
          },
          undefined,
          moduleContext
        )

      if (count === 0) {
        throw new MedusaError(
          MedusaError.Types.INVALID_DATA,
          "Must provide location_id or sales_channel_id to a Sales Channel that has associated locations with inventory levels"
        )
      }

      locationId = locations[0].location_id
    }

    const reservationItems =
      await this.inventoryService_.createReservationItems(
        variantInventory.map((inventoryPart) => {
          const itemQuantity = inventoryPart.required_quantity * quantity

          return {
            ...toReserve,
            location_id: locationId as string,
            inventory_item_id: inventoryPart.inventory_item_id,
            quantity: itemQuantity,
          }
        }),
        moduleContext
      )

    return reservationItems.flat()
  }

  /**
   * Adjusts the quantity of reservations for a line item by a given amount.
   * @param {string} lineItemId - The ID of the line item
   * @param {string} variantId - The ID of the variant
   * @param {string} locationId - The ID of the location to prefer adjusting quantities at
   * @param {number} quantity - The amount to adjust the quantity by
   */
  async adjustReservationsQuantityByLineItem(
    lineItemId: string,
    variantId: string,
    locationId: string,
    quantity: number
  ): Promise<void> {
    if (!this.inventoryService_) {
      return this.atomicPhase_(async (manager) => {
        const variantServiceTx =
          this.productVariantService_.withTransaction(manager)
        const variant = await variantServiceTx.retrieve(variantId, {
          select: ["id", "inventory_quantity", "manage_inventory"],
        })

        if (!variant.manage_inventory) {
          return
        }

        await variantServiceTx.update(variantId, {
          inventory_quantity: variant.inventory_quantity - quantity,
        })
      })
    }

    if (quantity > 0) {
      throw new MedusaError(
        MedusaError.Types.INVALID_DATA,
        "You can only reduce reservation quantities using adjustReservationsQuantityByLineItem. If you wish to reserve more use update or create."
      )
    }

    const context = {
      transactionManager: this.activeManager_,
    }
    const [reservations, reservationCount] =
      await this.inventoryService_.listReservationItems(
        {
          line_item_id: lineItemId,
        },
        {
          order: { created_at: "DESC" },
        },
        context
      )

    reservations.sort((a, _) => {
      if (a.location_id === locationId) {
        return -1
      }
      return 0
    })

    if (reservationCount) {
      const inventoryItems = await this.listByVariant(variantId)
      const productVariantInventory = inventoryItems[0]

      const deltaUpdate = Math.abs(
        quantity * productVariantInventory.required_quantity
      )

      const exactReservation = reservations.find(
        (r) => r.quantity === deltaUpdate && r.location_id === locationId
      )
      if (exactReservation) {
        await this.inventoryService_.deleteReservationItem(
          exactReservation.id,
          context
        )
        return
      }

      let remainingQuantity = deltaUpdate

      const reservationsToDelete: ReservationItemDTO[] = []
      let reservationToUpdate: ReservationItemDTO | null = null
      for (const reservation of reservations) {
        if (reservation.quantity <= remainingQuantity) {
          remainingQuantity -= reservation.quantity
          reservationsToDelete.push(reservation)
        } else {
          reservationToUpdate = reservation
          break
        }
      }

      if (reservationsToDelete.length) {
        await this.inventoryService_.deleteReservationItem(
          reservationsToDelete.map((r) => r.id),
          context
        )
      }

      if (reservationToUpdate) {
        await this.inventoryService_.updateReservationItem(
          reservationToUpdate.id,
          {
            quantity: reservationToUpdate.quantity - remainingQuantity,
          },
          context
        )
      }
    }
  }

  /**
   * Validate stock at a location for fulfillment items
   * @param items Fulfillment Line items to validate quantities for
   * @param locationId Location to validate stock at
   * @returns nothing if successful, throws error if not
   */
  async validateInventoryAtLocation(
    items: Omit<LineItem, "beforeInsert">[],
    locationId: string
  ) {
    if (!this.inventoryService_) {
      return
    }

    const itemsToValidate = items.filter((item) => !!item.variant_id)

    for (const item of itemsToValidate) {
      const pvInventoryItems = await this.listByVariant(item.variant_id!)

      if (!pvInventoryItems.length) {
        continue
      }

      const context = {
        transactionManager: this.activeManager_,
      }

      const [inventoryLevels, inventoryLevelCount] =
        await this.inventoryService_.listInventoryLevels(
          {
            inventory_item_id: pvInventoryItems.map((i) => i.inventory_item_id),
            location_id: locationId,
          },
          undefined,
          context
        )

      if (!inventoryLevelCount) {
        throw new MedusaError(
          MedusaError.Types.NOT_ALLOWED,
          `Inventory item for ${item.title} not found at location`
        )
      }

      const pviMap: Map<string, ProductVariantInventoryItem> = new Map(
        pvInventoryItems.map((pvi) => [pvi.inventory_item_id, pvi])
      )

      for (const inventoryLevel of inventoryLevels) {
        const pvInventoryItem = pviMap.get(inventoryLevel.inventory_item_id)

        if (
          !pvInventoryItem ||
          pvInventoryItem.required_quantity * item.quantity >
            inventoryLevel.stocked_quantity
        ) {
          throw new MedusaError(
            MedusaError.Types.NOT_ALLOWED,
            `Insufficient stock for item: ${item.title}`
          )
        }
      }
    }
  }

  /**
   * delete a reservation of variant quantity
   * @param lineItemId line item id
   * @param variantId variant id
   * @param quantity quantity to release
   */
  async deleteReservationsByLineItem(
    lineItemId: string | string[],
    variantId: string,
    quantity: number
  ): Promise<void> {
    if (!this.inventoryService_) {
      return this.atomicPhase_(async (manager) => {
        const productVariantServiceTx =
          this.productVariantService_.withTransaction(manager)
        const variant = await productVariantServiceTx.retrieve(variantId, {
          select: ["id", "inventory_quantity", "manage_inventory"],
        })

        if (!variant.manage_inventory) {
          return
        }

        await productVariantServiceTx.update(variantId, {
          inventory_quantity: variant.inventory_quantity + quantity,
        })
      })
    }

    const itemIds = Array.isArray(lineItemId) ? lineItemId : [lineItemId]
    await this.inventoryService_.deleteReservationItemsByLineItem(itemIds, {
      transactionManager: this.activeManager_,
    })
  }

  /**
   * Adjusts inventory of a variant on a location
   * @param variantId variant id
   * @param locationId location id
   * @param quantity quantity to adjust
   */
  async adjustInventory(
    variantId: string,
    locationId: string,
    quantity: number
  ): Promise<void> {
    if (!this.inventoryService_) {
      return this.atomicPhase_(async (manager) => {
        const productVariantServiceTx =
          this.productVariantService_.withTransaction(manager)
        const variant = await productVariantServiceTx.retrieve(variantId, {
          select: ["id", "inventory_quantity", "manage_inventory"],
        })

        if (!variant.manage_inventory) {
          return
        }

        await productVariantServiceTx.update(variantId, {
          inventory_quantity: variant.inventory_quantity + quantity,
        })
      })
    }

    const variantInventory = await this.listByVariant(variantId)

    if (variantInventory.length === 0) {
      return
    }

    await Promise.all(
      variantInventory.map(async (inventoryPart) => {
        const itemQuantity = inventoryPart.required_quantity * quantity
        return await this.inventoryService_.adjustInventory(
          inventoryPart.inventory_item_id,
          locationId,
          itemQuantity,
          {
            transactionManager: this.activeManager_,
          }
        )
      })
    )
  }

  async setVariantAvailability(
    variants: ProductVariant[] | PricedVariant[],
    salesChannelId: string | string[] | undefined,
    availabilityContext: AvailabilityContext = {}
  ): Promise<ProductVariant[] | PricedVariant[]> {
    if (!this.inventoryService_) {
      return variants
    }

    const { variantInventoryMap, inventoryLocationMap } =
      await this.getAvailabilityContext(
        variants.map((v) => v.id),
        salesChannelId,
        availabilityContext
      )

    return await Promise.all(
      variants.map(async (variant) => {
        if (!variant.id) {
          return variant
        }

        variant.purchasable = variant.allow_backorder

        if (!variant.manage_inventory) {
          variant.purchasable = true
          return variant
        }

        const variantInventory = variantInventoryMap.get(variant.id) || []

        if (!variantInventory.length) {
          delete variant.inventory_quantity
          variant.purchasable = true
          return variant
        }

        if (!salesChannelId) {
          delete variant.inventory_quantity
          variant.purchasable = false
          return variant
        }

        const locations =
          inventoryLocationMap.get(variantInventory[0].inventory_item_id) ?? []

        variant.inventory_quantity = locations.reduce(
          (acc, next) => acc + (next.stocked_quantity - next.reserved_quantity),
          0
        )

        variant.purchasable =
          variant.inventory_quantity > 0 || variant.allow_backorder

        return variant
      })
    )
  }

  private async getAvailabilityContext(
    variants: string[],
    salesChannelId: string | string[] | undefined,
    existingContext: AvailabilityContext = {}
  ): Promise<Required<AvailabilityContext>> {
    let variantInventoryMap = existingContext.variantInventoryMap
    let inventoryLocationMap = existingContext.inventoryLocationMap

    if (!variantInventoryMap) {
      variantInventoryMap = new Map()
      const variantInventories = await this.listByVariant(variants)

      variantInventories.forEach((inventory) => {
        const variantId = inventory.variant_id
        const currentInventories = variantInventoryMap!.get(variantId) || []
        currentInventories.push(inventory)
        variantInventoryMap!.set(variantId, currentInventories)
      })
    }

    const locationIds: string[] = []

    if (salesChannelId && !inventoryLocationMap) {
      const locations = await this.salesChannelLocationService_
        .withTransaction(this.activeManager_)
        .listLocationIds(salesChannelId)
      locationIds.push(...locations)
    }

    if (!inventoryLocationMap) {
      inventoryLocationMap = new Map()
    }

    if (locationIds.length) {
      const [locationLevels] = await this.inventoryService_.listInventoryLevels(
        {
          location_id: locationIds,
          inventory_item_id: [
            ...new Set(
              Array.from(variantInventoryMap.values())
                .flat()
                .map((i) => i.inventory_item_id)
            ),
          ],
        },
        {},
        {
          transactionManager: this.activeManager_,
        }
      )

      locationLevels.reduce((acc, curr) => {
        if (!acc.has(curr.inventory_item_id)) {
          acc.set(curr.inventory_item_id, [])
        }
        acc.get(curr.inventory_item_id)!.push(curr)

        return acc
      }, inventoryLocationMap)
    }

    return {
      variantInventoryMap,
      inventoryLocationMap,
    }
  }

  async setProductAvailability(
    products: (Product | PricedProduct)[],
    salesChannelId: string | string[] | undefined
  ): Promise<(Product | PricedProduct)[]> {
    if (!this.inventoryService_) {
      return products
    }

    const variantIds: string[] = products
      .flatMap((p) => p.variants.map((v: { id?: string }) => v.id) ?? [])
      .filter((v): v is string => !!v)

    const availabilityContext = await this.getAvailabilityContext(
      variantIds,
      salesChannelId
    )

    return await Promise.all(
      products.map(async (product) => {
        if (!product.variants || product.variants.length === 0) {
          return product
        }

        product.variants = await this.setVariantAvailability(
          product.variants,
          salesChannelId,
          availabilityContext
        )

        return product
      })
    )
  }

  /**
   * Get the quantity of a variant from a list of variantInventoryItems
   * The inventory quantity of the variant should be equal to the inventory
   * item with the smallest stock, adjusted for quantity required to fulfill
   * the given variant.
   *
   * @param variantInventoryItems List of inventoryItems for a given variant, These must all be for the same variant
   * @param channelId Sales channel id to fetch availability for
   * @returns The available quantity of the variant from the inventoryItems
   */
  async getVariantQuantityFromVariantInventoryItems(
    variantInventoryItems: ProductVariantInventoryItem[],
    channelId: string
  ): Promise<number> {
    const variantItemsAreMixed = variantInventoryItems.some(
      (inventoryItem) =>
        inventoryItem.variant_id !== variantInventoryItems[0].variant_id
    )

    if (variantInventoryItems.length && variantItemsAreMixed) {
      throw new MedusaError(
        MedusaError.Types.INVALID_DATA,
        "All variant inventory items must belong to the same variant"
      )
    }

    const salesChannelInventoryServiceTx =
      this.salesChannelInventoryService_.withTransaction(this.activeManager_)

    return Math.min(
      ...(await Promise.all(
        variantInventoryItems.map(async (variantInventory) => {
          // get the total available quantity for the given sales channel
          // divided by the required quantity to account for how many of the
          // variant we can fulfill at the current time. Take the minimum we
          // can fulfill and set that as quantity
          return (
            // eslint-disable-next-line max-len
            (await salesChannelInventoryServiceTx.retrieveAvailableItemQuantity(
              channelId,
              variantInventory.inventory_item_id
            )) / variantInventory.required_quantity
          )
        })
      ))
    )
  }
}

export default ProductVariantInventoryService<|MERGE_RESOLUTION|>--- conflicted
+++ resolved
@@ -1,4 +1,3 @@
-import { EntityManager, In } from "typeorm"
 import {
   ICacheService,
   IEventBusService,
@@ -9,16 +8,17 @@
   ReservationItemDTO,
   ReserveQuantityContext,
 } from "@medusajs/types"
+import { MedusaError, isDefined } from "@medusajs/utils"
+import { EntityManager, In } from "typeorm"
 import { LineItem, Product, ProductVariant } from "../models"
-import { MedusaError, isDefined } from "@medusajs/utils"
 import { PricedProduct, PricedVariant } from "../types/pricing"
 
+import { TransactionBaseService } from "../interfaces"
 import { ProductVariantInventoryItem } from "../models/product-variant-inventory-item"
+import { getSetDifference } from "../utils/diff-set"
 import ProductVariantService from "./product-variant"
 import SalesChannelInventoryService from "./sales-channel-inventory"
 import SalesChannelLocationService from "./sales-channel-location"
-import { TransactionBaseService } from "../interfaces"
-import { getSetDifference } from "../utils/diff-set"
 
 type InjectedDependencies = {
   manager: EntityManager
@@ -303,11 +303,6 @@
     // Verify that variant exists
     const variants = await this.productVariantService_
       .withTransaction(this.activeManager_)
-<<<<<<< HEAD
-      .list({
-        id: data.map((d) => d.variantId),
-      })
-=======
       .list(
         {
           id: data.map((d) => d.variantId),
@@ -329,7 +324,6 @@
         )}`
       )
     }
->>>>>>> 7d3630f3
 
     const foundVariantIds = new Set(variants.map((v) => v.id))
     const requestedVariantIds = new Set(data.map((v) => v.variantId))
@@ -355,7 +349,6 @@
       {
         transactionManager: this.activeManager_,
       }
-<<<<<<< HEAD
     )
 
     const foundInventoryItemIds = new Set(inventoryItems.map((v) => v.id))
@@ -363,15 +356,6 @@
       data.map((v) => v.inventoryItemId)
     )
 
-=======
-    )
-
-    const foundInventoryItemIds = new Set(inventoryItems.map((v) => v.id))
-    const requestedInventoryItemIds = new Set(
-      data.map((v) => v.inventoryItemId)
-    )
-
->>>>>>> 7d3630f3
     if (foundInventoryItemIds.size !== requestedInventoryItemIds.size) {
       const difference = getSetDifference(
         requestedInventoryItemIds,
