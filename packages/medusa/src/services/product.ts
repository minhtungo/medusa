--- conflicted
+++ resolved
@@ -28,12 +28,8 @@
   ProductSelector,
   UpdateProductInput,
 } from "../types/product"
-<<<<<<< HEAD
-import { buildQuery, setMetadata } from "../utils"
+import { buildQuery, isString, setMetadata } from "../utils"
 import { FlagRouter } from "../utils/flag-router"
-=======
-import { buildQuery, isString, setMetadata } from "../utils"
->>>>>>> 75924b68
 import EventBusService from "./event-bus"
 
 type InjectedDependencies = {
