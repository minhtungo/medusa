--- conflicted
+++ resolved
@@ -1,10 +1,4 @@
-<<<<<<< HEAD
-import { MedusaError } from "medusa-core-utils"
-=======
-import { FlagRouter } from "../utils/flag-router"
-
 import { isDefined, MedusaError } from "medusa-core-utils"
->>>>>>> 1dc79590
 import { EntityManager } from "typeorm"
 import { ProductVariantService, SearchService } from "."
 import { IEventBusService, TransactionBaseService } from "../interfaces"
@@ -15,12 +9,12 @@
   ProductTag,
   ProductType,
   ProductVariant,
-  SalesChannel
+  SalesChannel,
 } from "../models"
 import { ImageRepository } from "../repositories/image"
 import {
   FindWithoutRelationsOptions,
-  ProductRepository
+  ProductRepository,
 } from "../repositories/product"
 import { ProductOptionRepository } from "../repositories/product-option"
 import { ProductTagRepository } from "../repositories/product-tag"
@@ -33,15 +27,10 @@
   FindProductConfig,
   ProductOptionInput,
   ProductSelector,
-  UpdateProductInput
+  UpdateProductInput,
 } from "../types/product"
-<<<<<<< HEAD
-import { buildQuery, isDefined, setMetadata } from "../utils"
+import { buildQuery, setMetadata } from "../utils"
 import { FlagRouter } from "../utils/flag-router"
-=======
-import { buildQuery, setMetadata } from "../utils"
-import EventBusService from "./event-bus"
->>>>>>> 1dc79590
 
 type InjectedDependencies = {
   manager: EntityManager
