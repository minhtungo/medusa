--- conflicted
+++ resolved
@@ -472,20 +472,9 @@
     update: UpdateProductInput
   ): Promise<Product> {
     return await this.atomicPhase_(async (manager) => {
-<<<<<<< HEAD
       const productRepo = manager.withRepository(this.productRepository_)
-      const productVariantRepo = manager.withRepository(
-        this.productVariantRepository_
-      )
       const productTagRepo = manager.withRepository(this.productTagRepository_)
       const productTypeRepo = manager.withRepository(
-=======
-      const productRepo = manager.getCustomRepository(this.productRepository_)
-      const productTagRepo = manager.getCustomRepository(
-        this.productTagRepository_
-      )
-      const productTypeRepo = manager.getCustomRepository(
->>>>>>> 9ddcaf11
         this.productTypeRepository_
       )
       const imageRepo = manager.withRepository(this.imageRepository_)
