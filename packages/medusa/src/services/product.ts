import { FlagRouter } from "../utils/flag-router"

import { isDefined, MedusaError } from "medusa-core-utils"
import { EntityManager, In } from "typeorm"
import { ProductVariantService, SearchService } from "."
import { TransactionBaseService } from "../interfaces"
import SalesChannelFeatureFlag from "../loaders/feature-flags/sales-channels"
import {
  Product,
  ProductOption,
  ProductTag,
  ProductType,
  ProductVariant,
  SalesChannel,
  ProductCategory,
} from "../models"
import { ImageRepository } from "../repositories/image"
import {
  FindWithoutRelationsOptions,
  ProductRepository,
} from "../repositories/product"
import { ProductCategoryRepository } from "../repositories/product-category"
import { ProductOptionRepository } from "../repositories/product-option"
import { ProductTagRepository } from "../repositories/product-tag"
import { ProductTypeRepository } from "../repositories/product-type"
import { ProductVariantRepository } from "../repositories/product-variant"
import { Selector } from "../types/common"
import {
  CreateProductInput,
  FilterableProductProps,
  FindProductConfig,
  ProductOptionInput,
  ProductSelector,
  UpdateProductInput,
} from "../types/product"
import { buildQuery, setMetadata } from "../utils"
import EventBusService from "./event-bus"

type InjectedDependencies = {
  manager: EntityManager
  productOptionRepository: typeof ProductOptionRepository
  productRepository: typeof ProductRepository
  productVariantRepository: typeof ProductVariantRepository
  productTypeRepository: typeof ProductTypeRepository
  productTagRepository: typeof ProductTagRepository
  imageRepository: typeof ImageRepository
  productCategoryRepository: typeof ProductCategoryRepository
  productVariantService: ProductVariantService
  searchService: SearchService
  eventBusService: EventBusService
  featureFlagRouter: FlagRouter
}

class ProductService extends TransactionBaseService {
  protected manager_: EntityManager
  protected transactionManager_: EntityManager | undefined

  protected readonly productOptionRepository_: typeof ProductOptionRepository
  protected readonly productRepository_: typeof ProductRepository
  protected readonly productVariantRepository_: typeof ProductVariantRepository
  protected readonly productTypeRepository_: typeof ProductTypeRepository
  protected readonly productTagRepository_: typeof ProductTagRepository
  protected readonly imageRepository_: typeof ImageRepository
<<<<<<< HEAD
=======
  // eslint-disable-next-line max-len
>>>>>>> ee42b60a
  protected readonly productCategoryRepository_: typeof ProductCategoryRepository
  protected readonly productVariantService_: ProductVariantService
  protected readonly searchService_: SearchService
  protected readonly eventBus_: EventBusService
  protected readonly featureFlagRouter_: FlagRouter

  static readonly IndexName = `products`
  static readonly Events = {
    UPDATED: "product.updated",
    CREATED: "product.created",
    DELETED: "product.deleted",
  }

  constructor({
    manager,
    productOptionRepository,
    productRepository,
    productVariantRepository,
    eventBusService,
    productVariantService,
    productTypeRepository,
    productTagRepository,
    productCategoryRepository,
    imageRepository,
    searchService,
    featureFlagRouter,
  }: InjectedDependencies) {
    // eslint-disable-next-line prefer-rest-params
    super(arguments[0])

    this.manager_ = manager
    this.productOptionRepository_ = productOptionRepository
    this.productRepository_ = productRepository
    this.productVariantRepository_ = productVariantRepository
    this.eventBus_ = eventBusService
    this.productVariantService_ = productVariantService
    this.productCategoryRepository_ = productCategoryRepository
    this.productTypeRepository_ = productTypeRepository
    this.productTagRepository_ = productTagRepository
    this.imageRepository_ = imageRepository
    this.searchService_ = searchService
    this.featureFlagRouter_ = featureFlagRouter
  }

  /**
   * Lists products based on the provided parameters.
   * @param selector - an object that defines rules to filter products
   *   by
   * @param config - object that defines the scope for what should be
   *   returned
   * @return the result of the find operation
   */
  async list(
    selector: ProductSelector,
    config: FindProductConfig = {
      relations: [],
      skip: 0,
      take: 20,
      include_discount_prices: false,
    }
  ): Promise<Product[]> {
    const [products] = await this.listAndCount(selector, config)
    return products
  }

  /**
   * Lists products based on the provided parameters and includes the count of
   * products that match the query.
   * @param selector - an object that defines rules to filter products
   *   by
   * @param config - object that defines the scope for what should be
   *   returned
   * @return an array containing the products as
   *   the first element and the total count of products that matches the query
   *   as the second element.
   */
  async listAndCount(
    selector: ProductSelector,
    config: FindProductConfig = {
      relations: [],
      skip: 0,
      take: 20,
      include_discount_prices: false,
    }
  ): Promise<[Product[], number]> {
    const manager = this.manager_
    const productRepo = manager.getCustomRepository(this.productRepository_)

    const { q, query, relations } = this.prepareListQuery_(selector, config)

    if (q) {
      return await productRepo.getFreeTextSearchResultsAndCount(
        q,
        query,
        relations
      )
    }

    return await productRepo.findWithRelationsAndCount(relations, query)
  }

  /**
   * Return the total number of documents in database
   * @param {object} selector - the selector to choose products by
   * @return {Promise} the result of the count operation
   */
  async count(selector: Selector<Product> = {}): Promise<number> {
    const manager = this.manager_
    const productRepo = manager.getCustomRepository(this.productRepository_)
    const query = buildQuery(selector)
    return await productRepo.count(query)
  }

  /**
   * Gets a product by id.
   * Throws in case of DB Error and if product was not found.
   * @param productId - id of the product to get.
   * @param config - object that defines what should be included in the
   *   query response
   * @return the result of the find one operation.
   */
  async retrieve(
    productId: string,
    config: FindProductConfig = {
      include_discount_prices: false,
    }
  ): Promise<Product> {
    if (!isDefined(productId)) {
      throw new MedusaError(
        MedusaError.Types.NOT_FOUND,
        `"productId" must be defined`
      )
    }

    return await this.retrieve_({ id: productId }, config)
  }

  /**
   * Gets a product by handle.
   * Throws in case of DB Error and if product was not found.
   * @param productHandle - handle of the product to get.
   * @param config - details about what to get from the product
   * @return the result of the find one operation.
   */
  async retrieveByHandle(
    productHandle: string,
    config: FindProductConfig = {}
  ): Promise<Product> {
    if (!isDefined(productHandle)) {
      throw new MedusaError(
        MedusaError.Types.NOT_FOUND,
        `"productHandle" must be defined`
      )
    }

    return await this.retrieve_({ handle: productHandle }, config)
  }

  /**
   * Gets a product by external id.
   * Throws in case of DB Error and if product was not found.
   * @param externalId - handle of the product to get.
   * @param config - details about what to get from the product
   * @return the result of the find one operation.
   */
  async retrieveByExternalId(
    externalId: string,
    config: FindProductConfig = {}
  ): Promise<Product> {
    if (!isDefined(externalId)) {
      throw new MedusaError(
        MedusaError.Types.NOT_FOUND,
        `"externalId" must be defined`
      )
    }

    return await this.retrieve_({ external_id: externalId }, config)
  }

  /**
   * Gets a product by selector.
   * Throws in case of DB Error and if product was not found.
   * @param selector - selector object
   * @param config - object that defines what should be included in the
   *   query response
   * @return the result of the find one operation.
   */
  async retrieve_(
    selector: Selector<Product>,
    config: FindProductConfig = {
      include_discount_prices: false,
    }
  ): Promise<Product> {
    const manager = this.manager_
    const productRepo = manager.getCustomRepository(this.productRepository_)

    const { relations, ...query } = buildQuery(selector, config)

    const product = await productRepo.findOneWithRelations(
      relations,
      query as FindWithoutRelationsOptions
    )

    if (!product) {
      const selectorConstraints = Object.entries(selector)
        .map(([key, value]) => `${key}: ${value}`)
        .join(", ")

      throw new MedusaError(
        MedusaError.Types.NOT_FOUND,
        `Product with ${selectorConstraints} was not found`
      )
    }

    return product
  }

  /**
   * Gets all variants belonging to a product.
   * @param productId - the id of the product to get variants from.
   * @param config - The config to select and configure relations etc...
   * @return an array of variants
   */
  async retrieveVariants(
    productId: string,
    config: FindProductConfig = {
      skip: 0,
      take: 50,
    }
  ): Promise<ProductVariant[]> {
    const givenRelations = config.relations ?? []
    const requiredRelations = ["variants"]
    const relationsSet = new Set([...givenRelations, ...requiredRelations])

    const product = await this.retrieve(productId, {
      ...config,
      relations: [...relationsSet],
    })
    return product.variants
  }

  async filterProductsBySalesChannel(
    productIds: string[],
    salesChannelId: string,
    config: FindProductConfig = {
      skip: 0,
      take: 50,
    }
  ): Promise<Product[]> {
    const givenRelations = config.relations ?? []
    const requiredRelations = ["sales_channels"]
    const relationsSet = new Set([...givenRelations, ...requiredRelations])

    const products = await this.list(
      {
        id: productIds,
      },
      {
        ...config,
        relations: [...relationsSet],
      }
    )
    const productSalesChannelsMap = new Map<string, SalesChannel[]>(
      products.map((product) => [product.id, product.sales_channels])
    )
    return products.filter((product) => {
      return productSalesChannelsMap
        .get(product.id)
        ?.some((sc) => sc.id === salesChannelId)
    })
  }

  async listTypes(): Promise<ProductType[]> {
    const manager = this.manager_
    const productTypeRepository = manager.getCustomRepository(
      this.productTypeRepository_
    )

    return await productTypeRepository.find({})
  }

  async listTagsByUsage(count = 10): Promise<ProductTag[]> {
    const manager = this.manager_
    const productTagRepo = manager.getCustomRepository(
      this.productTagRepository_
    )

    return await productTagRepo.listTagsByUsage(count)
  }

  /**
   * Check if the product is assigned to at least one of the provided sales channels.
   *
   * @param id - product id
   * @param salesChannelIds - an array of sales channel ids
   */
  async isProductInSalesChannels(
    id: string,
    salesChannelIds: string[]
  ): Promise<boolean> {
    const product = await this.retrieve_(
      { id },
      { relations: ["sales_channels"] }
    )

    // TODO: reimplement this to use db level check
    const productsSalesChannels = product.sales_channels.map(
      (channel) => channel.id
    )

    return productsSalesChannels.some((id) => salesChannelIds.includes(id))
  }

  /**
   * Creates a product.
   * @param productObject - the product to create
   * @return resolves to the creation result.
   */
  async create(productObject: CreateProductInput): Promise<Product> {
    return await this.atomicPhase_(async (manager) => {
      const productRepo = manager.getCustomRepository(this.productRepository_)
      const productTagRepo = manager.getCustomRepository(
        this.productTagRepository_
      )
      const productTypeRepo = manager.getCustomRepository(
        this.productTypeRepository_
      )
      const imageRepo = manager.getCustomRepository(this.imageRepository_)
      const optionRepo = manager.getCustomRepository(
        this.productOptionRepository_
      )

      const {
        options,
        tags,
        type,
        images,
        sales_channels: salesChannels,
        categories: categories,
        ...rest
      } = productObject

      if (!rest.thumbnail && images?.length) {
        rest.thumbnail = images[0]
      }

      // if product is a giftcard, we should disallow discounts
      if (rest.is_giftcard) {
        rest.discountable = false
      }

      let product = productRepo.create(rest)

      if (images?.length) {
        product.images = await imageRepo.upsertImages(images)
      }

      if (tags?.length) {
        product.tags = await productTagRepo.upsertTags(tags)
      }

      if (typeof type !== `undefined`) {
        product.type_id = (await productTypeRepo.upsertType(type))?.id || null
      }

      if (
        this.featureFlagRouter_.isFeatureEnabled(SalesChannelFeatureFlag.key)
      ) {
        if (isDefined(salesChannels)) {
          product.sales_channels = []
          if (salesChannels?.length) {
            const salesChannelIds = salesChannels?.map((sc) => sc.id)
            product.sales_channels = salesChannelIds?.map(
              (id) => ({ id } as SalesChannel)
            )
          }
        }
      }

      if (isDefined(categories)) {
        product.categories = []

        if (categories?.length) {
          const categoryIds = categories.map((c) => c.id)
          const categoryRecords = categoryIds.map((id) => ({ id } as ProductCategory))

          product.categories = categoryRecords
        }
      }

      product = await productRepo.save(product)

      product.options = await Promise.all(
        (options ?? []).map(async (option) => {
          const res = optionRepo.create({
            ...option,
            product_id: product.id,
          })
          await optionRepo.save(res)
          return res
        })
      )

      const result = await this.retrieve(product.id, {
        relations: ["options"],
      })

      await this.eventBus_
        .withTransaction(manager)
        .emit(ProductService.Events.CREATED, {
          id: result.id,
        })
      return result
    })
  }

  /**
   * Updates a product. Product variant updates should use dedicated methods,
   * e.g. `addVariant`, etc. The function will throw errors if metadata or
   * product variant updates are attempted.
   * @param {string} productId - the id of the product. Must be a string that
   *   can be casted to an ObjectId
   * @param {object} update - an object with the update values.
   * @return {Promise} resolves to the update result.
   */
  async update(
    productId: string,
    update: UpdateProductInput
  ): Promise<Product> {
    return await this.atomicPhase_(async (manager) => {
      const productRepo = manager.getCustomRepository(this.productRepository_)
      const productVariantRepo = manager.getCustomRepository(
        this.productVariantRepository_
      )
      const productTagRepo = manager.getCustomRepository(
        this.productTagRepository_
      )
      const productTypeRepo = manager.getCustomRepository(
        this.productTypeRepository_
      )
      const imageRepo = manager.getCustomRepository(this.imageRepository_)

      const relations = ["variants", "tags", "images"]

      if (
        this.featureFlagRouter_.isFeatureEnabled(SalesChannelFeatureFlag.key)
      ) {
        if (isDefined(update.sales_channels)) {
          relations.push("sales_channels")
        }
      } else {
        if (isDefined(update.sales_channels)) {
          throw new MedusaError(
            MedusaError.Types.INVALID_DATA,
            "the property sales_channels should no appears as part of the payload"
          )
        }
      }

      const product = await this.retrieve(productId, {
        relations,
      })

      const {
        variants,
        metadata,
        images,
        tags,
        type,
        sales_channels: salesChannels,
        categories: categories,
        ...rest
      } = update

      if (!product.thumbnail && !update.thumbnail && images?.length) {
        product.thumbnail = images[0]
      }

      if (images) {
        product.images = await imageRepo.upsertImages(images)
      }

      if (metadata) {
        product.metadata = setMetadata(product, metadata)
      }

      if (typeof type !== `undefined`) {
        product.type_id = (await productTypeRepo.upsertType(type))?.id || null
      }

      if (tags) {
        product.tags = await productTagRepo.upsertTags(tags)
      }

      if (isDefined(categories)) {
        product.categories = []

        if (categories?.length) {
          const categoryIds = categories.map((c) => c.id)
          const categoryRecords = categoryIds.map((id) => ({ id } as ProductCategory))

          product.categories = categoryRecords
        }
      }

      if (
        this.featureFlagRouter_.isFeatureEnabled(SalesChannelFeatureFlag.key)
      ) {
        if (isDefined(salesChannels)) {
          product.sales_channels = []
          if (salesChannels?.length) {
            const salesChannelIds = salesChannels?.map((sc) => sc.id)
            product.sales_channels = salesChannelIds?.map(
              (id) => ({ id } as SalesChannel)
            )
          }
        }
      }

      if (variants) {
        // Iterate product variants and update their properties accordingly
        for (const variant of product.variants) {
          const exists = variants.find((v) => v.id && variant.id === v.id)
          if (!exists) {
            await productVariantRepo.remove(variant)
          }
        }

        const newVariants: ProductVariant[] = []
        for (const [i, newVariant] of variants.entries()) {
          const variant_rank = i

          if (newVariant.id) {
            const variant = product.variants.find((v) => v.id === newVariant.id)

            if (!variant) {
              throw new MedusaError(
                MedusaError.Types.NOT_FOUND,
                `Variant with id: ${newVariant.id} is not associated with this product`
              )
            }

            const saved = await this.productVariantService_
              .withTransaction(manager)
              .update(variant, {
                ...newVariant,
                variant_rank,
                product_id: variant.product_id,
              })

            newVariants.push(saved)
          } else {
            // If the provided variant does not have an id, we assume that it
            // should be created
            const created = await this.productVariantService_
              .withTransaction(manager)
              .create(product.id, {
                ...newVariant,
                variant_rank,
                options: newVariant.options || [],
                prices: newVariant.prices || [],
              })

            newVariants.push(created)
          }
        }

        product.variants = newVariants
      }

      for (const [key, value] of Object.entries(rest)) {
        if (isDefined(value)) {
          product[key] = value
        }
      }

      const result = await productRepo.save(product)

      await this.eventBus_
        .withTransaction(manager)
        .emit(ProductService.Events.UPDATED, {
          id: result.id,
          fields: Object.keys(update),
        })
      return result
    })
  }

  /**
   * Deletes a product from a given product id. The product's associated
   * variants will also be deleted.
   * @param productId - the id of the product to delete. Must be
   *   castable as an ObjectId
   * @return empty promise
   */
  async delete(productId: string): Promise<void> {
    return await this.atomicPhase_(async (manager) => {
      const productRepo = manager.getCustomRepository(this.productRepository_)

      // Should not fail, if product does not exist, since delete is idempotent
      const product = await productRepo.findOne(
        { id: productId },
        { relations: ["variants", "variants.prices", "variants.options"] }
      )

      if (!product) {
        return
      }

      await productRepo.softRemove(product)

      await this.eventBus_
        .withTransaction(manager)
        .emit(ProductService.Events.DELETED, {
          id: productId,
        })

      return Promise.resolve()
    })
  }

  /**
   * Adds an option to a product. Options can, for example, be "Size", "Color",
   * etc. Will update all the products variants with a dummy value for the newly
   * created option. The same option cannot be added more than once.
   * @param productId - the product to apply the new option to
   * @param optionTitle - the display title of the option, e.g. "Size"
   * @return the result of the model update operation
   */
  async addOption(productId: string, optionTitle: string): Promise<Product> {
    return await this.atomicPhase_(async (manager) => {
      const productOptionRepo = manager.getCustomRepository(
        this.productOptionRepository_
      )

      const product = await this.retrieve(productId, {
        relations: ["options", "variants"],
      })

      if (product.options.find((o) => o.title === optionTitle)) {
        throw new MedusaError(
          MedusaError.Types.DUPLICATE_ERROR,
          `An option with the title: ${optionTitle} already exists`
        )
      }

      const option = productOptionRepo.create({
        title: optionTitle,
        product_id: productId,
      })

      await productOptionRepo.save(option)

      const productVariantServiceTx =
        this.productVariantService_.withTransaction(manager)
      for (const variant of product.variants) {
        await productVariantServiceTx.addOptionValue(
          variant.id,
          option.id,
          "Default Value"
        )
      }

      const result = await this.retrieve(productId)

      await this.eventBus_
        .withTransaction(manager)
        .emit(ProductService.Events.UPDATED, result)
      return result
    })
  }

  async reorderVariants(
    productId: string,
    variantOrder: string[]
  ): Promise<Product> {
    return await this.atomicPhase_(async (manager) => {
      const productRepo = manager.getCustomRepository(this.productRepository_)

      const product = await this.retrieve(productId, {
        relations: ["variants"],
      })

      if (product.variants.length !== variantOrder.length) {
        throw new MedusaError(
          MedusaError.Types.INVALID_DATA,
          `Product variants and new variant order differ in length.`
        )
      }

      product.variants = variantOrder.map((vId) => {
        const variant = product.variants.find((v) => v.id === vId)
        if (!variant) {
          throw new MedusaError(
            MedusaError.Types.INVALID_DATA,
            `Product has no variant with id: ${vId}`
          )
        }

        return variant
      })

      const result = productRepo.save(product)
      await this.eventBus_
        .withTransaction(manager)
        .emit(ProductService.Events.UPDATED, result)
      return result
    })
  }

  /**
   * Updates a product's option. Throws if the call tries to update an option
   * not associated with the product. Throws if the updated title already exists.
   * @param productId - the product whose option we are updating
   * @param optionId - the id of the option we are updating
   * @param data - the data to update the option with
   * @return the updated product
   */
  async updateOption(
    productId: string,
    optionId: string,
    data: ProductOptionInput
  ): Promise<Product> {
    return await this.atomicPhase_(async (manager) => {
      const productOptionRepo = manager.getCustomRepository(
        this.productOptionRepository_
      )

      const product = await this.retrieve(productId, { relations: ["options"] })

      const { title, values } = data

      const optionExists = product.options.some(
        (o) =>
          o.title.toUpperCase() === title.toUpperCase() && o.id !== optionId
      )
      if (optionExists) {
        throw new MedusaError(
          MedusaError.Types.NOT_FOUND,
          `An option with title ${title} already exists`
        )
      }

      const productOption = await productOptionRepo.findOne({
        where: { id: optionId },
      })

      if (!productOption) {
        throw new MedusaError(
          MedusaError.Types.NOT_FOUND,
          `Option with id: ${optionId} does not exist`
        )
      }

      productOption.title = title
      if (values) {
        productOption.values = values
      }

      await productOptionRepo.save(productOption)

      await this.eventBus_
        .withTransaction(manager)
        .emit(ProductService.Events.UPDATED, product)
      return product
    })
  }

  /**
   * Retrieve product's option by title.
   *
   * @param title - title of the option
   * @param productId - id of a product
   * @return product option
   */
  async retrieveOptionByTitle(
    title: string,
    productId: string
  ): Promise<ProductOption | undefined> {
    const productOptionRepo = this.manager_.getCustomRepository(
      this.productOptionRepository_
    )

    return productOptionRepo.findOne({
      where: { title, product_id: productId },
    })
  }

  /**
   * Delete an option from a product.
   * @param productId - the product to delete an option from
   * @param optionId - the option to delete
   * @return the updated product
   */
  async deleteOption(
    productId: string,
    optionId: string
  ): Promise<Product | void> {
    return await this.atomicPhase_(async (manager) => {
      const productOptionRepo = manager.getCustomRepository(
        this.productOptionRepository_
      )

      const product = await this.retrieve(productId, {
        relations: ["variants", "variants.options"],
      })

      const productOption = await productOptionRepo.findOne({
        where: { id: optionId, product_id: productId },
        relations: ["values"],
      })

      if (!productOption) {
        return Promise.resolve()
      }

      // In case the product does not contain variants, we can safely delete the option
      // If it does contain variants, we need to make sure no variant exist for the
      // product option to delete
      if (product?.variants?.length) {
        // For the option we want to delete, make sure that all variants have the
        // same option values. The reason for doing is, that we want to avoid
        // duplicate variants. For example, if we have a product with size and
        // color options, that has four variants: (black, 1), (black, 2),
        // (blue, 1), (blue, 2) and we delete the size option from the product,
        // we would end up with four variants: (black), (black), (blue), (blue).
        // We now have two duplicate variants. To ensure that this does not
        // happen, we will force the user to select which variants to keep.
        const firstVariant = product.variants[0]

        const valueToMatch = firstVariant.options.find(
          (o) => o.option_id === optionId
        )?.value

        const equalsFirst = await Promise.all(
          product.variants.map(async (v) => {
            const option = v.options.find((o) => o.option_id === optionId)
            return option?.value === valueToMatch
          })
        )

        if (!equalsFirst.every((v) => v)) {
          throw new MedusaError(
            MedusaError.Types.INVALID_DATA,
            `To delete an option, first delete all variants, such that when an option is deleted, no duplicate variants will exist.`
          )
        }
      }

      // If we reach this point, we can safely delete the product option
      await productOptionRepo.softRemove(productOption)

      await this.eventBus_
        .withTransaction(manager)
        .emit(ProductService.Events.UPDATED, product)
      return product
    })
  }

  /**
   * Creates a query object to be used for list queries.
   * @param selector - the selector to create the query from
   * @param config - the config to use for the query
   * @return an object containing the query, relations and free-text
   *   search param.
   */
  protected prepareListQuery_(
    selector: FilterableProductProps | Selector<Product>,
    config: FindProductConfig
  ): {
    q: string
    relations: (keyof Product)[]
    query: FindWithoutRelationsOptions
  } {
    let q
    if ("q" in selector) {
      q = selector.q
      delete selector.q
    }

    const query = buildQuery(selector, config)

    if (config.relations && config.relations.length > 0) {
      query.relations = config.relations
    }

    if (config.select && config.select.length > 0) {
      query.select = config.select
    }

    const rels = query.relations
    delete query.relations

    return {
      query: query as FindWithoutRelationsOptions,
      relations: rels as (keyof Product)[],
      q,
    }
  }
}

export default ProductService<|MERGE_RESOLUTION|>--- conflicted
+++ resolved
@@ -61,10 +61,7 @@
   protected readonly productTypeRepository_: typeof ProductTypeRepository
   protected readonly productTagRepository_: typeof ProductTagRepository
   protected readonly imageRepository_: typeof ImageRepository
-<<<<<<< HEAD
-=======
   // eslint-disable-next-line max-len
->>>>>>> ee42b60a
   protected readonly productCategoryRepository_: typeof ProductCategoryRepository
   protected readonly productVariantService_: ProductVariantService
   protected readonly searchService_: SearchService
