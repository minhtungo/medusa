import { isDefined, MedusaError } from "medusa-core-utils"
import { EntityManager } from "typeorm"
import { ProductVariantService, SearchService } from "."
import { TransactionBaseService } from "../interfaces"
import SalesChannelFeatureFlag from "../loaders/feature-flags/sales-channels"
import {
  Product,
  ProductCategory,
  ProductOption,
  ProductTag,
  ProductType,
  ProductVariant,
  SalesChannel,
} from "../models"
import { ImageRepository } from "../repositories/image"
import { ProductRepository } from "../repositories/product"
import { ProductCategoryRepository } from "../repositories/product-category"
import { ProductOptionRepository } from "../repositories/product-option"
import { ProductTagRepository } from "../repositories/product-tag"
import { ProductTypeRepository } from "../repositories/product-type"
import { ProductVariantRepository } from "../repositories/product-variant"
import { ExtendedFindConfig, FindConfig, Selector } from "../types/common"
import {
  CreateProductInput,
  FindProductConfig,
  ProductFilterOptions,
  ProductOptionInput,
  ProductSelector,
  UpdateProductInput,
} from "../types/product"
import { buildQuery, isString, setMetadata } from "../utils"
import { FlagRouter } from "../utils/flag-router"
import EventBusService from "./event-bus"

type InjectedDependencies = {
  manager: EntityManager
  productOptionRepository: typeof ProductOptionRepository
  productRepository: typeof ProductRepository
  productVariantRepository: typeof ProductVariantRepository
  productTypeRepository: typeof ProductTypeRepository
  productTagRepository: typeof ProductTagRepository
  imageRepository: typeof ImageRepository
  productCategoryRepository: typeof ProductCategoryRepository
  productVariantService: ProductVariantService
  searchService: SearchService
  eventBusService: EventBusService
  featureFlagRouter: FlagRouter
}

class ProductService extends TransactionBaseService {
  protected readonly productOptionRepository_: typeof ProductOptionRepository
  protected readonly productRepository_: typeof ProductRepository
  protected readonly productVariantRepository_: typeof ProductVariantRepository
  protected readonly productTypeRepository_: typeof ProductTypeRepository
  protected readonly productTagRepository_: typeof ProductTagRepository
  protected readonly imageRepository_: typeof ImageRepository
  // eslint-disable-next-line max-len
  protected readonly productCategoryRepository_: typeof ProductCategoryRepository
  protected readonly productVariantService_: ProductVariantService
  protected readonly searchService_: SearchService
  protected readonly eventBus_: EventBusService
  protected readonly featureFlagRouter_: FlagRouter

  static readonly IndexName = `products`
  static readonly Events = {
    UPDATED: "product.updated",
    CREATED: "product.created",
    DELETED: "product.deleted",
  }

  constructor({
    productOptionRepository,
    productRepository,
    productVariantRepository,
    eventBusService,
    productVariantService,
    productTypeRepository,
    productTagRepository,
    productCategoryRepository,
    imageRepository,
    searchService,
    featureFlagRouter,
  }: InjectedDependencies) {
    // eslint-disable-next-line prefer-rest-params
    super(arguments[0])

    this.productOptionRepository_ = productOptionRepository
    this.productRepository_ = productRepository
    this.productVariantRepository_ = productVariantRepository
    this.eventBus_ = eventBusService
    this.productVariantService_ = productVariantService
    this.productCategoryRepository_ = productCategoryRepository
    this.productTypeRepository_ = productTypeRepository
    this.productTagRepository_ = productTagRepository
    this.imageRepository_ = imageRepository
    this.searchService_ = searchService
    this.featureFlagRouter_ = featureFlagRouter
  }

  /**
   * Lists products based on the provided parameters.
   * @param selector - an object that defines rules to filter products
   *   by
   * @param config - object that defines the scope for what should be
   *   returned
   * @return the result of the find operation
   */
  async list(
    selector: ProductSelector,
    config: FindProductConfig = {
      relations: [],
      skip: 0,
      take: 20,
      include_discount_prices: false,
    }
  ): Promise<Product[]> {
    const [products] = await this.listAndCount(selector, config)
    return products
  }

  /**
   * Lists products based on the provided parameters and includes the count of
   * products that match the query.
   * @param selector - an object that defines rules to filter products
   *   by
   * @param config - object that defines the scope for what should be
   *   returned
   * @return an array containing the products as
   *   the first element and the total count of products that matches the query
   *   as the second element.
   */
  async listAndCount(
    selector: ProductSelector,
    config: FindProductConfig = {
      relations: [],
      skip: 0,
      take: 20,
      include_discount_prices: false,
    }
  ): Promise<[Product[], number]> {
    const productRepo = this.activeManager_.withRepository(
      this.productRepository_
    )

    const { q, ...productSelector } = selector
    const query = buildQuery(productSelector, config) as ExtendedFindConfig<
      Product & ProductFilterOptions
    >

    return await productRepo.findAndCount(query, q)
  }

  /**
   * Return the total number of documents in database
   * @param {object} selector - the selector to choose products by
   * @return {Promise} the result of the count operation
   */
  async count(selector: Selector<Product> = {}): Promise<number> {
    const productRepo = this.activeManager_.withRepository(
      this.productRepository_
    )
    const query = buildQuery(selector)
    return await productRepo.count(query)
  }

  /**
   * Gets a product by id.
   * Throws in case of DB Error and if product was not found.
   * @param productId - id of the product to get.
   * @param config - object that defines what should be included in the
   *   query response
   * @return the result of the find one operation.
   */
  async retrieve(
    productId: string,
    config: FindProductConfig = {
      include_discount_prices: false,
    }
  ): Promise<Product> {
    if (!isDefined(productId)) {
      throw new MedusaError(
        MedusaError.Types.NOT_FOUND,
        `"productId" must be defined`
      )
    }

    return await this.retrieve_({ id: productId }, config)
  }

  /**
   * Gets a product by handle.
   * Throws in case of DB Error and if product was not found.
   * @param productHandle - handle of the product to get.
   * @param config - details about what to get from the product
   * @return the result of the find one operation.
   */
  async retrieveByHandle(
    productHandle: string,
    config: FindProductConfig = {}
  ): Promise<Product> {
    if (!isDefined(productHandle)) {
      throw new MedusaError(
        MedusaError.Types.NOT_FOUND,
        `"productHandle" must be defined`
      )
    }

    return await this.retrieve_({ handle: productHandle }, config)
  }

  /**
   * Gets a product by external id.
   * Throws in case of DB Error and if product was not found.
   * @param externalId - handle of the product to get.
   * @param config - details about what to get from the product
   * @return the result of the find one operation.
   */
  async retrieveByExternalId(
    externalId: string,
    config: FindProductConfig = {}
  ): Promise<Product> {
    if (!isDefined(externalId)) {
      throw new MedusaError(
        MedusaError.Types.NOT_FOUND,
        `"externalId" must be defined`
      )
    }

    return await this.retrieve_({ external_id: externalId }, config)
  }

  /**
   * Gets a product by selector.
   * Throws in case of DB Error and if product was not found.
   * @param selector - selector object
   * @param config - object that defines what should be included in the
   *   query response
   * @return the result of the find one operation.
   */
  async retrieve_(
    selector: Selector<Product>,
    config: FindProductConfig = {
      include_discount_prices: false, // TODO: this seams to be unused from the repository
    }
  ): Promise<Product> {
    const productRepo = this.activeManager_.withRepository(
      this.productRepository_
    )
    const query = buildQuery(selector, config as FindConfig<Product>)
    const product = await productRepo.findOne(query)

    if (!product) {
      const selectorConstraints = Object.entries(selector)
        .map(([key, value]) => `${key}: ${value}`)
        .join(", ")

      throw new MedusaError(
        MedusaError.Types.NOT_FOUND,
        `Product with ${selectorConstraints} was not found`
      )
    }

    return product
  }

  /**
   * Gets all variants belonging to a product.
   * @param productId - the id of the product to get variants from.
   * @param config - The config to select and configure relations etc...
   * @return an array of variants
   */
  async retrieveVariants(
    productId: string,
    config: FindProductConfig = {
      skip: 0,
      take: 50,
    }
  ): Promise<ProductVariant[]> {
    const givenRelations = config.relations ?? []
    const requiredRelations = ["variants"]
    const relationsSet = new Set([...givenRelations, ...requiredRelations])

    const product = await this.retrieve(productId, {
      ...config,
      relations: [...relationsSet],
    })
    return product.variants
  }

  async filterProductsBySalesChannel(
    productIds: string[],
    salesChannelId: string,
    config: FindProductConfig = {
      skip: 0,
      take: 50,
    }
  ): Promise<Product[]> {
    const givenRelations = config.relations ?? []
    const requiredRelations = ["sales_channels"]
    const relationsSet = new Set([...givenRelations, ...requiredRelations])

    const products = await this.list(
      {
        id: productIds,
      },
      {
        ...config,
        relations: [...relationsSet],
      }
    )
    const productSalesChannelsMap = new Map<string, SalesChannel[]>(
      products.map((product) => [product.id, product.sales_channels])
    )
    return products.filter((product) => {
      return productSalesChannelsMap
        .get(product.id)
        ?.some((sc) => sc.id === salesChannelId)
    })
  }

  async listTypes(): Promise<ProductType[]> {
    const productTypeRepository = this.activeManager_.withRepository(
      this.productTypeRepository_
    )

    return await productTypeRepository.find({})
  }

  async listTagsByUsage(count = 10): Promise<ProductTag[]> {
    const productTagRepo = this.activeManager_.withRepository(
      this.productTagRepository_
    )

    return await productTagRepo.listTagsByUsage(count)
  }

  /**
   * Check if the product is assigned to at least one of the provided sales channels.
   *
   * @param id - product id
   * @param salesChannelIds - an array of sales channel ids
   */
  async isProductInSalesChannels(
    id: string,
    salesChannelIds: string[]
  ): Promise<boolean> {
    const product = await this.retrieve_(
      { id },
      { relations: ["sales_channels"] }
    )

    // TODO: reimplement this to use db level check
    const productsSalesChannels = product.sales_channels.map(
      (channel) => channel.id
    )

    return productsSalesChannels.some((id) => salesChannelIds.includes(id))
  }

  /**
   * Creates a product.
   * @param productObject - the product to create
   * @return resolves to the creation result.
   */
  async create(productObject: CreateProductInput): Promise<Product> {
    return await this.atomicPhase_(async (manager) => {
      const productRepo = manager.withRepository(this.productRepository_)
      const productTagRepo = manager.withRepository(this.productTagRepository_)
      const productTypeRepo = manager.withRepository(
        this.productTypeRepository_
      )
      const imageRepo = manager.withRepository(this.imageRepository_)
      const optionRepo = manager.withRepository(this.productOptionRepository_)

      const {
        options,
        tags,
        type,
        images,
        sales_channels: salesChannels,
        categories: categories,
        ...rest
      } = productObject

      if (!rest.thumbnail && images?.length) {
        rest.thumbnail = images[0]
      }

      // if product is a giftcard, we should disallow discounts
      if (rest.is_giftcard) {
        rest.discountable = false
      }

      let product = productRepo.create(rest)

      if (images?.length) {
        product.images = await imageRepo.upsertImages(images)
      }

      if (tags?.length) {
        product.tags = await productTagRepo.upsertTags(tags)
      }

      if (typeof type !== `undefined`) {
        product.type_id = (await productTypeRepo.upsertType(type))?.id || null
      }

      if (
        this.featureFlagRouter_.isFeatureEnabled(SalesChannelFeatureFlag.key)
      ) {
        if (isDefined(salesChannels)) {
          product.sales_channels = []
          if (salesChannels?.length) {
            const salesChannelIds = salesChannels?.map((sc) => sc.id)
            product.sales_channels = salesChannelIds?.map(
              (id) => ({ id } as SalesChannel)
            )
          }
        }
      }

      if (isDefined(categories)) {
        product.categories = []

        if (categories?.length) {
          const categoryIds = categories.map((c) => c.id)
          const categoryRecords = categoryIds.map(
            (id) => ({ id } as ProductCategory)
          )

          product.categories = categoryRecords
        }
      }

      product = await productRepo.save(product)

      product.options = await Promise.all(
        (options ?? []).map(async (option) => {
          const res = optionRepo.create({
            ...option,
            product_id: product.id,
          })
          await optionRepo.save(res)
          return res
        })
      )

      const result = await this.retrieve(product.id, {
        relations: ["options"],
      })

      await this.eventBus_
        .withTransaction(manager)
        .emit(ProductService.Events.CREATED, {
          id: result.id,
        })
      return result
    })
  }

  /**
   * Updates a product. Product variant updates should use dedicated methods,
   * e.g. `addVariant`, etc. The function will throw errors if metadata or
   * product variant updates are attempted.
   * @param {string} productId - the id of the product. Must be a string that
   *   can be casted to an ObjectId
   * @param {object} update - an object with the update values.
   * @return {Promise} resolves to the update result.
   */
  async update(
    productId: string,
    update: UpdateProductInput
  ): Promise<Product> {
    return await this.atomicPhase_(async (manager) => {
<<<<<<< HEAD
      const productRepo = manager.getCustomRepository(this.productRepository_)
      const productTagRepo = manager.getCustomRepository(
        this.productTagRepository_
      )
      const productTypeRepo = manager.getCustomRepository(
=======
      const productRepo = manager.withRepository(this.productRepository_)
      const productVariantRepo = manager.withRepository(
        this.productVariantRepository_
      )
      const productTagRepo = manager.withRepository(this.productTagRepository_)
      const productTypeRepo = manager.withRepository(
>>>>>>> e6b5859a
        this.productTypeRepository_
      )
      const imageRepo = manager.withRepository(this.imageRepository_)

      const relations = ["tags", "images"]

      if (
        this.featureFlagRouter_.isFeatureEnabled(SalesChannelFeatureFlag.key)
      ) {
        if (isDefined(update.sales_channels)) {
          relations.push("sales_channels")
        }
      } else {
        if (isDefined(update.sales_channels)) {
          throw new MedusaError(
            MedusaError.Types.INVALID_DATA,
            "the property sales_channels should no appears as part of the payload"
          )
        }
      }

      const product = await this.retrieve(productId, {
        relations,
      })

      const {
        metadata,
        images,
        tags,
        type,
        sales_channels: salesChannels,
        categories: categories,
        ...rest
      } = update

      if (!product.thumbnail && !update.thumbnail && images?.length) {
        product.thumbnail = images[0]
      }

      const promises: Promise<any>[] = []

      if (images) {
        promises.push(
          imageRepo
            .upsertImages(images)
            .then((image) => (product.images = image))
        )
      }

      if (metadata) {
        product.metadata = setMetadata(product, metadata)
      }

      if (isDefined(type)) {
        promises.push(
          productTypeRepo
            .upsertType(type)
            .then((type) => (product.type_id = type?.id ?? null))
        )
      }

      if (tags) {
        promises.push(
          productTagRepo.upsertTags(tags).then((tags) => (product.tags = tags))
        )
      }

      if (isDefined(categories)) {
        product.categories = []

        if (categories?.length) {
          const categoryIds = categories.map((c) => c.id)
          product.categories = categoryIds.map(
            (id) => ({ id } as ProductCategory)
          )
        }
      }

      if (
        this.featureFlagRouter_.isFeatureEnabled(SalesChannelFeatureFlag.key)
      ) {
        if (isDefined(salesChannels)) {
          product.sales_channels = []
          if (salesChannels?.length) {
            const salesChannelIds = salesChannels?.map((sc) => sc.id)
            product.sales_channels = salesChannelIds?.map(
              (id) => ({ id } as SalesChannel)
            )
          }
        }
      }

      for (const [key, value] of Object.entries(rest)) {
        if (isDefined(value)) {
          product[key] = value
        }
      }

      await Promise.all(promises)

      const result = await productRepo.save(product)

      await this.eventBus_
        .withTransaction(manager)
        .emit(ProductService.Events.UPDATED, {
          id: result.id,
          fields: Object.keys(update),
        })

      return result
    })
  }

  /**
   * Deletes a product from a given product id. The product's associated
   * variants will also be deleted.
   * @param productId - the id of the product to delete. Must be
   *   castable as an ObjectId
   * @return empty promise
   */
  async delete(productId: string): Promise<void> {
    return await this.atomicPhase_(async (manager) => {
      const productRepo = manager.withRepository(this.productRepository_)

      // Should not fail, if product does not exist, since delete is idempotent
      const product = await productRepo.findOne({
        where: { id: productId },
        relations: {
          variants: {
            prices: true,
            options: true,
          },
        },
      })

      if (!product) {
        return
      }

      await productRepo.softRemove(product)

      await this.eventBus_
        .withTransaction(manager)
        .emit(ProductService.Events.DELETED, {
          id: productId,
        })

      return Promise.resolve()
    })
  }

  /**
   * Adds an option to a product. Options can, for example, be "Size", "Color",
   * etc. Will update all the products variants with a dummy value for the newly
   * created option. The same option cannot be added more than once.
   * @param productId - the product to apply the new option to
   * @param optionTitle - the display title of the option, e.g. "Size"
   * @return the result of the model update operation
   */
  async addOption(productId: string, optionTitle: string): Promise<Product> {
    return await this.atomicPhase_(async (manager) => {
      const productOptionRepo = manager.withRepository(
        this.productOptionRepository_
      )

      const product = await this.retrieve(productId, {
        relations: ["options", "variants"],
      })

      if (product.options.find((o) => o.title === optionTitle)) {
        throw new MedusaError(
          MedusaError.Types.DUPLICATE_ERROR,
          `An option with the title: ${optionTitle} already exists`
        )
      }

      const option = productOptionRepo.create({
        title: optionTitle,
        product_id: productId,
      })

      await productOptionRepo.save(option)

      const productVariantServiceTx =
        this.productVariantService_.withTransaction(manager)
      for (const variant of product.variants) {
        await productVariantServiceTx.addOptionValue(
          variant.id,
          option.id,
          "Default Value"
        )
      }

      const result = await this.retrieve(productId)

      await this.eventBus_
        .withTransaction(manager)
        .emit(ProductService.Events.UPDATED, result)
      return result
    })
  }

  async reorderVariants(
    productId: string,
    variantOrder: string[]
  ): Promise<Product> {
    return await this.atomicPhase_(async (manager) => {
      const productRepo = manager.withRepository(this.productRepository_)

      const product = await this.retrieve(productId, {
        relations: ["variants"],
      })

      if (product.variants.length !== variantOrder.length) {
        throw new MedusaError(
          MedusaError.Types.INVALID_DATA,
          `Product variants and new variant order differ in length.`
        )
      }

      product.variants = variantOrder.map((vId) => {
        const variant = product.variants.find((v) => v.id === vId)
        if (!variant) {
          throw new MedusaError(
            MedusaError.Types.INVALID_DATA,
            `Product has no variant with id: ${vId}`
          )
        }

        return variant
      })

      const result = productRepo.save(product)
      await this.eventBus_
        .withTransaction(manager)
        .emit(ProductService.Events.UPDATED, result)
      return result
    })
  }

  /**
   * Updates a product's option. Throws if the call tries to update an option
   * not associated with the product. Throws if the updated title already exists.
   * @param productId - the product whose option we are updating
   * @param optionId - the id of the option we are updating
   * @param data - the data to update the option with
   * @return the updated product
   */
  async updateOption(
    productId: string,
    optionId: string,
    data: ProductOptionInput
  ): Promise<Product> {
    return await this.atomicPhase_(async (manager) => {
      const productOptionRepo = manager.withRepository(
        this.productOptionRepository_
      )

      const product = await this.retrieve(productId, { relations: ["options"] })

      const { title, values } = data

      const optionExists = product.options.some(
        (o) =>
          o.title.toUpperCase() === title.toUpperCase() && o.id !== optionId
      )
      if (optionExists) {
        throw new MedusaError(
          MedusaError.Types.NOT_FOUND,
          `An option with title ${title} already exists`
        )
      }

      const productOption = await productOptionRepo.findOne({
        where: { id: optionId },
      })

      if (!productOption) {
        throw new MedusaError(
          MedusaError.Types.NOT_FOUND,
          `Option with id: ${optionId} does not exist`
        )
      }

      productOption.title = title
      if (values) {
        productOption.values = values
      }

      await productOptionRepo.save(productOption)

      await this.eventBus_
        .withTransaction(manager)
        .emit(ProductService.Events.UPDATED, product)
      return product
    })
  }

  /**
   * Retrieve product's option by title.
   *
   * @param title - title of the option
   * @param productId - id of a product
   * @return product option
   */
  async retrieveOptionByTitle(
    title: string,
    productId: string
  ): Promise<ProductOption | null> {
    const productOptionRepo = this.activeManager_.withRepository(
      this.productOptionRepository_
    )

    return productOptionRepo.findOne({
      where: { title, product_id: productId },
    })
  }

  /**
   * Delete an option from a product.
   * @param productId - the product to delete an option from
   * @param optionId - the option to delete
   * @return the updated product
   */
  async deleteOption(
    productId: string,
    optionId: string
  ): Promise<Product | void> {
    return await this.atomicPhase_(async (manager) => {
      const productOptionRepo = manager.withRepository(
        this.productOptionRepository_
      )

      const product = await this.retrieve(productId, {
        relations: ["variants", "variants.options"],
      })

      const productOption = await productOptionRepo.findOne({
        where: { id: optionId, product_id: productId },
        relations: ["values"],
      })

      if (!productOption) {
        return Promise.resolve()
      }

      // In case the product does not contain variants, we can safely delete the option
      // If it does contain variants, we need to make sure no variant exist for the
      // product option to delete
      if (product?.variants?.length) {
        // For the option we want to delete, make sure that all variants have the
        // same option values. The reason for doing is, that we want to avoid
        // duplicate variants. For example, if we have a product with size and
        // color options, that has four variants: (black, 1), (black, 2),
        // (blue, 1), (blue, 2) and we delete the size option from the product,
        // we would end up with four variants: (black), (black), (blue), (blue).
        // We now have two duplicate variants. To ensure that this does not
        // happen, we will force the user to select which variants to keep.
        const firstVariant = product.variants[0]

        const valueToMatch = firstVariant.options.find(
          (o) => o.option_id === optionId
        )?.value

        const equalsFirst = await Promise.all(
          product.variants.map(async (v) => {
            const option = v.options.find((o) => o.option_id === optionId)
            return option?.value === valueToMatch
          })
        )

        if (!equalsFirst.every((v) => v)) {
          throw new MedusaError(
            MedusaError.Types.INVALID_DATA,
            `To delete an option, first delete all variants, such that when an option is deleted, no duplicate variants will exist.`
          )
        }
      }

      // If we reach this point, we can safely delete the product option
      await productOptionRepo.softRemove(productOption)

      await this.eventBus_
        .withTransaction(manager)
        .emit(ProductService.Events.UPDATED, product)
      return product
    })
  }

  /**
   *
   * @param productIds ID or IDs of the products to update
   * @param profileId Shipping profile ID to update the shipping options with
   * @returns updated shipping options
   */
  async updateShippingProfile(
    productIds: string | string[],
    profileId: string
  ): Promise<Product[]> {
    return await this.atomicPhase_(async (manager) => {
      const productRepo = manager.withRepository(this.productRepository_)

      const ids = isString(productIds) ? [productIds] : productIds

      const products = await productRepo.upsertShippingProfile(ids, profileId)

      await this.eventBus_
        .withTransaction(manager)
        .emit(ProductService.Events.UPDATED, products)

      return products
    })
  }
}

export default ProductService<|MERGE_RESOLUTION|>--- conflicted
+++ resolved
@@ -472,20 +472,12 @@
     update: UpdateProductInput
   ): Promise<Product> {
     return await this.atomicPhase_(async (manager) => {
-<<<<<<< HEAD
-      const productRepo = manager.getCustomRepository(this.productRepository_)
-      const productTagRepo = manager.getCustomRepository(
-        this.productTagRepository_
-      )
-      const productTypeRepo = manager.getCustomRepository(
-=======
       const productRepo = manager.withRepository(this.productRepository_)
       const productVariantRepo = manager.withRepository(
         this.productVariantRepository_
       )
       const productTagRepo = manager.withRepository(this.productTagRepository_)
       const productTypeRepo = manager.withRepository(
->>>>>>> e6b5859a
         this.productTypeRepository_
       )
       const imageRepo = manager.withRepository(this.imageRepository_)
