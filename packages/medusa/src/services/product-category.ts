import { isDefined, MedusaError } from "medusa-core-utils"
import { EntityManager } from "typeorm"
import { TransactionBaseService } from "../interfaces"
import { ProductCategory } from "../models"
import { ProductCategoryRepository } from "../repositories/product-category"
import { FindConfig, QuerySelector, Selector } from "../types/common"
<<<<<<< HEAD
=======
import { buildQuery } from "../utils"
import { EventBusService } from "."
>>>>>>> aefe5aa1
import {
  CreateProductCategoryInput,
  UpdateProductCategoryInput,
} from "../types/product-category"
import { buildQuery } from "../utils"
import EventBusService from "./event-bus"

type InjectedDependencies = {
  manager: EntityManager
  eventBusService: EventBusService
  productCategoryRepository: typeof ProductCategoryRepository
}

/**
 * Provides layer to manipulate product categories.
 */
class ProductCategoryService extends TransactionBaseService {
  protected readonly productCategoryRepo_: typeof ProductCategoryRepository
  protected readonly eventBusService_: EventBusService

  static Events = {
    CREATED: "product-category.created",
    UPDATED: "product-category.updated",
    DELETED: "product-category.deleted",
  }

  constructor({
    productCategoryRepository,
    eventBusService,
  }: InjectedDependencies) {
    // eslint-disable-next-line prefer-rest-params
    super(arguments[0])

    this.eventBusService_ = eventBusService
    this.productCategoryRepo_ = productCategoryRepository
  }

  /**
   * Lists product category based on the provided parameters and includes the count of
   * product category that match the query.
   * @return an array containing the product category as
   *   the first element and the total count of product category that matches the query
   *   as the second element.
   */
  async listAndCount(
    selector: QuerySelector<ProductCategory>,
    config: FindConfig<ProductCategory> = {
      skip: 0,
      take: 100,
      order: { created_at: "DESC" },
    },
    treeSelector: QuerySelector<ProductCategory> = {}
  ): Promise<[ProductCategory[], number]> {
    const productCategoryRepo = this.activeManager_.withRepository(
      this.productCategoryRepo_
    )

    const selector_ = { ...selector }
    let q: string | undefined

    if ("q" in selector_) {
      q = selector_.q
      delete selector_.q
    }

    const query = buildQuery(selector_, config)

    return await productCategoryRepo.getFreeTextSearchResultsAndCount(
      query,
      q,
      treeSelector
    )
  }

  /**
   * Retrieves a product category by id.
   * @param productCategoryId - the id of the product category to retrieve.
   * @param config - the config of the product category to retrieve.
   * @return the product category.
   */
  async retrieve(
    productCategoryId: string,
    config: FindConfig<ProductCategory> = {},
    selector: Selector<ProductCategory> = {}
  ): Promise<ProductCategory> {
    if (!isDefined(productCategoryId)) {
      throw new MedusaError(
        MedusaError.Types.NOT_FOUND,
        `"productCategoryId" must be defined`
      )
    }

    const selectors = Object.assign({ id: productCategoryId }, selector)
    const query = buildQuery(selectors, config)
    const productCategoryRepo = this.activeManager_.withRepository(
      this.productCategoryRepo_
    )

    const productCategory = await productCategoryRepo.findOne(query)

    if (!productCategory) {
      throw new MedusaError(
        MedusaError.Types.NOT_FOUND,
        `ProductCategory with id: ${productCategoryId} was not found`
      )
    }

    // Returns the productCategory with all of its descendants until the last child node
    const productCategoryTree = await productCategoryRepo.findDescendantsTree(
      productCategory
    )

    return productCategoryTree
  }

  /**
   * Creates a product category
   * @param productCategory - params used to create
   * @return created product category
   */
  async create(
    productCategoryInput: CreateProductCategoryInput
  ): Promise<ProductCategory> {
    return await this.atomicPhase_(async (manager) => {
      const pcRepo = manager.withRepository(this.productCategoryRepo_)
      let productCategory = pcRepo.create(productCategoryInput)
      productCategory = await pcRepo.save(productCategory)

      await this.eventBusService_
        .withTransaction(manager)
        .emit(ProductCategoryService.Events.CREATED, {
          id: productCategory.id,
        })

      return productCategory
    })
  }

  /**
   * Updates a product category
   * @param productCategoryId - id of product category to update
   * @param productCategoryInput - parameters to update in product category
   * @return updated product category
   */
  async update(
    productCategoryId: string,
    productCategoryInput: UpdateProductCategoryInput
  ): Promise<ProductCategory> {
    return await this.atomicPhase_(async (manager) => {
      const productCategoryRepo = manager.withRepository(
        this.productCategoryRepo_
      )

      let productCategory = await this.retrieve(productCategoryId)

      for (const key in productCategoryInput) {
        if (isDefined(productCategoryInput[key])) {
          productCategory[key] = productCategoryInput[key]
        }
      }

      productCategory = await productCategoryRepo.save(productCategory)

      await this.eventBusService_
        .withTransaction(manager)
        .emit(ProductCategoryService.Events.UPDATED, {
          id: productCategory.id,
        })

      return productCategory
    })
  }

  /**
   * Deletes a product category
   *
   * @param productCategoryId is the id of the product category to delete
   * @return a promise
   */
  async delete(productCategoryId: string): Promise<void> {
    return await this.atomicPhase_(async (manager) => {
      const productCategoryRepository: typeof ProductCategoryRepository =
        manager.withRepository(this.productCategoryRepo_)

      const productCategory = await this.retrieve(productCategoryId, {
        relations: ["category_children"],
      }).catch((err) => void 0)

      if (!productCategory) {
        return
      }

      if (productCategory.category_children.length > 0) {
        throw new MedusaError(
          MedusaError.Types.NOT_ALLOWED,
          `Deleting ProductCategory (${productCategoryId}) with category children is not allowed`
        )
      }

      await productCategoryRepository.delete(productCategory.id)

      await this.eventBusService_
        .withTransaction(manager)
        .emit(ProductCategoryService.Events.DELETED, {
          id: productCategory.id,
        })
    })
  }

  /**
   * Add a batch of product to a product category
   * @param productCategoryId - The id of the product category on which to add the products
   * @param productIds - The products ids to attach to the product category
   * @return the product category on which the products have been added
   */
  async addProducts(
    productCategoryId: string,
    productIds: string[]
  ): Promise<void> {
    return await this.atomicPhase_(async (manager) => {
      const productCategoryRepository = manager.withRepository(
        this.productCategoryRepo_
      )

      await productCategoryRepository.addProducts(productCategoryId, productIds)
    })
  }

  /**
   * Remove a batch of product from a product category
   * @param productCategoryId - The id of the product category on which to remove the products
   * @param productIds - The products ids to remove from the product category
   * @return the product category on which the products have been removed
   */
  async removeProducts(
    productCategoryId: string,
    productIds: string[]
  ): Promise<void> {
    return await this.atomicPhase_(async (manager) => {
      const productCategoryRepository = manager.withRepository(
        this.productCategoryRepo_
      )

      await productCategoryRepository.removeProducts(
        productCategoryId,
        productIds
      )
    })
  }
}

export default ProductCategoryService<|MERGE_RESOLUTION|>--- conflicted
+++ resolved
@@ -1,20 +1,15 @@
 import { isDefined, MedusaError } from "medusa-core-utils"
 import { EntityManager } from "typeorm"
+import { EventBusService } from "."
 import { TransactionBaseService } from "../interfaces"
 import { ProductCategory } from "../models"
 import { ProductCategoryRepository } from "../repositories/product-category"
 import { FindConfig, QuerySelector, Selector } from "../types/common"
-<<<<<<< HEAD
-=======
-import { buildQuery } from "../utils"
-import { EventBusService } from "."
->>>>>>> aefe5aa1
 import {
   CreateProductCategoryInput,
   UpdateProductCategoryInput,
 } from "../types/product-category"
 import { buildQuery } from "../utils"
-import EventBusService from "./event-bus"
 
 type InjectedDependencies = {
   manager: EntityManager
