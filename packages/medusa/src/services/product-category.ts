import { isDefined, MedusaError } from "medusa-core-utils"
import { EntityManager } from "typeorm"
import { EventBusService } from "."
import { TransactionBaseService } from "../interfaces"
import { ProductCategory } from "../models"
import { ProductCategoryRepository } from "../repositories/product-category"
<<<<<<< HEAD
import { FindConfig, QuerySelector, Selector } from "../types/common"
=======
import {
  FindConfig,
  QuerySelector,
  TreeQuerySelector,
  Selector,
} from "../types/common"
import { buildQuery } from "../utils"
import { EventBusService } from "."
>>>>>>> d6b1ad1c
import {
  CreateProductCategoryInput,
  UpdateProductCategoryInput,
} from "../types/product-category"
import { buildQuery } from "../utils"

type InjectedDependencies = {
  manager: EntityManager
  eventBusService: EventBusService
  productCategoryRepository: typeof ProductCategoryRepository
}

/**
 * Provides layer to manipulate product categories.
 */
class ProductCategoryService extends TransactionBaseService {
  protected readonly productCategoryRepo_: typeof ProductCategoryRepository
  protected readonly eventBusService_: EventBusService

  static Events = {
    CREATED: "product-category.created",
    UPDATED: "product-category.updated",
    DELETED: "product-category.deleted",
  }

  constructor({
    productCategoryRepository,
    eventBusService,
  }: InjectedDependencies) {
    // eslint-disable-next-line prefer-rest-params
    super(arguments[0])

    this.eventBusService_ = eventBusService
    this.productCategoryRepo_ = productCategoryRepository
  }

  /**
   * Lists product category based on the provided parameters and includes the count of
   * product category that match the query.
   * @return an array containing the product category as
   *   the first element and the total count of product category that matches the query
   *   as the second element.
   */
  async listAndCount(
    selector: TreeQuerySelector<ProductCategory>,
    config: FindConfig<ProductCategory> = {
      skip: 0,
      take: 100,
      order: { created_at: "DESC" },
    },
    treeSelector: QuerySelector<ProductCategory> = {}
  ): Promise<[ProductCategory[], number]> {
    const includeDescendantsTree = selector.include_descendants_tree
    delete selector.include_descendants_tree

    const productCategoryRepo = this.activeManager_.withRepository(
      this.productCategoryRepo_
    )

    const selector_ = { ...selector }
    let q: string | undefined

    if ("q" in selector_) {
      q = selector_.q
      delete selector_.q
    }

    const query = buildQuery(selector_, config)

    let [productCategories, count] =
      await productCategoryRepo.getFreeTextSearchResultsAndCount(
        query,
        q,
        treeSelector
      )

    if (includeDescendantsTree) {
      productCategories = await Promise.all(
        productCategories.map(async (productCategory) =>
          productCategoryRepo.findDescendantsTree(productCategory)
        )
      )
    }

    return [productCategories, count]
  }

  /**
   * Retrieves a product category by id.
   * @param productCategoryId - the id of the product category to retrieve.
   * @param config - the config of the product category to retrieve.
   * @return the product category.
   */
  async retrieve(
    productCategoryId: string,
    config: FindConfig<ProductCategory> = {},
    selector: Selector<ProductCategory> = {}
  ): Promise<ProductCategory> {
    if (!isDefined(productCategoryId)) {
      throw new MedusaError(
        MedusaError.Types.NOT_FOUND,
        `"productCategoryId" must be defined`
      )
    }

    const selectors = Object.assign({ id: productCategoryId }, selector)
    const query = buildQuery(selectors, config)
    const productCategoryRepo = this.activeManager_.withRepository(
      this.productCategoryRepo_
    )

    const productCategory = await productCategoryRepo.findOne(query)

    if (!productCategory) {
      throw new MedusaError(
        MedusaError.Types.NOT_FOUND,
        `ProductCategory with id: ${productCategoryId} was not found`
      )
    }

    // Returns the productCategory with all of its descendants until the last child node
    const productCategoryTree = await productCategoryRepo.findDescendantsTree(
      productCategory
    )

    return productCategoryTree
  }

  /**
   * Creates a product category
   * @param productCategoryInput - parameters to create a product category
   * @return created product category
   */
  async create(
    productCategoryInput: CreateProductCategoryInput
  ): Promise<ProductCategory> {
    return await this.atomicPhase_(async (manager) => {
      const pcRepo = manager.withRepository(this.productCategoryRepo_)

      await this.transformParentIdToEntity(productCategoryInput)

      let productCategory = pcRepo.create(productCategoryInput)
      productCategory = await pcRepo.save(productCategory)

      await this.eventBusService_
        .withTransaction(manager)
        .emit(ProductCategoryService.Events.CREATED, {
          id: productCategory.id,
        })

      return productCategory
    })
  }

  /**
   * Updates a product category
   * @param productCategoryId - id of product category to update
   * @param productCategoryInput - parameters to update in product category
   * @return updated product category
   */
  async update(
    productCategoryId: string,
    productCategoryInput: UpdateProductCategoryInput
  ): Promise<ProductCategory> {
    return await this.atomicPhase_(async (manager) => {
      const productCategoryRepo = manager.withRepository(
        this.productCategoryRepo_
      )

      await this.transformParentIdToEntity(productCategoryInput)

      let productCategory = await this.retrieve(productCategoryId)

      for (const key in productCategoryInput) {
        if (isDefined(productCategoryInput[key])) {
          productCategory[key] = productCategoryInput[key]
        }
      }

      productCategory = await productCategoryRepo.save(productCategory)

      await this.eventBusService_
        .withTransaction(manager)
        .emit(ProductCategoryService.Events.UPDATED, {
          id: productCategory.id,
        })

      return productCategory
    })
  }

  /**
   * Deletes a product category
   *
   * @param productCategoryId is the id of the product category to delete
   * @return a promise
   */
  async delete(productCategoryId: string): Promise<void> {
    return await this.atomicPhase_(async (manager) => {
      const productCategoryRepository: typeof ProductCategoryRepository =
        manager.withRepository(this.productCategoryRepo_)

      const productCategory = await this.retrieve(productCategoryId, {
        relations: ["category_children"],
      }).catch((err) => void 0)

      if (!productCategory) {
        return
      }

      if (productCategory.category_children.length > 0) {
        throw new MedusaError(
          MedusaError.Types.NOT_ALLOWED,
          `Deleting ProductCategory (${productCategoryId}) with category children is not allowed`
        )
      }

      await productCategoryRepository.delete(productCategory.id)

      await this.eventBusService_
        .withTransaction(manager)
        .emit(ProductCategoryService.Events.DELETED, {
          id: productCategory.id,
        })
    })
  }

  /**
   * Add a batch of product to a product category
   * @param productCategoryId - The id of the product category on which to add the products
   * @param productIds - The products ids to attach to the product category
   * @return the product category on which the products have been added
   */
  async addProducts(
    productCategoryId: string,
    productIds: string[]
  ): Promise<void> {
    return await this.atomicPhase_(async (manager) => {
      const productCategoryRepository = manager.withRepository(
        this.productCategoryRepo_
      )

      await productCategoryRepository.addProducts(productCategoryId, productIds)
    })
  }

  /**
   * Remove a batch of product from a product category
   * @param productCategoryId - The id of the product category on which to remove the products
   * @param productIds - The products ids to remove from the product category
   * @return the product category on which the products have been removed
   */
  async removeProducts(
    productCategoryId: string,
    productIds: string[]
  ): Promise<void> {
    return await this.atomicPhase_(async (manager) => {
      const productCategoryRepository = manager.withRepository(
        this.productCategoryRepo_
      )

      await productCategoryRepository.removeProducts(
        productCategoryId,
        productIds
      )
    })
  }

  /**
   * Accepts an input object and transforms product_category_id
   * into product_category entity.
   * @param productCategoryInput - params used to create/update
   * @return transformed productCategoryInput
   */
  protected async transformParentIdToEntity(
    productCategoryInput:
      | CreateProductCategoryInput
      | UpdateProductCategoryInput
  ): Promise<CreateProductCategoryInput | UpdateProductCategoryInput> {
    // Typeorm only updates mpath when the category entity of the parent
    // is passed into create/save. For this reason, everytime we create a
    // category, we must fetch the entity and push to create
    const parentCategoryId = productCategoryInput.parent_category_id

    if (!parentCategoryId) {
      return productCategoryInput
    }

    const parentCategory = await this.retrieve(parentCategoryId)

    productCategoryInput.parent_category = parentCategory
    delete productCategoryInput.parent_category_id

    return productCategoryInput
  }
}

export default ProductCategoryService<|MERGE_RESOLUTION|>--- conflicted
+++ resolved
@@ -4,18 +4,12 @@
 import { TransactionBaseService } from "../interfaces"
 import { ProductCategory } from "../models"
 import { ProductCategoryRepository } from "../repositories/product-category"
-<<<<<<< HEAD
-import { FindConfig, QuerySelector, Selector } from "../types/common"
-=======
 import {
   FindConfig,
   QuerySelector,
+  Selector,
   TreeQuerySelector,
-  Selector,
 } from "../types/common"
-import { buildQuery } from "../utils"
-import { EventBusService } from "."
->>>>>>> d6b1ad1c
 import {
   CreateProductCategoryInput,
   UpdateProductCategoryInput,
