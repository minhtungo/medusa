<<<<<<< HEAD
import { MedusaError } from "medusa-core-utils"
import { EntityManager, ILike } from "typeorm"
=======
import { EntityManager, ILike } from "typeorm"
import { isDefined, MedusaError } from "medusa-core-utils"
>>>>>>> 1dc79590

import { IEventBusService, TransactionBaseService } from "../interfaces"
import { PublishableApiKey, SalesChannel } from "../models"
import { PublishableApiKeyRepository } from "../repositories/publishable-api-key"
import { PublishableApiKeySalesChannelRepository } from "../repositories/publishable-api-key-sales-channel"
import { FindConfig, Selector } from "../types/common"
<<<<<<< HEAD
=======
import { PublishableApiKey, SalesChannel } from "../models"
import { TransactionBaseService } from "../interfaces"
import EventBusService from "./event-bus"
import { buildQuery, isString } from "../utils"
>>>>>>> 1dc79590
import {
  CreatePublishableApiKeyInput,
  UpdatePublishableApiKeyInput,
} from "../types/publishable-api-key"
import { buildQuery, isDefined, isString } from "../utils"

type InjectedDependencies = {
  manager: EntityManager

  eventBusService: IEventBusService
  publishableApiKeyRepository: typeof PublishableApiKeyRepository
  publishableApiKeySalesChannelRepository: typeof PublishableApiKeySalesChannelRepository
}

/**
 * A service for PublishableApiKey business logic.
 */
class PublishableApiKeyService extends TransactionBaseService {
  static Events = {
    CREATED: "publishable_api_key.created",
    REVOKED: "publishable_api_key.revoked",
  }

  protected manager_: EntityManager
  protected transactionManager_: EntityManager | undefined

  protected readonly eventBusService_: IEventBusService
  protected readonly publishableApiKeyRepository_: typeof PublishableApiKeyRepository
  protected readonly publishableApiKeySalesChannelRepository_: typeof PublishableApiKeySalesChannelRepository

  constructor({
    manager,
    eventBusService,
    publishableApiKeyRepository,
    publishableApiKeySalesChannelRepository,
  }: InjectedDependencies) {
    super(arguments[0])

    this.manager_ = manager
    this.eventBusService_ = eventBusService
    this.publishableApiKeyRepository_ = publishableApiKeyRepository
    this.publishableApiKeySalesChannelRepository_ =
      publishableApiKeySalesChannelRepository
  }

  /**
   * Create a PublishableApiKey record.
   *
   * @param data - partial data for creating the entity
   * @param context - key creation context object
   */
  async create(
    data: CreatePublishableApiKeyInput,
    context: {
      loggedInUserId: string
    }
  ): Promise<PublishableApiKey | never> {
    return await this.atomicPhase_(async (manager) => {
      const publishableApiKeyRepo = manager.getCustomRepository(
        this.publishableApiKeyRepository_
      )

      const publishableApiKey = publishableApiKeyRepo.create({
        ...data,
        created_by: context.loggedInUserId,
      })

      await this.eventBusService_
        .withTransaction(manager)
        .emit(PublishableApiKeyService.Events.CREATED, {
          id: publishableApiKey.id,
        })

      return await publishableApiKeyRepo.save(publishableApiKey)
    })
  }

  /**
   * Retrieves a PublishableApiKey by id
   *
   * @param publishableApiKeyId - id of the key
   * @param config - a find config object
   */
  async retrieve(
    publishableApiKeyId: string,
    config: FindConfig<PublishableApiKey> = {}
  ): Promise<PublishableApiKey | never> {
    if (!isDefined(publishableApiKeyId)) {
      throw new MedusaError(
        MedusaError.Types.NOT_FOUND,
        `"publishableApiKeyId" must be defined`
      )
    }

    return await this.retrieve_({ id: publishableApiKeyId }, config)
  }

  /**
   * Generic retrieve for selecting PublishableApiKEys by different attributes.
   *
   * @param selector - a PublishableApiKey selector object
   * @param config - a find config object
   */
  protected async retrieve_(
    selector: Selector<PublishableApiKey>,
    config: FindConfig<PublishableApiKey> = {}
  ): Promise<PublishableApiKey | never> {
    const repo = this.manager_.getCustomRepository(
      this.publishableApiKeyRepository_
    )

    const { relations, ...query } = buildQuery(selector, config)
    const publishableApiKey = await repo.findOneWithRelations(
      relations as (keyof PublishableApiKey)[],
      query
    )

    if (!publishableApiKey) {
      const selectorConstraints = Object.entries(selector)
        .map((key, value) => `${key}: ${value}`)
        .join(", ")

      throw new MedusaError(
        MedusaError.Types.NOT_FOUND,
        `Publishable key with ${selectorConstraints} was not found`
      )
    }

    return publishableApiKey
  }

  /**
   * Lists publishable API keys based on the provided parameters.
   *
   * @return an array containing publishable API keys and a total count of records that matches the query
   */
  async listAndCount(
    selector: Selector<PublishableApiKey> & { q?: string },
    config: FindConfig<PublishableApiKey> = {
      skip: 0,
      take: 20,
    }
  ): Promise<[PublishableApiKey[], number]> {
    const manager = this.manager_
    const pubKeyRepo = manager.getCustomRepository(
      this.publishableApiKeyRepository_
    )

    let q
    if (isString(selector.q)) {
      q = selector.q
      delete selector.q
    }

    const query = buildQuery(selector, config)

    if (q) {
      query.where.title = ILike(`%${q}%`)
    }

    return await pubKeyRepo.findAndCount(query)
  }

  async update(
    publishableApiKeyId: string,
    data: UpdatePublishableApiKeyInput
  ): Promise<PublishableApiKey> {
    {
      return await this.atomicPhase_(async (manager) => {
        const publishableApiKeyRepository = manager.getCustomRepository(
          this.publishableApiKeyRepository_
        )

        const pubKey = await this.retrieve(publishableApiKeyId)

        for (const key of Object.keys(data)) {
          if (isDefined(data[key])) {
            pubKey[key] = data[key]
          }
        }

        return await publishableApiKeyRepository.save(pubKey)
      })
    }
  }

  /**
   * Delete Publishable API key.
   *
   * @param publishableApiKeyId - id of the key being deleted
   */
  async delete(publishableApiKeyId: string): Promise<void> {
    return await this.atomicPhase_(async (manager) => {
      const repo = manager.getCustomRepository(
        this.publishableApiKeyRepository_
      )

      const publishableApiKey = await this.retrieve(publishableApiKeyId).catch()

      if (publishableApiKey) {
        await repo.remove(publishableApiKey)
      }
    })
  }

  /**
   * Revoke a PublishableApiKey
   *
   * @param publishableApiKeyId - id of the key
   * @param context - key revocation context object
   */
  async revoke(
    publishableApiKeyId: string,
    context: {
      loggedInUserId: string
    }
  ): Promise<void | never> {
    return await this.atomicPhase_(async (manager) => {
      const repo = manager.getCustomRepository(
        this.publishableApiKeyRepository_
      )

      const pubKey = await this.retrieve(publishableApiKeyId)

      if (pubKey.revoked_at) {
        throw new MedusaError(
          MedusaError.Types.NOT_ALLOWED,
          `PublishableApiKey has already been revoked.`
        )
      }

      pubKey.revoked_at = new Date()
      pubKey.revoked_by = context.loggedInUserId

      await repo.save(pubKey)

      await this.eventBusService_
        .withTransaction(manager)
        .emit(PublishableApiKeyService.Events.REVOKED, {
          id: pubKey.id,
        })
    })
  }

  /**
   * Check whether the key is active (i.e. haven't been revoked or deleted yet)
   *
   * @param publishableApiKeyId - id of the key
   */
  async isValid(publishableApiKeyId: string): Promise<boolean> {
    const pubKey = await this.retrieve(publishableApiKeyId)
    return pubKey.revoked_by === null
  }

  /**
   * Associate provided sales channels with the publishable api key.
   *
   * @param publishableApiKeyId
   * @param salesChannelIds
   */
  async addSalesChannels(
    publishableApiKeyId: string,
    salesChannelIds: string[]
  ): Promise<void | never> {
    return await this.atomicPhase_(async (transactionManager) => {
      const pubKeySalesChannelRepo = transactionManager.getCustomRepository(
        this.publishableApiKeySalesChannelRepository_
      )

      await pubKeySalesChannelRepo.addSalesChannels(
        publishableApiKeyId,
        salesChannelIds
      )
    })
  }

  /**
   * Remove provided sales channels from the publishable api key scope.
   *
   * @param publishableApiKeyId
   * @param salesChannelIds
   */
  async removeSalesChannels(
    publishableApiKeyId: string,
    salesChannelIds: string[]
  ): Promise<void | never> {
    return await this.atomicPhase_(async (transactionManager) => {
      const pubKeySalesChannelRepo = transactionManager.getCustomRepository(
        this.publishableApiKeySalesChannelRepository_
      )

      await pubKeySalesChannelRepo.removeSalesChannels(
        publishableApiKeyId,
        salesChannelIds
      )
    })
  }

  /**
   * List SalesChannels associated with the PublishableKey
   *
   * @param publishableApiKeyId - id of the key SalesChannels are listed for
   * @param config - querying params
   */
  async listSalesChannels(
    publishableApiKeyId: string,
    config?: { q?: string }
  ): Promise<SalesChannel[]> {
    const manager = this.manager_
    const pubKeySalesChannelRepo = manager.getCustomRepository(
      this.publishableApiKeySalesChannelRepository_
    )

    return await pubKeySalesChannelRepo.findSalesChannels(
      publishableApiKeyId,
      config
    )
  }

  /**
   * Get a map of resources ids that are withing the key's scope.
   *
   * @param publishableApiKeyId
   */
  async getResourceScopes(
    publishableApiKeyId: string
  ): Promise<{ sales_channel_id: string[] }> {
    const manager = this.manager_
    const pubKeySalesChannelRepo = manager.getCustomRepository(
      this.publishableApiKeySalesChannelRepository_
    )

    const salesChannels = await pubKeySalesChannelRepo.find({
      select: ["sales_channel_id"],
      where: { publishable_key_id: publishableApiKeyId },
    })

    return {
      sales_channel_id: salesChannels.map(
        ({ sales_channel_id }) => sales_channel_id
      ),
    }
  }
}

export default PublishableApiKeyService<|MERGE_RESOLUTION|>--- conflicted
+++ resolved
@@ -1,34 +1,23 @@
-<<<<<<< HEAD
-import { MedusaError } from "medusa-core-utils"
+import { isDefined, MedusaError } from "medusa-core-utils"
 import { EntityManager, ILike } from "typeorm"
-=======
-import { EntityManager, ILike } from "typeorm"
-import { isDefined, MedusaError } from "medusa-core-utils"
->>>>>>> 1dc79590
 
 import { IEventBusService, TransactionBaseService } from "../interfaces"
 import { PublishableApiKey, SalesChannel } from "../models"
 import { PublishableApiKeyRepository } from "../repositories/publishable-api-key"
 import { PublishableApiKeySalesChannelRepository } from "../repositories/publishable-api-key-sales-channel"
 import { FindConfig, Selector } from "../types/common"
-<<<<<<< HEAD
-=======
-import { PublishableApiKey, SalesChannel } from "../models"
-import { TransactionBaseService } from "../interfaces"
-import EventBusService from "./event-bus"
-import { buildQuery, isString } from "../utils"
->>>>>>> 1dc79590
 import {
   CreatePublishableApiKeyInput,
   UpdatePublishableApiKeyInput,
 } from "../types/publishable-api-key"
-import { buildQuery, isDefined, isString } from "../utils"
+import { buildQuery, isString } from "../utils"
 
 type InjectedDependencies = {
   manager: EntityManager
 
   eventBusService: IEventBusService
   publishableApiKeyRepository: typeof PublishableApiKeyRepository
+  // eslint-disable-next-line max-len
   publishableApiKeySalesChannelRepository: typeof PublishableApiKeySalesChannelRepository
 }
 
@@ -45,7 +34,9 @@
   protected transactionManager_: EntityManager | undefined
 
   protected readonly eventBusService_: IEventBusService
+  // eslint-disable-next-line max-len
   protected readonly publishableApiKeyRepository_: typeof PublishableApiKeyRepository
+  // eslint-disable-next-line max-len
   protected readonly publishableApiKeySalesChannelRepository_: typeof PublishableApiKeySalesChannelRepository
 
   constructor({
@@ -54,6 +45,7 @@
     publishableApiKeyRepository,
     publishableApiKeySalesChannelRepository,
   }: InjectedDependencies) {
+    // eslint-disable-next-line prefer-rest-params
     super(arguments[0])
 
     this.manager_ = manager
