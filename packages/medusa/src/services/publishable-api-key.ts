<<<<<<< HEAD
=======
import { EntityManager, FindOptionsWhere, ILike } from "typeorm"
>>>>>>> 75924b68
import { isDefined, MedusaError } from "medusa-core-utils"
import { EntityManager, ILike } from "typeorm"

import { TransactionBaseService } from "../interfaces"
import { PublishableApiKey, SalesChannel } from "../models"
import { PublishableApiKeyRepository } from "../repositories/publishable-api-key"
import { PublishableApiKeySalesChannelRepository } from "../repositories/publishable-api-key-sales-channel"
import { FindConfig, Selector } from "../types/common"
import {
  CreatePublishableApiKeyInput,
  UpdatePublishableApiKeyInput,
} from "../types/publishable-api-key"
import { buildQuery, isString } from "../utils"
import EventBusService from "./event-bus"

type InjectedDependencies = {
  manager: EntityManager

  eventBusService: EventBusService
  publishableApiKeyRepository: typeof PublishableApiKeyRepository
  // eslint-disable-next-line max-len
  publishableApiKeySalesChannelRepository: typeof PublishableApiKeySalesChannelRepository
}

/**
 * A service for PublishableApiKey business logic.
 */
class PublishableApiKeyService extends TransactionBaseService {
  static Events = {
    CREATED: "publishable_api_key.created",
    REVOKED: "publishable_api_key.revoked",
  }

  protected manager_: EntityManager
  protected transactionManager_: EntityManager | undefined

  protected readonly eventBusService_: EventBusService
  // eslint-disable-next-line max-len
  protected readonly publishableApiKeyRepository_: typeof PublishableApiKeyRepository
  // eslint-disable-next-line max-len
  protected readonly publishableApiKeySalesChannelRepository_: typeof PublishableApiKeySalesChannelRepository

  constructor({
    manager,
    eventBusService,
    publishableApiKeyRepository,
    publishableApiKeySalesChannelRepository,
  }: InjectedDependencies) {
    // eslint-disable-next-line prefer-rest-params
    super(arguments[0])

    this.manager_ = manager
    this.eventBusService_ = eventBusService
    this.publishableApiKeyRepository_ = publishableApiKeyRepository
    this.publishableApiKeySalesChannelRepository_ =
      publishableApiKeySalesChannelRepository
  }

  /**
   * Create a PublishableApiKey record.
   *
   * @param data - partial data for creating the entity
   * @param context - key creation context object
   */
  async create(
    data: CreatePublishableApiKeyInput,
    context: {
      loggedInUserId: string
    }
  ): Promise<PublishableApiKey | never> {
    return await this.atomicPhase_(async (manager) => {
      const publishableApiKeyRepo = manager.withRepository(
        this.publishableApiKeyRepository_
      )

      const publishableApiKey = publishableApiKeyRepo.create({
        ...data,
        created_by: context.loggedInUserId,
      })

      await this.eventBusService_
        .withTransaction(manager)
        .emit(PublishableApiKeyService.Events.CREATED, {
          id: publishableApiKey.id,
        })

      return await publishableApiKeyRepo.save(publishableApiKey)
    })
  }

  /**
   * Retrieves a PublishableApiKey by id
   *
   * @param publishableApiKeyId - id of the key
   * @param config - a find config object
   */
  async retrieve(
    publishableApiKeyId: string,
    config: FindConfig<PublishableApiKey> = {}
  ): Promise<PublishableApiKey | never> {
    if (!isDefined(publishableApiKeyId)) {
      throw new MedusaError(
        MedusaError.Types.NOT_FOUND,
        `"publishableApiKeyId" must be defined`
      )
    }

    return await this.retrieve_({ id: publishableApiKeyId }, config)
  }

  /**
   * Generic retrieve for selecting PublishableApiKEys by different attributes.
   *
   * @param selector - a PublishableApiKey selector object
   * @param config - a find config object
   */
  protected async retrieve_(
    selector: Selector<PublishableApiKey>,
    config: FindConfig<PublishableApiKey> = {}
  ): Promise<PublishableApiKey | never> {
    const repo = this.manager_.withRepository(this.publishableApiKeyRepository_)

    const query = buildQuery(selector, config)
    query.relationLoadStrategy = "query"

    const publishableApiKey = await repo.findOne(query)

    if (!publishableApiKey) {
      const selectorConstraints = Object.entries(selector)
        .map((key, value) => `${key}: ${value}`)
        .join(", ")

      throw new MedusaError(
        MedusaError.Types.NOT_FOUND,
        `Publishable key with ${selectorConstraints} was not found`
      )
    }

    return publishableApiKey
  }

  /**
   * Lists publishable API keys based on the provided parameters.
   *
   * @return an array containing publishable API keys and a total count of records that matches the query
   */
  async listAndCount(
    selector: Selector<PublishableApiKey> & { q?: string },
    config: FindConfig<PublishableApiKey> = {
      skip: 0,
      take: 20,
    }
  ): Promise<[PublishableApiKey[], number]> {
    const manager = this.manager_
    const pubKeyRepo = manager.withRepository(this.publishableApiKeyRepository_)

    let q
    if (isString(selector.q)) {
      q = selector.q
      delete selector.q
    }

    const query = buildQuery(selector, config)
    query.where = query.where as FindOptionsWhere<PublishableApiKey>

    if (q) {
      query.where.title = ILike(`%${q}%`)
    }

    return await pubKeyRepo.findAndCount(query)
  }

  async update(
    publishableApiKeyId: string,
    data: UpdatePublishableApiKeyInput
  ): Promise<PublishableApiKey> {
    {
      return await this.atomicPhase_(async (manager) => {
        const publishableApiKeyRepository = manager.withRepository(
          this.publishableApiKeyRepository_
        )

        const pubKey = await this.retrieve(publishableApiKeyId)

        for (const key of Object.keys(data)) {
          if (isDefined(data[key])) {
            pubKey[key] = data[key]
          }
        }

        return await publishableApiKeyRepository.save(pubKey)
      })
    }
  }

  /**
   * Delete Publishable API key.
   *
   * @param publishableApiKeyId - id of the key being deleted
   */
  async delete(publishableApiKeyId: string): Promise<void> {
    return await this.atomicPhase_(async (manager) => {
      const repo = manager.withRepository(this.publishableApiKeyRepository_)

      const publishableApiKey = await this.retrieve(publishableApiKeyId).catch()

      if (publishableApiKey) {
        await repo.remove(publishableApiKey)
      }
    })
  }

  /**
   * Revoke a PublishableApiKey
   *
   * @param publishableApiKeyId - id of the key
   * @param context - key revocation context object
   */
  async revoke(
    publishableApiKeyId: string,
    context: {
      loggedInUserId: string
    }
  ): Promise<void | never> {
    return await this.atomicPhase_(async (manager) => {
      const repo = manager.withRepository(this.publishableApiKeyRepository_)

      const pubKey = await this.retrieve(publishableApiKeyId)

      if (pubKey.revoked_at) {
        throw new MedusaError(
          MedusaError.Types.NOT_ALLOWED,
          `PublishableApiKey has already been revoked.`
        )
      }

      pubKey.revoked_at = new Date()
      pubKey.revoked_by = context.loggedInUserId

      await repo.save(pubKey)

      await this.eventBusService_
        .withTransaction(manager)
        .emit(PublishableApiKeyService.Events.REVOKED, {
          id: pubKey.id,
        })
    })
  }

  /**
   * Check whether the key is active (i.e. haven't been revoked or deleted yet)
   *
   * @param publishableApiKeyId - id of the key
   */
  async isValid(publishableApiKeyId: string): Promise<boolean> {
    const pubKey = await this.retrieve(publishableApiKeyId)
    return pubKey.revoked_by === null
  }

  /**
   * Associate provided sales channels with the publishable api key.
   *
   * @param publishableApiKeyId
   * @param salesChannelIds
   */
  async addSalesChannels(
    publishableApiKeyId: string,
    salesChannelIds: string[]
  ): Promise<void | never> {
    return await this.atomicPhase_(async (transactionManager) => {
      const pubKeySalesChannelRepo = transactionManager.withRepository(
        this.publishableApiKeySalesChannelRepository_
      )

      await pubKeySalesChannelRepo.addSalesChannels(
        publishableApiKeyId,
        salesChannelIds
      )
    })
  }

  /**
   * Remove provided sales channels from the publishable api key scope.
   *
   * @param publishableApiKeyId
   * @param salesChannelIds
   */
  async removeSalesChannels(
    publishableApiKeyId: string,
    salesChannelIds: string[]
  ): Promise<void | never> {
    return await this.atomicPhase_(async (transactionManager) => {
      const pubKeySalesChannelRepo = transactionManager.withRepository(
        this.publishableApiKeySalesChannelRepository_
      )

      await pubKeySalesChannelRepo.removeSalesChannels(
        publishableApiKeyId,
        salesChannelIds
      )
    })
  }

  /**
   * List SalesChannels associated with the PublishableKey
   *
   * @param publishableApiKeyId - id of the key SalesChannels are listed for
   * @param config - querying params
   */
  async listSalesChannels(
    publishableApiKeyId: string,
    config?: { q?: string }
  ): Promise<SalesChannel[]> {
    const manager = this.manager_
    const pubKeySalesChannelRepo = manager.withRepository(
      this.publishableApiKeySalesChannelRepository_
    )

    return await pubKeySalesChannelRepo.findSalesChannels(
      publishableApiKeyId,
      config
    )
  }

  /**
   * Get a map of resources ids that are withing the key's scope.
   *
   * @param publishableApiKeyId
   */
  async getResourceScopes(
    publishableApiKeyId: string
  ): Promise<{ sales_channel_id: string[] }> {
    const manager = this.manager_
    const pubKeySalesChannelRepo = manager.withRepository(
      this.publishableApiKeySalesChannelRepository_
    )

    const salesChannels = await pubKeySalesChannelRepo.find({
      select: ["sales_channel_id"],
      where: { publishable_key_id: publishableApiKeyId },
    })

    return {
      sales_channel_id: salesChannels.map(
        ({ sales_channel_id }) => sales_channel_id
      ),
    }
  }
}

export default PublishableApiKeyService<|MERGE_RESOLUTION|>--- conflicted
+++ resolved
@@ -1,9 +1,5 @@
-<<<<<<< HEAD
-=======
+import { isDefined, MedusaError } from "medusa-core-utils"
 import { EntityManager, FindOptionsWhere, ILike } from "typeorm"
->>>>>>> 75924b68
-import { isDefined, MedusaError } from "medusa-core-utils"
-import { EntityManager, ILike } from "typeorm"
 
 import { TransactionBaseService } from "../interfaces"
 import { PublishableApiKey, SalesChannel } from "../models"
