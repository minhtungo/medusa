import { EntityManager } from "typeorm"
import { IStockLocationService, TransactionBaseService } from "../interfaces"
import { SalesChannelService } from "./"

<<<<<<< HEAD
import { SalesChannelLocation } from "../models"
import EventBusService from "./event-bus"
=======
import { SalesChannelLocation } from "../models/sales-channel-location"
>>>>>>> 75924b68

type InjectedDependencies = {
  stockLocationService: IStockLocationService
  salesChannelService: SalesChannelService
  eventBusService: EventBusService
  manager: EntityManager
}

/**
 * Service for managing the stock locations of sales channels
 */

class SalesChannelLocationService extends TransactionBaseService {
  protected manager_: EntityManager
  protected transactionManager_: EntityManager | undefined

  protected readonly salesChannelService_: SalesChannelService
  protected readonly eventBusService: EventBusService
  protected readonly stockLocationService: IStockLocationService

  constructor({
    salesChannelService,
    stockLocationService,
    eventBusService,
    manager,
  }: InjectedDependencies) {
    // eslint-disable-next-line prefer-rest-params
    super(arguments[0])

    this.manager_ = manager
    this.salesChannelService_ = salesChannelService
    this.eventBusService = eventBusService
    this.stockLocationService = stockLocationService
  }

  /**
   * Removes an association between a sales channel and a stock location.
   * @param salesChannelId - The ID of the sales channel or undefined if all the sales channel will be affected.
   * @param locationId - The ID of the stock location.
   * @returns A promise that resolves when the association has been removed.
   */
  async removeLocation(
    locationId: string,
    salesChannelId?: string
  ): Promise<void> {
    const manager = this.transactionManager_ || this.manager_

    const salesChannelLocationRepo = manager.getRepository(SalesChannelLocation)

    const where: any = {
      location_id: locationId,
    }
    if (salesChannelId) {
      where.sales_channel_id = salesChannelId
    }

    const scLoc = await salesChannelLocationRepo.find({
      where,
    })

    if (scLoc.length) {
      await salesChannelLocationRepo.remove(scLoc)
    }
  }

  /**
   * Associates a sales channel with a stock location.
   * @param salesChannelId - The ID of the sales channel.
   * @param locationId - The ID of the stock location.
   * @returns A promise that resolves when the association has been created.
   */
  async associateLocation(
    salesChannelId: string,
    locationId: string
  ): Promise<void> {
    const manager = this.transactionManager_ || this.manager_
    const salesChannel = await this.salesChannelService_
      .withTransaction(manager)
      .retrieve(salesChannelId)

    if (this.stockLocationService) {
      // trhows error if not found
      await this.stockLocationService.retrieve(locationId)
    }

    const salesChannelLocation = manager.create(SalesChannelLocation, {
      sales_channel_id: salesChannel.id,
      location_id: locationId,
    })

    await manager.save(salesChannelLocation)
  }

  /**
   * Lists the stock locations associated with a sales channel.
   * @param salesChannelId - The ID of the sales channel.
   * @returns A promise that resolves with an array of location IDs.
   */
  async listLocationIds(salesChannelId: string): Promise<string[]> {
    const manager = this.transactionManager_ || this.manager_
    const salesChannel = await this.salesChannelService_
      .withTransaction(manager)
      .retrieve(salesChannelId)

    const locations = await manager.find(SalesChannelLocation, {
      where: { sales_channel_id: salesChannel.id },
      select: ["location_id"],
    })

    return locations.map((l) => l.location_id)
  }

  /**
   * Lists the sales channels associated with a stock location.
   * @param {string} salesChannelId - The ID of the stock location.
   * @returns {Promise<string[]>} A promise that resolves with an array of sales channel IDs.
   */
  async listSalesChannelIds(locationId: string): Promise<string[]> {
    const manager = this.transactionManager_ || this.manager_
    const location = await this.stockLocationService.retrieve(locationId)

    const salesChannelLocations = await manager.find(SalesChannelLocation, {
      where: { location_id: location.id },
      select: ["sales_channel_id"],
    })

    return salesChannelLocations.map((l) => l.sales_channel_id)
  }
}

export default SalesChannelLocationService<|MERGE_RESOLUTION|>--- conflicted
+++ resolved
@@ -2,12 +2,8 @@
 import { IStockLocationService, TransactionBaseService } from "../interfaces"
 import { SalesChannelService } from "./"
 
-<<<<<<< HEAD
 import { SalesChannelLocation } from "../models"
 import EventBusService from "./event-bus"
-=======
-import { SalesChannelLocation } from "../models/sales-channel-location"
->>>>>>> 75924b68
 
 type InjectedDependencies = {
   stockLocationService: IStockLocationService
