<<<<<<< HEAD
import { EntityManager } from "typeorm"
import {
  IEventBusService,
  IStockLocationService,
  TransactionBaseService,
} from "../interfaces"
import { SalesChannelService } from "./"

import { SalesChannelLocation } from "../models"
=======
import { EntityManager, In } from "typeorm"
import { IStockLocationService, TransactionBaseService } from "../interfaces"
import { EventBusService, SalesChannelService } from "./"

import { SalesChannelLocation } from "../models/sales-channel-location"
import { MedusaError } from "medusa-core-utils"
>>>>>>> d6b1ad1c

type InjectedDependencies = {
  stockLocationService: IStockLocationService
  salesChannelService: SalesChannelService
  eventBusService: IEventBusService
  manager: EntityManager
}

/**
 * Service for managing the stock locations of sales channels
 */

class SalesChannelLocationService extends TransactionBaseService {
  protected readonly salesChannelService_: SalesChannelService
  protected readonly eventBusService: IEventBusService
  protected readonly stockLocationService: IStockLocationService

  constructor({
    salesChannelService,
    stockLocationService,
    eventBusService,
  }: InjectedDependencies) {
    // eslint-disable-next-line prefer-rest-params
    super(arguments[0])

    this.salesChannelService_ = salesChannelService
    this.eventBusService = eventBusService
    this.stockLocationService = stockLocationService
  }

  /**
   * Removes an association between a sales channel and a stock location.
   * @param salesChannelId - The ID of the sales channel or undefined if all the sales channel will be affected.
   * @param locationId - The ID of the stock location.
   * @returns A promise that resolves when the association has been removed.
   */
  async removeLocation(
    locationId: string,
    salesChannelId?: string
  ): Promise<void> {
    const salesChannelLocationRepo =
      this.activeManager_.getRepository(SalesChannelLocation)

    const where: any = {
      location_id: locationId,
    }
    if (salesChannelId) {
      where.sales_channel_id = salesChannelId
    }

    const scLoc = await salesChannelLocationRepo.find({
      where,
    })

    if (scLoc.length) {
      await salesChannelLocationRepo.remove(scLoc)
    }
  }

  /**
   * Associates a sales channel with a stock location.
   * @param salesChannelId - The ID of the sales channel.
   * @param locationId - The ID of the stock location.
   * @returns A promise that resolves when the association has been created.
   */
  async associateLocation(
    salesChannelId: string,
    locationId: string
  ): Promise<void> {
    const salesChannel = await this.salesChannelService_
      .withTransaction(this.activeManager_)
      .retrieve(salesChannelId)

    if (this.stockLocationService) {
      // trhows error if not found
      await this.stockLocationService.retrieve(locationId)
    }

    const salesChannelLocation = this.activeManager_.create(
      SalesChannelLocation,
      {
        sales_channel_id: salesChannel.id,
        location_id: locationId,
      }
    )

    await this.activeManager_.save(salesChannelLocation)
  }

  /**
   * Lists the stock locations associated with a sales channel.
   * @param salesChannelId - The ID of the sales channel.
   * @returns A promise that resolves with an array of location IDs.
   */
  async listLocationIds(salesChannelId: string | string[]): Promise<string[]> {
    const ids = Array.isArray(salesChannelId)
      ? salesChannelId
      : [salesChannelId]

    const [salesChannels, count] = await this.salesChannelService_
      .withTransaction(this.activeManager_)
      .listAndCount({ id: ids }, { select: ["id"], skip: 0 })

    if (!count) {
      throw new MedusaError(
        MedusaError.Types.NOT_FOUND,
        `Sales channel with id: ${ids.join(", ")} was not found`
      )
    }

    const locations = await this.activeManager_.find(SalesChannelLocation, {
      where: { sales_channel_id: In(salesChannels.map((sc) => sc.id)) },
      select: ["location_id"],
    })

    return locations.map((l) => l.location_id)
  }

  /**
   * Lists the sales channels associated with a stock location.
   * @param {string} salesChannelId - The ID of the stock location.
   * @returns {Promise<string[]>} A promise that resolves with an array of sales channel IDs.
   */
  async listSalesChannelIds(locationId: string): Promise<string[]> {
    const manager = this.transactionManager_ || this.manager_
    const location = await this.stockLocationService.retrieve(locationId)

    const salesChannelLocations = await manager.find(SalesChannelLocation, {
      where: { location_id: location.id },
      select: ["sales_channel_id"],
    })

    return salesChannelLocations.map((l) => l.sales_channel_id)
  }
}

export default SalesChannelLocationService<|MERGE_RESOLUTION|>--- conflicted
+++ resolved
@@ -1,5 +1,4 @@
-<<<<<<< HEAD
-import { EntityManager } from "typeorm"
+import { EntityManager, In } from "typeorm"
 import {
   IEventBusService,
   IStockLocationService,
@@ -7,15 +6,8 @@
 } from "../interfaces"
 import { SalesChannelService } from "./"
 
-import { SalesChannelLocation } from "../models"
-=======
-import { EntityManager, In } from "typeorm"
-import { IStockLocationService, TransactionBaseService } from "../interfaces"
-import { EventBusService, SalesChannelService } from "./"
-
+import { MedusaError } from "medusa-core-utils"
 import { SalesChannelLocation } from "../models/sales-channel-location"
-import { MedusaError } from "medusa-core-utils"
->>>>>>> d6b1ad1c
 
 type InjectedDependencies = {
   stockLocationService: IStockLocationService
