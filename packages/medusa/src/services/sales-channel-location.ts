--- conflicted
+++ resolved
@@ -103,11 +103,6 @@
       ? salesChannelId
       : [salesChannelId]
 
-<<<<<<< HEAD
-    const [salesChannels] = await this.salesChannelService_
-      .withTransaction(this.activeManager_)
-      .listAndCount({ id: ids }, { select: ["id"], skip: 0 })
-=======
     const [salesChannels, count] = await this.salesChannelService_
       .withTransaction(this.activeManager_)
       .listAndCount({ id: ids }, { select: ["id"], skip: 0 })
@@ -118,7 +113,6 @@
         `Sales channel with id: ${ids.join(", ")} was not found`
       )
     }
->>>>>>> 6bae32d0
 
     const locations = await this.activeManager_.find(SalesChannelLocation, {
       where: { sales_channel_id: In(salesChannels.map((sc) => sc.id)) },
