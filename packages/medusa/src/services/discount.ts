import { parse, toSeconds } from "iso8601-duration"
import { isEmpty, omit } from "lodash"
import { isDefined, MedusaError } from "medusa-core-utils"
import {
  DeepPartial,
  EntityManager,
  FindOptionsWhere,
  ILike,
  In,
} from "typeorm"
import {
  NewTotalsService,
  ProductService,
  RegionService,
  TotalsService,
} from "."
import { TransactionBaseService } from "../interfaces"
import TaxInclusivePricingFeatureFlag from "../loaders/feature-flags/tax-inclusive-pricing"
import { Cart, Discount, LineItem, Region } from "../models"
import {
  AllocationType as DiscountAllocation,
  DiscountRule,
  DiscountRuleType,
} from "../models/discount-rule"
import { DiscountRepository } from "../repositories/discount"
import { DiscountConditionRepository } from "../repositories/discount-condition"
import { DiscountRuleRepository } from "../repositories/discount-rule"
import { GiftCardRepository } from "../repositories/gift-card"
import { FindConfig, Selector } from "../types/common"
import {
  CreateDiscountInput,
  CreateDiscountRuleInput,
  CreateDynamicDiscountInput,
  FilterableDiscountProps,
  UpdateDiscountInput,
  UpdateDiscountRuleInput,
} from "../types/discount"
import { CalculationContextData } from "../types/totals"
import { buildQuery, setMetadata } from "../utils"
import { isFuture, isPast } from "../utils/date-helpers"
import { FlagRouter } from "../utils/flag-router"
import CustomerService from "./customer"
import DiscountConditionService from "./discount-condition"
import EventBusService from "./event-bus"

/**
 * Provides layer to manipulate discounts.
 * @implements {BaseService}
 */
class DiscountService extends TransactionBaseService {
  protected readonly discountRepository_: typeof DiscountRepository
  protected readonly customerService_: CustomerService
  protected readonly discountRuleRepository_: typeof DiscountRuleRepository
  protected readonly giftCardRepository_: typeof GiftCardRepository
  // eslint-disable-next-line max-len
  protected readonly discountConditionRepository_: typeof DiscountConditionRepository
  protected readonly discountConditionService_: DiscountConditionService
  protected readonly totalsService_: TotalsService
  protected readonly newTotalsService_: NewTotalsService
  protected readonly productService_: ProductService
  protected readonly regionService_: RegionService
  protected readonly eventBus_: EventBusService
  protected readonly featureFlagRouter_: FlagRouter

  constructor({
    discountRepository,
    discountRuleRepository,
    giftCardRepository,
    discountConditionRepository,
    discountConditionService,
    totalsService,
    newTotalsService,
    productService,
    regionService,
    customerService,
    eventBusService,
    featureFlagRouter,
  }) {
    // eslint-disable-next-line prefer-rest-params
    super(arguments[0])

    this.discountRepository_ = discountRepository
    this.discountRuleRepository_ = discountRuleRepository
    this.giftCardRepository_ = giftCardRepository
    this.discountConditionRepository_ = discountConditionRepository
    this.discountConditionService_ = discountConditionService
    this.totalsService_ = totalsService
    this.newTotalsService_ = newTotalsService
    this.productService_ = productService
    this.regionService_ = regionService
    this.customerService_ = customerService
    this.eventBus_ = eventBusService
    this.featureFlagRouter_ = featureFlagRouter
  }

  /**
   * Creates a discount rule with provided data given that the data is validated.
   * @param {DiscountRule} discountRule - the discount rule to create
   * @return {Promise} the result of the create operation
   */
  validateDiscountRule_<T extends { type: DiscountRuleType; value: number }>(
    discountRule: T
  ): T {
    if (discountRule.type === "percentage" && discountRule.value > 100) {
      throw new MedusaError(
        MedusaError.Types.INVALID_DATA,
        "Discount value above 100 is not allowed when type is percentage"
      )
    }

    return discountRule
  }

  /**
   * @param {Object} selector - the query object for find
   * @param {Object} config - the config object containing query settings
   * @return {Promise} the result of the find operation
   */
  async list(
    selector: FilterableDiscountProps = {},
    config: FindConfig<Discount> = { relations: [], skip: 0, take: 10 }
  ): Promise<Discount[]> {
    const discountRepo = this.activeManager_.withRepository(
      this.discountRepository_
    )

    const query = buildQuery(selector as Selector<Discount>, config)
    return await discountRepo.find(query)
  }

  /**
   * @param {Object} selector - the query object for find
   * @param {Object} config - the config object containing query settings
   * @return {Promise} the result of the find operation
   */
  async listAndCount(
    selector: FilterableDiscountProps = {},
    config: FindConfig<Discount> = {
      take: 20,
      skip: 0,
      order: { created_at: "DESC" },
    }
  ): Promise<[Discount[], number]> {
    const discountRepo = this.activeManager_.withRepository(
      this.discountRepository_
    )

    let q
    if ("q" in selector) {
      q = selector.q
      delete selector.q
    }

    const query = buildQuery(selector as Selector<Discount>, config)

    if (q) {
      query.where = query.where as FindOptionsWhere<Discount>
      query.where.code = ILike(`%${q}%`)
    }

    const [discounts, count] = await discountRepo.findAndCount(query)

    return [discounts, count]
  }

  /**
   * Creates a discount with provided data given that the data is validated.
   * Normalizes discount code to uppercase.
   * @param {Discount} discount - the discount data to create
   * @return {Promise} the result of the create operation
   */
  async create(discount: CreateDiscountInput): Promise<Discount> {
    return await this.atomicPhase_(async (manager: EntityManager) => {
      const discountRepo = manager.withRepository(this.discountRepository_)
      const ruleRepo = manager.withRepository(this.discountRuleRepository_)

      const conditions = discount.rule?.conditions

      const ruleToCreate = omit(discount.rule, ["conditions"])
      const validatedRule: Omit<CreateDiscountRuleInput, "conditions"> =
        this.validateDiscountRule_(ruleToCreate)

      if (
        discount?.regions &&
        discount?.regions.length > 1 &&
        discount?.rule?.type === "fixed"
      ) {
        throw new MedusaError(
          MedusaError.Types.INVALID_DATA,
          "Fixed discounts can have one region"
        )
      }
      if (discount.regions) {
        discount.regions = (await Promise.all(
          discount.regions.map(async (regionId) =>
            this.regionService_.withTransaction(manager).retrieve(regionId)
          )
        )) as Region[]
      }

      if (!discount.regions?.length) {
        throw new MedusaError(
          MedusaError.Types.INVALID_DATA,
          "Discount must have atleast 1 region"
        )
      }

      const discountRule = ruleRepo.create(validatedRule)
      const createdDiscountRule = await ruleRepo.save(discountRule)

      const created: Discount = discountRepo.create(
        discount as DeepPartial<Discount>
      )
      created.rule = createdDiscountRule

      const result = await discountRepo.save(created)

      if (conditions?.length) {
        await Promise.all(
          conditions.map(async (cond) => {
            await this.discountConditionService_
              .withTransaction(manager)
              .upsertCondition({ rule_id: result.rule_id, ...cond })
          })
        )
      }

      return result
    })
  }

  /**
   * Gets a discount by id.
   * @param {string} discountId - id of discount to retrieve
   * @param {Object} config - the config object containing query settings
   * @return {Promise<Discount>} the discount
   */
  async retrieve(
    discountId: string,
    config: FindConfig<Discount> = {}
  ): Promise<Discount> {
    if (!isDefined(discountId)) {
      throw new MedusaError(
        MedusaError.Types.NOT_FOUND,
        `"discountId" must be defined`
      )
    }

    const discountRepo = this.activeManager_.withRepository(
      this.discountRepository_
    )

    const query = buildQuery({ id: discountId }, config)
    const discount = await discountRepo.findOne(query)

    if (!discount) {
      throw new MedusaError(
        MedusaError.Types.NOT_FOUND,
        `Discount with id ${discountId} was not found`
      )
    }

    return discount
  }

  /**
   * Gets the discount by discount code.
   * @param discountCode - discount code of discount to retrieve
   * @param config - the config object containing query settings
   * @return the discount
   */
  async retrieveByCode(
    discountCode: string,
    config: FindConfig<Discount> = {}
  ): Promise<Discount> {
    const discountRepo = this.activeManager_.withRepository(
      this.discountRepository_
    )

    const normalizedCode = discountCode.toUpperCase().trim()

    const query = buildQuery({ code: normalizedCode }, config)
    const discount = await discountRepo.findOne(query)

    if (!discount) {
      throw new MedusaError(
        MedusaError.Types.NOT_FOUND,
        `Discounts with code ${discountCode} was not found`
      )
    }

    return discount
  }

  /**
   * List all the discounts corresponding to the given codes
   * @param discountCodes - discount codes of discounts to retrieve
   * @param config - the config object containing query settings
   * @return the discounts
   */
  async listByCodes(
    discountCodes: string[],
    config: FindConfig<Discount> = {}
  ): Promise<Discount[]> {
    const discountRepo = this.activeManager_.withRepository(
      this.discountRepository_
    )

    const normalizedCodes = discountCodes.map((code) =>
      code.toUpperCase().trim()
    )

    const query = buildQuery({ code: In(normalizedCodes) }, config)
    const discounts = await discountRepo.find(query)

    if (discounts?.length !== discountCodes.length) {
      throw new MedusaError(
        MedusaError.Types.NOT_FOUND,
        `Discounts with code [${normalizedCodes.join(", ")}] was not found`
      )
    }

    return discounts
  }

  /**
   * Updates a discount.
   * @param {string} discountId - discount id of discount to update
   * @param {Discount} update - the data to update the discount with
   * @return {Promise} the result of the update operation
   */
  async update(
    discountId: string,
    update: UpdateDiscountInput
  ): Promise<Discount> {
    return await this.atomicPhase_(async (manager) => {
      const discountRepo = manager.withRepository(this.discountRepository_)
      const ruleRepo = manager.withRepository(this.discountRuleRepository_)

      const discount = await this.retrieve(discountId, {
        relations: ["rule"],
      })

      const conditions = update?.rule?.conditions
      const ruleToUpdate = omit(update.rule, "conditions")

      if (!isEmpty(ruleToUpdate)) {
        update.rule = ruleToUpdate as UpdateDiscountRuleInput
      }

      const { rule, metadata, regions, ...rest } = update

      if (rest.ends_at) {
        if (discount.starts_at >= new Date(rest.ends_at)) {
          throw new MedusaError(
            MedusaError.Types.INVALID_DATA,
            `"ends_at" must be greater than "starts_at"`
          )
        }
      }

      if (regions && regions?.length > 1 && discount.rule.type === "fixed") {
        throw new MedusaError(
          MedusaError.Types.INVALID_DATA,
          "Fixed discounts can have one region"
        )
      }

      if (conditions?.length) {
        await Promise.all(
          conditions.map(async (cond) => {
            await this.discountConditionService_
              .withTransaction(manager)
              .upsertCondition({ rule_id: discount.rule_id, ...cond })
          })
        )
      }

      if (regions) {
        discount.regions = await Promise.all(
          regions.map(async (regionId) =>
            this.regionService_.retrieve(regionId)
          )
        )
      }

      if (metadata) {
        discount.metadata = setMetadata(discount, metadata)
      }

      if (rule) {
        const ruleUpdate: Omit<UpdateDiscountRuleInput, "conditions"> = rule

        if (rule.value) {
          this.validateDiscountRule_({
            value: rule.value,
            type: discount.rule.type,
          })
        }

        discount.rule = ruleRepo.create({
          ...discount.rule,
          ...ruleUpdate,
        } as DiscountRule)
      }

      for (const key of Object.keys(rest).filter(
        (k) => typeof rest[k] !== `undefined`
      )) {
        discount[key] = rest[key]
      }

      discount.code = discount.code.toUpperCase()

      return await discountRepo.save(discount)
    })
  }

  /**
   * Creates a dynamic code for a discount id.
   * @param {string} discountId - the id of the discount to create a code for
   * @param {Object} data - the object containing a code to identify the discount by
   * @return {Promise} the newly created dynamic code
   */
  async createDynamicCode(
    discountId: string,
    data: CreateDynamicDiscountInput
  ): Promise<Discount> {
    return await this.atomicPhase_(async (manager) => {
      const discountRepo = manager.withRepository(this.discountRepository_)

      const discount = await this.retrieve(discountId)

      if (!discount.is_dynamic) {
        throw new MedusaError(
          MedusaError.Types.NOT_ALLOWED,
          "Discount must be set to dynamic"
        )
      }

      if (!data.code) {
        throw new MedusaError(
          MedusaError.Types.INVALID_DATA,
          "Discount must have a code"
        )
      }

      const toCreate = {
        ...data,
        rule_id: discount.rule_id,
        is_dynamic: true,
        is_disabled: false,
        code: data.code.toUpperCase(),
        parent_discount_id: discount.id,
        usage_limit: discount.usage_limit,
      }

      if (discount.valid_duration) {
        const lastValidDate = new Date()
        lastValidDate.setSeconds(
          lastValidDate.getSeconds() + toSeconds(parse(discount.valid_duration))
        )
        toCreate.ends_at = lastValidDate
      }
      const created: Discount = discountRepo.create(toCreate)
      return await discountRepo.save(created)
    })
  }

  /**
   * Deletes a dynamic code for a discount id.
   * @param {string} discountId - the id of the discount to create a code for
   * @param {string} code - the code to identify the discount by
   * @return {Promise} the newly created dynamic code
   */
  async deleteDynamicCode(discountId: string, code: string): Promise<void> {
    return await this.atomicPhase_(async (manager) => {
      const discountRepo = manager.withRepository(this.discountRepository_)
      const discount = await discountRepo.findOne({
        where: { parent_discount_id: discountId, code },
      })

      if (!discount) {
        return
      }

      await discountRepo.softRemove(discount)
    })
  }

  /**
   * Adds a region to the discount regions array.
   * @param {string} discountId - id of discount
   * @param {string} regionId - id of region to add
   * @return {Promise} the result of the update operation
   */
  async addRegion(discountId: string, regionId: string): Promise<Discount> {
    return await this.atomicPhase_(async (manager) => {
      const discountRepo = manager.withRepository(this.discountRepository_)

      const discount = await this.retrieve(discountId, {
        relations: ["regions", "rule"],
      })

      const exists = discount.regions.find((r) => r.id === regionId)
      // If region is already present, we return early
      if (exists) {
        return discount
      }

      if (discount.regions?.length === 1 && discount.rule.type === "fixed") {
        throw new MedusaError(
          MedusaError.Types.INVALID_DATA,
          "Fixed discounts can have one region"
        )
      }

      const region = await this.regionService_.retrieve(regionId)

      discount.regions = [...discount.regions, region]

      return await discountRepo.save(discount)
    })
  }

  /**
   * Removes a region from the discount regions array.
   * @param {string} discountId - id of discount
   * @param {string} regionId - id of region to remove
   * @return {Promise} the result of the update operation
   */
  async removeRegion(discountId: string, regionId: string): Promise<Discount> {
    return await this.atomicPhase_(async (manager) => {
      const discountRepo = manager.withRepository(this.discountRepository_)

      const discount = await this.retrieve(discountId, {
        relations: ["regions"],
      })

      const exists = discount.regions.find((r) => r.id === regionId)
      // If region is not present, we return early
      if (!exists) {
        return discount
      }

      discount.regions = discount.regions.filter((r) => r.id !== regionId)

      return await discountRepo.save(discount)
    })
  }

  /**
   * Deletes a discount idempotently
   * @param {string} discountId - id of discount to delete
   * @return {Promise} the result of the delete operation
   */
  async delete(discountId: string): Promise<void> {
    return await this.atomicPhase_(async (manager) => {
      const discountRepo = manager.withRepository(this.discountRepository_)

      const discount = await discountRepo.findOne({ where: { id: discountId } })

      if (!discount) {
        return
      }

      await discountRepo.softRemove(discount)
    })
  }

  async validateDiscountForProduct(
    discountRuleId: string,
    productId: string | undefined
  ): Promise<boolean> {
    return await this.atomicPhase_(async (manager) => {
      const discountConditionRepo = manager.withRepository(
        this.discountConditionRepository_
      )

      // In case of custom line items, we don't have a product id.
      // Instead of throwing, we simply invalidate the discount.
      if (!productId) {
        return false
      }

      const product = await this.productService_
        .withTransaction(manager)
        .retrieve(productId, {
          relations: ["tags"],
        })

      return await discountConditionRepo.isValidForProduct(
        discountRuleId,
        product.id
      )
    })
  }

  async calculateDiscountForLineItem(
    discountId: string,
    lineItem: LineItem,
    calculationContextData: CalculationContextData
  ): Promise<number> {
    return await this.atomicPhase_(async (transactionManager) => {
      let adjustment = 0

      if (!lineItem.allow_discounts) {
        return adjustment
      }

      const discount = await this.retrieve(discountId, { relations: ["rule"] })

      const { type, value, allocation } = discount.rule

      const calculationContext = await this.totalsService_
        .withTransaction(transactionManager)
        .getCalculationContext(calculationContextData, {
          exclude_shipping: true,
        })

      let fullItemPrice = lineItem.unit_price * lineItem.quantity
<<<<<<< HEAD
      const includesTax = this.featureFlagRouter_.isFeatureEnabled(TaxInclusivePricingFeatureFlag.key) && lineItem.includes_tax
=======
      const includesTax =
        this.featureFlagRouter_.isFeatureEnabled(
          TaxInclusivePricingFeatureFlag.key
        ) && lineItem.includes_tax
>>>>>>> 9ddcaf11

      if (includesTax) {
        const lineItemTotals = await this.newTotalsService_
          .withTransaction(transactionManager)
          .getLineItemTotals([lineItem], {
            includeTax: true,
            calculationContext,
          })
        fullItemPrice = lineItemTotals[lineItem.id].subtotal
      }

      if (type === DiscountRuleType.PERCENTAGE) {
        adjustment = Math.round((fullItemPrice / 100) * value)
      } else if (
        type === DiscountRuleType.FIXED &&
        allocation === DiscountAllocation.TOTAL
      ) {
        // when a fixed discount should be applied to the total,
        // we create line adjustments for each item with an amount
        // relative to the subtotal
        const discountedItems = calculationContextData.items.filter(
          (item) => item.allow_discounts
        )
        const totals = await this.newTotalsService_.getLineItemTotals(
          discountedItems,
          {
            includeTax: includesTax,
            calculationContext,
          }
        )
        const subtotal = Object.values(totals).reduce((subtotal, total) => {
          subtotal += total.subtotal
          return subtotal
        }, 0)
        const nominator = Math.min(value, subtotal)
        const totalItemPercentage = fullItemPrice / subtotal

        adjustment = nominator * totalItemPercentage
      } else {
        adjustment = value * lineItem.quantity
      }

      return Math.min(adjustment, fullItemPrice)
    })
  }

  async validateDiscountForCartOrThrow(
    cart: Cart,
    discount: Discount | Discount[]
  ): Promise<void> {
    const discounts = Array.isArray(discount) ? discount : [discount]
    return await this.atomicPhase_(async () => {
      await Promise.all(
        discounts.map(async (disc) => {
          if (this.hasReachedLimit(disc)) {
            throw new MedusaError(
              MedusaError.Types.NOT_ALLOWED,
              `Discount ${disc.code} has been used maximum allowed times`
            )
          }

          if (this.hasNotStarted(disc)) {
            throw new MedusaError(
              MedusaError.Types.NOT_ALLOWED,
              `Discount ${disc.code} is not valid yet`
            )
          }

          if (this.hasExpired(disc)) {
            throw new MedusaError(
              MedusaError.Types.NOT_ALLOWED,
              `Discount ${disc.code} is expired`
            )
          }

          if (this.isDisabled(disc)) {
            throw new MedusaError(
              MedusaError.Types.NOT_ALLOWED,
              `The discount code ${disc.code} is disabled`
            )
          }

          const isValidForRegion = await this.isValidForRegion(
            disc,
            cart.region_id
          )
          if (!isValidForRegion) {
            throw new MedusaError(
              MedusaError.Types.INVALID_DATA,
              "The discount is not available in current region"
            )
          }

          if (cart.customer_id) {
            const canApplyForCustomer = await this.canApplyForCustomer(
              disc.rule.id,
              cart.customer_id
            )

            if (!canApplyForCustomer) {
              throw new MedusaError(
                MedusaError.Types.NOT_ALLOWED,
                `Discount ${disc.code} is not valid for customer`
              )
            }
          }
        })
      )
    })
  }

  hasReachedLimit(discount: Discount): boolean {
    const count = discount.usage_count || 0
    const limit = discount.usage_limit
    return !!limit && count >= limit
  }

  hasNotStarted(discount: Discount): boolean {
    return isFuture(discount.starts_at)
  }

  hasExpired(discount: Discount): boolean {
    if (!discount.ends_at) {
      return false
    }

    return isPast(discount.ends_at)
  }

  isDisabled(discount: Discount): boolean {
    return discount.is_disabled
  }

  async isValidForRegion(
    discount: Discount,
    region_id: string
  ): Promise<boolean> {
    return await this.atomicPhase_(async () => {
      let regions = discount.regions

      if (discount.parent_discount_id) {
        const parent = await this.retrieve(discount.parent_discount_id, {
          relations: ["rule", "regions"],
        })

        regions = parent.regions
      }

      return regions.find(({ id }) => id === region_id) !== undefined
    })
  }

  async canApplyForCustomer(
    discountRuleId: string,
    customerId: string | undefined
  ): Promise<boolean> {
    return await this.atomicPhase_(async (manager: EntityManager) => {
      const discountConditionRepo = manager.withRepository(
        this.discountConditionRepository_
      )

      // Instead of throwing on missing customer id, we simply invalidate the discount
      if (!customerId) {
        return false
      }

      const customer = await this.customerService_
        .withTransaction(manager)
        .retrieve(customerId, {
          relations: ["groups"],
        })

      return await discountConditionRepo.canApplyForCustomer(
        discountRuleId,
        customer.id
      )
    })
  }
}

export default DiscountService<|MERGE_RESOLUTION|>--- conflicted
+++ resolved
@@ -619,14 +619,10 @@
         })
 
       let fullItemPrice = lineItem.unit_price * lineItem.quantity
-<<<<<<< HEAD
-      const includesTax = this.featureFlagRouter_.isFeatureEnabled(TaxInclusivePricingFeatureFlag.key) && lineItem.includes_tax
-=======
       const includesTax =
         this.featureFlagRouter_.isFeatureEnabled(
           TaxInclusivePricingFeatureFlag.key
         ) && lineItem.includes_tax
->>>>>>> 9ddcaf11
 
       if (includesTax) {
         const lineItemTotals = await this.newTotalsService_
