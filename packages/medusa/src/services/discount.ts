--- conflicted
+++ resolved
@@ -6,17 +6,13 @@
   DeepPartial,
   EntityManager,
   ILike,
-  SelectQueryBuilder
+  SelectQueryBuilder,
 } from "typeorm"
 import {
-<<<<<<< HEAD
-=======
-  EventBusService,
   NewTotalsService,
->>>>>>> ed121922
   ProductService,
   RegionService,
-  TotalsService
+  TotalsService,
 } from "."
 import { IEventBusService, TransactionBaseService } from "../interfaces"
 import TaxInclusivePricingFeatureFlag from "../loaders/feature-flags/tax-inclusive-pricing"
@@ -24,7 +20,7 @@
 import {
   AllocationType as DiscountAllocation,
   DiscountRule,
-  DiscountRuleType
+  DiscountRuleType,
 } from "../models/discount-rule"
 import { DiscountRepository } from "../repositories/discount"
 import { DiscountConditionRepository } from "../repositories/discount-condition"
@@ -37,7 +33,7 @@
   CreateDynamicDiscountInput,
   FilterableDiscountProps,
   UpdateDiscountInput,
-  UpdateDiscountRuleInput
+  UpdateDiscountRuleInput,
 } from "../types/discount"
 import { buildQuery, setMetadata } from "../utils"
 import { isFuture, isPast } from "../utils/date-helpers"
