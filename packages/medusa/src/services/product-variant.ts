--- conflicted
+++ resolved
@@ -37,11 +37,7 @@
   ProductVariantPrice,
   UpdateProductVariantInput,
 } from "../types/product-variant"
-<<<<<<< HEAD
-import { buildQuery, setMetadata } from "../utils"
-=======
 import { buildQuery, buildRelations, setMetadata } from "../utils"
->>>>>>> 75924b68
 import EventBusService from "./event-bus"
 import RegionService from "./region"
 
