import { MedusaError } from "medusa-core-utils"
import { EntityManager } from "typeorm"

import { IdempotencyKey, Order } from "../models"
import CartService from "../services/cart"
import IdempotencyKeyService from "../services/idempotency-key"
<<<<<<< HEAD
import OrderService from "../services/order"
import ProductVariantInventoryService from "../services/product-variant-inventory"
import PaymentProviderService from "../services/payment-provider"
=======
import OrderService, {
  ORDER_CART_ALREADY_EXISTS_ERROR,
} from "../services/order"
>>>>>>> 1b21af87
import SwapService from "../services/swap"
import { RequestContext } from "../types/request"

import {
  AbstractCartCompletionStrategy,
  CartCompletionResponse,
} from "../interfaces"

type InjectedDependencies = {
  idempotencyKeyService: IdempotencyKeyService
  cartService: CartService
  orderService: OrderService
  swapService: SwapService
  manager: EntityManager
  productVariantInventoryService: ProductVariantInventoryService
  paymentProviderService: PaymentProviderService
}

class CartCompletionStrategy extends AbstractCartCompletionStrategy {
  protected manager_: EntityManager

  protected readonly idempotencyKeyService_: IdempotencyKeyService
  protected readonly cartService_: CartService
  protected readonly productVariantInventoryService_: ProductVariantInventoryService
  protected readonly paymentProviderService_: PaymentProviderService
  protected readonly orderService_: OrderService
  protected readonly swapService_: SwapService

  constructor({
    idempotencyKeyService,
    cartService,
    orderService,
    swapService,
    manager,
    productVariantInventoryService,
    paymentProviderService,
  }: InjectedDependencies) {
    super()

    this.productVariantInventoryService_ = productVariantInventoryService
    this.idempotencyKeyService_ = idempotencyKeyService
    this.cartService_ = cartService
    this.orderService_ = orderService
    this.swapService_ = swapService
    this.manager_ = manager
    this.paymentProviderService_ = paymentProviderService
  }

  async complete(
    id: string,
    ikey: IdempotencyKey,
    context: RequestContext
  ): Promise<CartCompletionResponse> {
    let idempotencyKey: IdempotencyKey = ikey

<<<<<<< HEAD
    const idempotencyKeyService = this.idempotencyKeyService_
    const cartService = this.cartService_
    const productVariantInventoryService = this.productVariantInventoryService_
    const orderService = this.orderService_
    const swapService = this.swapService_
    const paymentProviderService = this.paymentProviderService_

=======
>>>>>>> 1b21af87
    let inProgress = true
    let err: unknown = false

    while (inProgress) {
      switch (idempotencyKey.recovery_point) {
        case "started": {
          await this.manager_
            .transaction("SERIALIZABLE", async (transactionManager) => {
              idempotencyKey = await this.idempotencyKeyService_
                .withTransaction(transactionManager)
<<<<<<< HEAD
                .workStage(idempotencyKey.idempotency_key, async (manager) => {
                  const cartServiceTx = cartService.withTransaction(manager)
                  const cart = await cartServiceTx.retrieve(id)

                  if (cart.completed_at) {
                    return {
                      response_code: 409,
                      response_body: {
                        code: MedusaError.Codes.CART_INCOMPATIBLE_STATE,
                        message: "Cart has already been completed",
                        type: MedusaError.Types.NOT_ALLOWED,
                      },
                    }
                  }

                  await cartServiceTx.createTaxLines(id)

                  return {
                    recovery_point: "tax_lines_created",
                  }
                })
=======
                .workStage(
                  idempotencyKey.idempotency_key,
                  async (manager) => await this.handleStarted(id, { manager })
                )
>>>>>>> 1b21af87
            })
            .catch((e) => {
              inProgress = false
              err = e
            })
          break
        }
        case "tax_lines_created": {
          await this.manager_
            .transaction("SERIALIZABLE", async (transactionManager) => {
              idempotencyKey = await this.idempotencyKeyService_
                .withTransaction(transactionManager)
                .workStage(
                  idempotencyKey.idempotency_key,
                  async (manager) =>
                    await this.handleTaxLineCreated(id, idempotencyKey, {
                      context,
                      manager,
                    })
                )
            })
            .catch((e) => {
              inProgress = false
              err = e
            })
          break
        }

        case "payment_authorized": {
          await this.manager_
            .transaction("SERIALIZABLE", async (transactionManager) => {
              idempotencyKey = await this.idempotencyKeyService_
                .withTransaction(transactionManager)
<<<<<<< HEAD
                .workStage(idempotencyKey.idempotency_key, async (manager) => {
                  const cartServiceTx = cartService.withTransaction(manager)
                  const cart = await cartServiceTx.retrieveWithTotals(id, {
                    relations: ["items", "payment", "payment_sessions"],
                  })

                  let allowBackorder = false
                  let swapId: string
                  if (cart.type === "swap") {
                    const swap = await swapService.retrieveByCartId(id)
                    allowBackorder = swap.allow_backorder
                    swapId = swap.id
                  }

                  if (!allowBackorder) {
                    const inventoryServiceTx =
                      productVariantInventoryService.withTransaction(manager)

                    try {
                      await Promise.all(
                        cart.items.map(async (item) => {
                          if (item.variant_id) {
                            const inventoryConfirmed =
                              await inventoryServiceTx.confirmInventory(
                                item.variant_id,
                                item.quantity,
                                { sales_channel_id: cart.sales_channel_id }
                              )

                            if (!inventoryConfirmed) {
                              throw new MedusaError(
                                MedusaError.Types.NOT_ALLOWED,
                                `Variant with id: ${item.variant_id} does not have the required inventory`,
                                MedusaError.Codes.INSUFFICIENT_INVENTORY
                              )
                            }
                          }
                        })
                      )
                    } catch (error) {
                      if (
                        error &&
                        error.code === MedusaError.Codes.INSUFFICIENT_INVENTORY
                      ) {
                        if (cart.payment) {
                          await paymentProviderService
                            .withTransaction(manager)
                            .cancelPayment(cart.payment)
                        }
                        await cartServiceTx.update(cart.id, {
                          payment_authorized_at: null,
                        })

                        return {
                          response_code: 409,
                          response_body: {
                            message: error.message,
                            type: error.type,
                            code: error.code,
                          },
                        }
                      } else {
                        throw error
                      }
                    }
                  }

                  // If cart is part of swap, we register swap as complete
                  switch (cart.type) {
                    case "swap": {
                      let swap = await swapService
                        .withTransaction(manager)
                        .registerCartCompletion(swapId!)

                      swap = await swapService
                        .withTransaction(manager)
                        .retrieve(swap.id, {
                          relations: ["shipping_address"],
                        })

                      return {
                        response_code: 200,
                        response_body: { data: swap, type: "swap" },
                      }
                    }
                    default: {
                      if (typeof cart.total === "undefined") {
                        return {
                          response_code: 500,
                          response_body: {
                            message: "Unexpected state",
                          },
                        }
                      }

                      if (!cart.payment && cart.total > 0) {
                        throw new MedusaError(
                          MedusaError.Types.INVALID_DATA,
                          `Cart payment not authorized`
                        )
                      }

                      let order: Order
                      try {
                        order = await orderService
                          .withTransaction(manager)
                          .createFromCart(cart.id)
                      } catch (error) {
                        if (
                          error &&
                          error.message === "Order from cart already exists"
                        ) {
                          order = await orderService
                            .withTransaction(manager)
                            .retrieveByCartId(id, {
                              select: [
                                "subtotal",
                                "tax_total",
                                "shipping_total",
                                "discount_total",
                                "total",
                              ],
                              relations: [
                                "shipping_address",
                                "items",
                                "payments",
                              ],
                            })

                          return {
                            response_code: 200,
                            response_body: { data: order, type: "order" },
                          }
                        } else {
                          throw error
                        }
                      }

                      order = await orderService
                        .withTransaction(manager)
                        .retrieve(order.id, {
                          select: [
                            "subtotal",
                            "tax_total",
                            "shipping_total",
                            "discount_total",
                            "total",
                          ],
                          relations: ["shipping_address", "items", "payments"],
                        })

                      return {
                        response_code: 200,
                        response_body: { data: order, type: "order" },
                      }
                    }
                  }
                })
=======
                .workStage(
                  idempotencyKey.idempotency_key,
                  async (manager) =>
                    await this.handlePaymentAuthorized(id, { manager })
                )
>>>>>>> 1b21af87
            })
            .catch((e) => {
              inProgress = false
              err = e
            })
          break
        }

        case "finished": {
          inProgress = false
          break
        }

        default:
          await this.manager_.transaction(async (transactionManager) => {
            idempotencyKey = await this.idempotencyKeyService_
              .withTransaction(transactionManager)
              .update(idempotencyKey.idempotency_key, {
                recovery_point: "finished",
                response_code: 500,
                response_body: { message: "Unknown recovery point" },
              })
          })
          break
      }
    }

    if (err) {
      if (idempotencyKey.recovery_point !== "started") {
        await this.manager_.transaction(async (transactionManager) => {
          try {
            await this.orderService_
              .withTransaction(transactionManager)
              .retrieveByCartId(id)
          } catch (error) {
            await this.cartService_
              .withTransaction(transactionManager)
              .deleteTaxLines(id)
          }
        })
      }
      throw err
    }

    return {
      response_body: idempotencyKey.response_body,
      response_code: idempotencyKey.response_code,
    }
  }

  protected async handleStarted(
    id: string,
    { manager }: { manager: EntityManager }
  ) {
    const cart = await this.cartService_.withTransaction(manager).retrieve(id, {
      relations: [
        "customer",
        "discounts",
        "discounts.rule",
        "gift_cards",
        "items",
        "items.adjustments",
        "region",
        "region.tax_rates",
        "shipping_address",
        "shipping_methods",
      ],
    })

    if (cart.completed_at) {
      return {
        response_code: 409,
        response_body: {
          code: MedusaError.Codes.CART_INCOMPATIBLE_STATE,
          message: "Cart has already been completed",
          type: MedusaError.Types.NOT_ALLOWED,
        },
      }
    }

    await this.cartService_.withTransaction(manager).createTaxLines(cart)

    return {
      recovery_point: "tax_lines_created",
    }
  }

  protected async handleTaxLineCreated(
    id: string,
    idempotencyKey: IdempotencyKey,
    { context, manager }: { context: any; manager: EntityManager }
  ) {
    const cart = await this.cartService_
      .withTransaction(manager)
      .authorizePayment(id, {
        ...context,
        cart_id: id,
        idempotency_key: idempotencyKey,
      })

    if (cart.payment_session) {
      if (
        cart.payment_session.status === "requires_more" ||
        cart.payment_session.status === "pending"
      ) {
        await this.cartService_.withTransaction(manager).deleteTaxLines(id)

        return {
          response_code: 200,
          response_body: {
            data: cart,
            payment_status: cart.payment_session.status,
            type: "cart",
          },
        }
      }
    }

    return {
      recovery_point: "payment_authorized",
    }
  }

  protected async handlePaymentAuthorized(
    id: string,
    { manager }: { manager: EntityManager }
  ) {
    const orderServiceTx = this.orderService_.withTransaction(manager)

    const cart = await this.cartService_
      .withTransaction(manager)
      .retrieveWithTotals(id, {
        relations: ["region", "payment", "payment_sessions"],
      })

    // If cart is part of swap, we register swap as complete
    if (cart.type === "swap") {
      try {
        const swapId = cart.metadata?.swap_id
        let swap = await this.swapService_
          .withTransaction(manager)
          .registerCartCompletion(swapId as string)

        swap = await this.swapService_
          .withTransaction(manager)
          .retrieve(swap.id, {
            relations: ["shipping_address"],
          })

        return {
          response_code: 200,
          response_body: { data: swap, type: "swap" },
        }
      } catch (error) {
        if (error && error.code === MedusaError.Codes.INSUFFICIENT_INVENTORY) {
          return {
            response_code: 409,
            response_body: {
              message: error.message,
              type: error.type,
              code: error.code,
            },
          }
        } else {
          throw error
        }
      }
    }

    if (!cart.payment && cart.total! > 0) {
      throw new MedusaError(
        MedusaError.Types.INVALID_DATA,
        `Cart payment not authorized`
      )
    }

    let order: Order
    try {
      order = await orderServiceTx.createFromCart(cart)
    } catch (error) {
      if (error && error.message === ORDER_CART_ALREADY_EXISTS_ERROR) {
        order = await orderServiceTx.retrieveByCartId(id, {
          relations: ["shipping_address", "payments"],
        })

        return {
          response_code: 200,
          response_body: { data: order, type: "order" },
        }
      } else if (
        error &&
        error.code === MedusaError.Codes.INSUFFICIENT_INVENTORY
      ) {
        return {
          response_code: 409,
          response_body: {
            message: error.message,
            type: error.type,
            code: error.code,
          },
        }
      } else {
        throw error
      }
    }

    order = await orderServiceTx.retrieveWithTotals(order.id, {
      relations: ["shipping_address", "items", "payments"],
    })

    return {
      response_code: 200,
      response_body: { data: order, type: "order" },
    }
  }
}

export default CartCompletionStrategy<|MERGE_RESOLUTION|>--- conflicted
+++ resolved
@@ -4,15 +4,11 @@
 import { IdempotencyKey, Order } from "../models"
 import CartService from "../services/cart"
 import IdempotencyKeyService from "../services/idempotency-key"
-<<<<<<< HEAD
-import OrderService from "../services/order"
 import ProductVariantInventoryService from "../services/product-variant-inventory"
 import PaymentProviderService from "../services/payment-provider"
-=======
 import OrderService, {
   ORDER_CART_ALREADY_EXISTS_ERROR,
 } from "../services/order"
->>>>>>> 1b21af87
 import SwapService from "../services/swap"
 import { RequestContext } from "../types/request"
 
@@ -68,16 +64,6 @@
   ): Promise<CartCompletionResponse> {
     let idempotencyKey: IdempotencyKey = ikey
 
-<<<<<<< HEAD
-    const idempotencyKeyService = this.idempotencyKeyService_
-    const cartService = this.cartService_
-    const productVariantInventoryService = this.productVariantInventoryService_
-    const orderService = this.orderService_
-    const swapService = this.swapService_
-    const paymentProviderService = this.paymentProviderService_
-
-=======
->>>>>>> 1b21af87
     let inProgress = true
     let err: unknown = false
 
@@ -88,34 +74,10 @@
             .transaction("SERIALIZABLE", async (transactionManager) => {
               idempotencyKey = await this.idempotencyKeyService_
                 .withTransaction(transactionManager)
-<<<<<<< HEAD
-                .workStage(idempotencyKey.idempotency_key, async (manager) => {
-                  const cartServiceTx = cartService.withTransaction(manager)
-                  const cart = await cartServiceTx.retrieve(id)
-
-                  if (cart.completed_at) {
-                    return {
-                      response_code: 409,
-                      response_body: {
-                        code: MedusaError.Codes.CART_INCOMPATIBLE_STATE,
-                        message: "Cart has already been completed",
-                        type: MedusaError.Types.NOT_ALLOWED,
-                      },
-                    }
-                  }
-
-                  await cartServiceTx.createTaxLines(id)
-
-                  return {
-                    recovery_point: "tax_lines_created",
-                  }
-                })
-=======
                 .workStage(
                   idempotencyKey.idempotency_key,
                   async (manager) => await this.handleStarted(id, { manager })
                 )
->>>>>>> 1b21af87
             })
             .catch((e) => {
               inProgress = false
@@ -149,172 +111,11 @@
             .transaction("SERIALIZABLE", async (transactionManager) => {
               idempotencyKey = await this.idempotencyKeyService_
                 .withTransaction(transactionManager)
-<<<<<<< HEAD
-                .workStage(idempotencyKey.idempotency_key, async (manager) => {
-                  const cartServiceTx = cartService.withTransaction(manager)
-                  const cart = await cartServiceTx.retrieveWithTotals(id, {
-                    relations: ["items", "payment", "payment_sessions"],
-                  })
-
-                  let allowBackorder = false
-                  let swapId: string
-                  if (cart.type === "swap") {
-                    const swap = await swapService.retrieveByCartId(id)
-                    allowBackorder = swap.allow_backorder
-                    swapId = swap.id
-                  }
-
-                  if (!allowBackorder) {
-                    const inventoryServiceTx =
-                      productVariantInventoryService.withTransaction(manager)
-
-                    try {
-                      await Promise.all(
-                        cart.items.map(async (item) => {
-                          if (item.variant_id) {
-                            const inventoryConfirmed =
-                              await inventoryServiceTx.confirmInventory(
-                                item.variant_id,
-                                item.quantity,
-                                { sales_channel_id: cart.sales_channel_id }
-                              )
-
-                            if (!inventoryConfirmed) {
-                              throw new MedusaError(
-                                MedusaError.Types.NOT_ALLOWED,
-                                `Variant with id: ${item.variant_id} does not have the required inventory`,
-                                MedusaError.Codes.INSUFFICIENT_INVENTORY
-                              )
-                            }
-                          }
-                        })
-                      )
-                    } catch (error) {
-                      if (
-                        error &&
-                        error.code === MedusaError.Codes.INSUFFICIENT_INVENTORY
-                      ) {
-                        if (cart.payment) {
-                          await paymentProviderService
-                            .withTransaction(manager)
-                            .cancelPayment(cart.payment)
-                        }
-                        await cartServiceTx.update(cart.id, {
-                          payment_authorized_at: null,
-                        })
-
-                        return {
-                          response_code: 409,
-                          response_body: {
-                            message: error.message,
-                            type: error.type,
-                            code: error.code,
-                          },
-                        }
-                      } else {
-                        throw error
-                      }
-                    }
-                  }
-
-                  // If cart is part of swap, we register swap as complete
-                  switch (cart.type) {
-                    case "swap": {
-                      let swap = await swapService
-                        .withTransaction(manager)
-                        .registerCartCompletion(swapId!)
-
-                      swap = await swapService
-                        .withTransaction(manager)
-                        .retrieve(swap.id, {
-                          relations: ["shipping_address"],
-                        })
-
-                      return {
-                        response_code: 200,
-                        response_body: { data: swap, type: "swap" },
-                      }
-                    }
-                    default: {
-                      if (typeof cart.total === "undefined") {
-                        return {
-                          response_code: 500,
-                          response_body: {
-                            message: "Unexpected state",
-                          },
-                        }
-                      }
-
-                      if (!cart.payment && cart.total > 0) {
-                        throw new MedusaError(
-                          MedusaError.Types.INVALID_DATA,
-                          `Cart payment not authorized`
-                        )
-                      }
-
-                      let order: Order
-                      try {
-                        order = await orderService
-                          .withTransaction(manager)
-                          .createFromCart(cart.id)
-                      } catch (error) {
-                        if (
-                          error &&
-                          error.message === "Order from cart already exists"
-                        ) {
-                          order = await orderService
-                            .withTransaction(manager)
-                            .retrieveByCartId(id, {
-                              select: [
-                                "subtotal",
-                                "tax_total",
-                                "shipping_total",
-                                "discount_total",
-                                "total",
-                              ],
-                              relations: [
-                                "shipping_address",
-                                "items",
-                                "payments",
-                              ],
-                            })
-
-                          return {
-                            response_code: 200,
-                            response_body: { data: order, type: "order" },
-                          }
-                        } else {
-                          throw error
-                        }
-                      }
-
-                      order = await orderService
-                        .withTransaction(manager)
-                        .retrieve(order.id, {
-                          select: [
-                            "subtotal",
-                            "tax_total",
-                            "shipping_total",
-                            "discount_total",
-                            "total",
-                          ],
-                          relations: ["shipping_address", "items", "payments"],
-                        })
-
-                      return {
-                        response_code: 200,
-                        response_body: { data: order, type: "order" },
-                      }
-                    }
-                  }
-                })
-=======
                 .workStage(
                   idempotencyKey.idempotency_key,
                   async (manager) =>
                     await this.handlePaymentAuthorized(id, { manager })
                 )
->>>>>>> 1b21af87
             })
             .catch((e) => {
               inProgress = false
@@ -443,20 +244,76 @@
     { manager }: { manager: EntityManager }
   ) {
     const orderServiceTx = this.orderService_.withTransaction(manager)
-
-    const cart = await this.cartService_
-      .withTransaction(manager)
-      .retrieveWithTotals(id, {
-        relations: ["region", "payment", "payment_sessions"],
-      })
+    const cartServiceTx = this.cartService_.withTransaction(manager)
+
+    const cart = await cartServiceTx.retrieveWithTotals(id, {
+      relations: ["region", "payment", "payment_sessions"],
+    })
+
+    let allowBackorder = false
+    let swapId: string
+    if (cart.type === "swap") {
+      const swap = await this.swapService_.retrieveByCartId(id)
+      allowBackorder = swap.allow_backorder
+      swapId = swap.id
+    }
+
+    if (!allowBackorder) {
+      const inventoryServiceTx =
+        this.productVariantInventoryService_.withTransaction(manager)
+
+      try {
+        await Promise.all(
+          cart.items.map(async (item) => {
+            if (item.variant_id) {
+              const inventoryConfirmed =
+                await inventoryServiceTx.confirmInventory(
+                  item.variant_id,
+                  item.quantity,
+                  { sales_channel_id: cart.sales_channel_id }
+                )
+
+              if (!inventoryConfirmed) {
+                throw new MedusaError(
+                  MedusaError.Types.NOT_ALLOWED,
+                  `Variant with id: ${item.variant_id} does not have the required inventory`,
+                  MedusaError.Codes.INSUFFICIENT_INVENTORY
+                )
+              }
+            }
+          })
+        )
+      } catch (error) {
+        if (error && error.code === MedusaError.Codes.INSUFFICIENT_INVENTORY) {
+          if (cart.payment) {
+            await this.paymentProviderService_
+              .withTransaction(manager)
+              .cancelPayment(cart.payment)
+          }
+          await cartServiceTx.update(cart.id, {
+            payment_authorized_at: null,
+          })
+
+          return {
+            response_code: 409,
+            response_body: {
+              message: error.message,
+              type: error.type,
+              code: error.code,
+            },
+          }
+        } else {
+          throw error
+        }
+      }
+    }
 
     // If cart is part of swap, we register swap as complete
     if (cart.type === "swap") {
       try {
-        const swapId = cart.metadata?.swap_id
         let swap = await this.swapService_
           .withTransaction(manager)
-          .registerCartCompletion(swapId as string)
+          .registerCartCompletion(swapId!)
 
         swap = await this.swapService_
           .withTransaction(manager)
@@ -504,18 +361,6 @@
           response_code: 200,
           response_body: { data: order, type: "order" },
         }
-      } else if (
-        error &&
-        error.code === MedusaError.Codes.INSUFFICIENT_INVENTORY
-      ) {
-        return {
-          response_code: 409,
-          response_body: {
-            message: error.message,
-            type: error.type,
-            code: error.code,
-          },
-        }
       } else {
         throw error
       }
