import {
  BeforeInsert,
  Check,
  Column,
  Entity,
  Index,
  JoinColumn,
  ManyToOne,
  OneToMany,
  OneToOne,
  PrimaryColumn,
} from "typeorm"

import { Cart } from "./cart"
import { ClaimOrder } from "./claim-order"
import { DbAwareColumn } from "../utils/db-aware-column"
import { Order } from "./order"
import { Return } from "./return"
import { ShippingMethodTaxLine } from "./shipping-method-tax-line"
import { ShippingOption } from "./shipping-option"
import { Swap } from "./swap"
import { generateEntityId } from "../utils/generate-entity-id"
import { FeatureFlagColumn } from "../utils/feature-flag-decorators"
import TaxInclusivePricingFeatureFlag from "../loaders/feature-flags/tax-inclusive-pricing"

@Check(
  `"claim_order_id" IS NOT NULL OR "order_id" IS NOT NULL OR "cart_id" IS NOT NULL OR "swap_id" IS NOT NULL OR "return_id" IS NOT NULL`
)
@Check(`"price" >= 0`)
@Entity()
export class ShippingMethod {
  @PrimaryColumn()
  id: string

  @Index()
  @Column()
  shipping_option_id: string

  @Index()
  @Column({ nullable: true })
  order_id: string

  @ManyToOne(() => Order)
  @JoinColumn({ name: "order_id" })
  order: Order

  @Index()
  @Column({ nullable: true })
  claim_order_id: string | null

  @ManyToOne(() => ClaimOrder)
  @JoinColumn({ name: "claim_order_id" })
  claim_order: ClaimOrder

  @Index()
  @Column({ nullable: true })
  cart_id: string

  @ManyToOne(() => Cart)
  @JoinColumn({ name: "cart_id" })
  cart: Cart

  @Index()
  @Column({ nullable: true })
  swap_id: string

  @ManyToOne(() => Swap)
  @JoinColumn({ name: "swap_id" })
  swap: Swap

  @Index()
  @Column({ nullable: true })
  return_id: string

  @OneToOne(() => Return, (ret) => ret.shipping_method)
  @JoinColumn({ name: "return_id" })
  return_order: Return

  @ManyToOne(() => ShippingOption, { eager: true })
  @JoinColumn({ name: "shipping_option_id" })
  shipping_option: ShippingOption

  @OneToMany(() => ShippingMethodTaxLine, (tl) => tl.shipping_method, {
    cascade: ["insert"],
  })
  tax_lines: ShippingMethodTaxLine[]

  @Column({ type: "int" })
  price: number

  @DbAwareColumn({ type: "jsonb" })
  data: Record<string, unknown>

  @FeatureFlagColumn(TaxInclusivePricingFeatureFlag.key, { default: false })
  includes_tax: boolean

  @BeforeInsert()
  private beforeInsert(): void {
    this.id = generateEntityId(this.id, "sm")
  }
}

/**
 * @schema shipping_method
 * title: "Shipping Method"
 * description: "Shipping Methods represent a way in which an Order or Return can be shipped. Shipping Methods are built from a Shipping Option, but may contain additional details, that can be necessary for the Fulfillment Provider to handle the shipment."
 * x-resourceId: shipping_method
 * required:
 *   - shipping_option_id
 *   - price
 * properties:
 *   id:
 *     type: string
 *     description: The shipping method's ID
 *     example: sm_01F0YET7DR2E7CYVSDHM593QG2
 *   shipping_option_id:
 *     description: "The id of the Shipping Option that the Shipping Method is built from."
 *     type: string
 *     example: so_01G1G5V27GYX4QXNARRQCW1N8T
 *   shipping_option:
 *     description: Available if the relation `shipping_option` is expanded.
 *     $ref: "#/components/schemas/shipping_option"
 *   order_id:
 *     description: "The id of the Order that the Shipping Method is used on."
 *     type: string
 *     example: order_01G8TJSYT9M6AVS5N4EMNFS1EK
 *   order:
 *     description: An order object. Available if the relation `order` is expanded.
 *     type: object
 *   return_id:
 *     description: "The id of the Return that the Shipping Method is used on."
 *     type: string
 *     example: null
 *   return_order:
 *     description: A return object. Available if the relation `return_order` is expanded.
 *     type: object
 *   swap_id:
 *     description: "The id of the Swap that the Shipping Method is used on."
 *     type: string
 *     example: null
 *   swap:
 *     description: A swap object. Available if the relation `swap` is expanded.
 *     type: object
 *   cart_id:
 *     description: "The id of the Cart that the Shipping Method is used on."
 *     type: string
 *     example: cart_01G8ZH853Y6TFXWPG5EYE81X63
 *   cart:
 *     description: A cart object. Available if the relation `cart` is expanded.
 *     type: object
 *   claim_order_id:
 *     description: "The id of the Claim that the Shipping Method is used on."
 *     type: string
 *     example: null
 *   claim_order:
 *     description: A claim order object. Available if the relation `claim_order` is expanded.
 *     type: object
 *   tax_lines:
 *     type: array
 *     description: Available if the relation `tax_lines` is expanded.
 *     items:
 *       $ref: "#/components/schemas/tax_line"
 *   price:
 *     description: "The amount to charge for the Shipping Method. The currency of the price is defined by the Region that the Order that the Shipping Method belongs to is a part of."
 *     type: integer
 *     example: 200
 *   data:
 *     description: "Additional data that the Fulfillment Provider needs to fulfill the shipment. This is used in combination with the Shipping Options data, and may contain information such as a drop point id."
 *     type: object
<<<<<<< HEAD
 *     example: {}
=======
 *   includes_tax:
 *     description: "[EXPERIMENTAL] Indicates if the shipping method price include tax"
 *     type: boolean
>>>>>>> 41718933
 */<|MERGE_RESOLUTION|>--- conflicted
+++ resolved
@@ -167,11 +167,8 @@
  *   data:
  *     description: "Additional data that the Fulfillment Provider needs to fulfill the shipment. This is used in combination with the Shipping Options data, and may contain information such as a drop point id."
  *     type: object
-<<<<<<< HEAD
  *     example: {}
-=======
  *   includes_tax:
  *     description: "[EXPERIMENTAL] Indicates if the shipping method price include tax"
  *     type: boolean
->>>>>>> 41718933
  */