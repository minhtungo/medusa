--- conflicted
+++ resolved
@@ -1,13 +1,9 @@
-<<<<<<< HEAD
-=======
-import path from "path"
-import { execSync, fork } from "child_process"
->>>>>>> 13294fff
 import boxen from "boxen"
 import { execSync, fork } from "child_process"
 import chokidar from "chokidar"
 import Store from "medusa-telemetry/dist/store"
 import { EOL } from "os"
+import path from "path"
 
 import Logger from "../loaders/logger"
 import { resolveAdminCLI } from "./utils/resolve-admin-cli"
@@ -72,14 +68,9 @@
     "medusa.js"
   )
   let child = fork(cliPath, [`start`, ...args], {
-<<<<<<< HEAD
+    execArgv: argv,
     cwd: directory,
     env: { ...process.env, ...COMMAND_INITIATED_BY },
-    stdio: ["pipe", process.stdout, process.stderr, "ipc"],
-=======
-    execArgv: argv,
-    cwd: directory,
->>>>>>> 13294fff
   })
 
   child.on("error", function (err) {
@@ -96,55 +87,44 @@
       stdio: ["pipe", process.stdout, process.stderr, "ipc"],
     })
 
-<<<<<<< HEAD
     adminChild.on("error", function (err) {
-=======
-    Logger.info("Rebuilt")
-
-    child = fork(cliPath, [`start`, ...args], {
-      execArgv: argv,
-      cwd: directory,
-    })
-
-    child.on("error", function (err) {
->>>>>>> 13294fff
       console.log("Error ", err)
       adminChild.kill("SIGINT") // Only kill admin in case of error
     })
+  }
 
-    chokidar
-      .watch(`${directory}/src`, {
-        ignored: `${directory}/src/admin`,
+  chokidar
+    .watch(`${directory}/src`, {
+      ignored: `${directory}/src/admin`,
+    })
+    .on("change", (file) => {
+      const f = file.split("src")[1]
+      Logger.info(`${f} changed: restarting...`)
+
+      if (process.platform === "win32") {
+        execSync(`taskkill /PID ${child.pid} /F /T`)
+      }
+
+      child.kill("SIGINT")
+
+      execSync(
+        `${babelPath} src -d dist --extensions ".ts,.js" --ignore "src/admin/**"`,
+        {
+          cwd: directory,
+          stdio: ["pipe", process.stdout, process.stderr],
+        }
+      )
+
+      Logger.info("Rebuilt")
+
+      child = fork(cliPath, [`start`, ...args], {
+        cwd: directory,
+        env: { ...process.env, ...COMMAND_INITIATED_BY },
+        stdio: ["pipe", process.stdout, process.stderr, "ipc"],
       })
-      .on("change", (file) => {
-        const f = file.split("src")[1]
-        Logger.info(`${f} changed: restarting...`)
-
-        if (process.platform === "win32") {
-          execSync(`taskkill /PID ${child.pid} /F /T`)
-        }
-
-        child.kill("SIGINT")
-
-        execSync(
-          `${babelPath} src -d dist --extensions ".ts,.js" --ignore "src/admin/**"`,
-          {
-            cwd: directory,
-            stdio: ["pipe", process.stdout, process.stderr],
-          }
-        )
-
-        Logger.info("Rebuilt")
-
-        child = fork(cliPath, [`start`, ...args], {
-          cwd: directory,
-          env: { ...process.env, ...COMMAND_INITIATED_BY },
-          stdio: ["pipe", process.stdout, process.stderr, "ipc"],
-        })
-        child.on("error", function (err) {
-          console.log("Error ", err)
-          process.exit(1)
-        })
+      child.on("error", function (err) {
+        console.log("Error ", err)
+        process.exit(1)
       })
-  }
+    })
 }