--- conflicted
+++ resolved
@@ -1,12 +1,7 @@
-<<<<<<< HEAD
 import path from "path"
 import { fork, execSync } from "child_process"
-=======
 import boxen from "boxen"
-import { execSync } from "child_process"
->>>>>>> 8e708aad
 import chokidar from "chokidar"
-import spawn from "cross-spawn"
 import Store from "medusa-telemetry/dist/store"
 import { EOL } from "os"
 import path from "path"
@@ -51,7 +46,6 @@
     stdio: ["ignore", process.stdout, process.stderr],
   })
 
-<<<<<<< HEAD
   const cliPath = path.join(
     directory,
     "node_modules",
@@ -62,18 +56,11 @@
     "medusa.js"
   )
   let child = fork(cliPath, [`start`, ...args], { cwd: directory })
-=======
-  const cliPath = path.join(directory, "node_modules", ".bin", "medusa")
-  let child = spawn(cliPath, [`start`, ...args], {
-    cwd: directory,
-    env: process.env,
-    stdio: ["pipe", process.stdout, process.stderr],
-  })
+
   child.on("error", function (err) {
     console.log("Error ", err)
     process.exit(1)
   })
->>>>>>> 8e708aad
 
   chokidar.watch(`${directory}/src`).on("change", (file) => {
     const f = file.split("src")[1]
@@ -92,18 +79,11 @@
 
     Logger.info("Rebuilt")
 
-<<<<<<< HEAD
     child = fork(cliPath, [`start`, ...args], { cwd: directory })
-=======
-    child = spawn(cliPath, [`start`, ...args], {
-      cwd: directory,
-      env: process.env,
-      stdio: ["pipe", process.stdout, process.stderr],
-    })
+
     child.on("error", function (err) {
       console.log("Error ", err)
       process.exit(1)
     })
->>>>>>> 8e708aad
   })
 }