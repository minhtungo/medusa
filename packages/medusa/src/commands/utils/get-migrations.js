--- conflicted
+++ resolved
@@ -1,20 +1,13 @@
-<<<<<<< HEAD
-=======
 import { registerModules } from "@medusajs/modules-sdk"
->>>>>>> 13f40d72
 import fs from "fs"
 import { sync as existsSync } from "fs-exists-cached"
 import glob from "glob"
 import { isString } from "lodash"
-<<<<<<< HEAD
-import { createRequireFromPath, getConfigFile } from "medusa-core-utils"
-=======
 import {
   createRequireFromPath,
   getConfigFile,
   isDefined,
 } from "medusa-core-utils"
->>>>>>> 13f40d72
 import path from "path"
 import { handleConfigError } from "../../loaders/config"
 
