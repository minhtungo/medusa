import { AdminPostProductsReq, ProductVariant } from "@medusajs/medusa"
import { useAdminCreateProduct, useMedusa } from "medusa-react"
import { useEffect } from "react"
import { useForm, useWatch } from "react-hook-form"
import { useNavigate } from "react-router-dom"
import Button from "../../../components/fundamentals/button"
import FeatureToggle from "../../../components/fundamentals/feature-toggle"
import CrossIcon from "../../../components/fundamentals/icons/cross-icon"
import FocusModal from "../../../components/molecules/modal/focus-modal"
import Accordion from "../../../components/organisms/accordion"
import { useFeatureFlag } from "../../../providers/feature-flag-provider"
import useNotification from "../../../hooks/use-notification"
import { FormImage, ProductStatus } from "../../../types/shared"
import { getErrorMessage } from "../../../utils/error-messages"
import { prepareImages } from "../../../utils/images"
import { nestedForm } from "../../../utils/nested-form"
import CustomsForm, { CustomsFormType } from "../components/customs-form"
import DimensionsForm, {
  DimensionsFormType,
} from "../components/dimensions-form"
import DiscountableForm, {
  DiscountableFormType,
} from "../components/discountable-form"
import GeneralForm, { GeneralFormType } from "../components/general-form"
import MediaForm, { MediaFormType } from "../components/media-form"
import OrganizeForm, { OrganizeFormType } from "../components/organize-form"
import { PricesFormType } from "../components/prices-form"
import ThumbnailForm, { ThumbnailFormType } from "../components/thumbnail-form"
import AddSalesChannelsForm, {
  AddSalesChannelsFormType,
} from "./add-sales-channels"
import AddVariantsForm, { AddVariantsFormType } from "./add-variants"

type NewProductForm = {
  general: GeneralFormType
  discounted: DiscountableFormType
  organize: OrganizeFormType
  variants: AddVariantsFormType
  customs: CustomsFormType
  dimensions: DimensionsFormType
  thumbnail: ThumbnailFormType
  media: MediaFormType
  salesChannels: AddSalesChannelsFormType
}

type Props = {
  onClose: () => void
}

const NewProduct = ({ onClose }: Props) => {
  const form = useForm<NewProductForm>({
    defaultValues: createBlank(),
  })
  const { mutate } = useAdminCreateProduct()
  const navigate = useNavigate()
  const notification = useNotification()

  const watchedCustoms = useWatch({
    control: form.control,
    name: "customs",
  })

  const watchedDimensions = useWatch({
    control: form.control,
    name: "dimensions",
  })

  const {
    handleSubmit,
    formState: { isDirty },
    reset,
  } = form

  const closeAndReset = () => {
    reset(createBlank())
    onClose()
  }

  useEffect(() => {
    reset(createBlank())
  }, [])

  const { isFeatureEnabled } = useFeatureFlag()

  const onSubmit = (publish = true) =>
    handleSubmit(async (data) => {
      const optionsToStockLocationsMap = new Map(
        data.variants.entries.map((variant) => {
          return [
            variant.options
              .map(({ option }) => option?.value || "")
              .sort()
              .join(","),
            variant.stock.stock_location,
          ]
        })
      )

      const payload = createPayload(
        data,
        publish,
        isFeatureEnabled("sales_channels")
      )

      if (data.media?.images?.length) {
        let preppedImages: FormImage[] = []

        try {
          preppedImages = await prepareImages(data.media.images)
        } catch (error) {
          let errorMessage =
            "Something went wrong while trying to upload images."
          const response = (error as any).response as Response

          if (response.status === 500) {
            errorMessage =
              errorMessage +
              " " +
              "You might not have a file service configured. Please contact your administrator"
          }

          notification("Error", errorMessage, "error")
          return
        }
        const urls = preppedImages.map((image) => image.url)

        payload.images = urls
      }

      if (data.thumbnail?.images?.length) {
        let preppedImages: FormImage[] = []

        try {
          preppedImages = await prepareImages(data.thumbnail.images)
        } catch (error) {
          let errorMessage =
            "Something went wrong while trying to upload the thumbnail."
          const response = (error as any).response as Response

          if (response.status === 500) {
            errorMessage =
              errorMessage +
              " " +
              "You might not have a file service configured. Please contact your administrator"
          }

          notification("Error", errorMessage, "error")
          return
        }
        const urls = preppedImages.map((image) => image.url)

        payload.thumbnail = urls[0]
      }

      mutate(payload, {
        onSuccess: ({ product }) => {
          createStockLocationsForVariants(
            product.variants,
            optionsToStockLocationsMap
          ).then(() => {
            closeAndReset()
            navigate(`/a/products/${product.id}`)
          })
        },
        onError: (err) => {
          notification("Error", getErrorMessage(err), "error")
        },
      })
    })

  const { client } = useMedusa()

  const createStockLocationsForVariants = async (
    variants: ProductVariant[],
    stockLocationsMap: Map<
      string,
      { stocked_quantity: number; location_id: string }[] | undefined
    >
  ) => {
    await Promise.all(
      variants
        .map(async (variant) => {
          const optionsKey = variant.options
            .map((option) => option?.value || "")
            .sort()
            .join(",")

          const stock_locations = stockLocationsMap.get(optionsKey)
          if (!stock_locations?.length) {
            return
          }

          const inventory = await client.admin.variants.getInventory(variant.id)

          return await Promise.all(
            inventory.variant.inventory
              .map(async (item) => {
                return Promise.all(
                  stock_locations.map(async (stock_location) => {
                    client.admin.inventoryItems.createLocationLevel(item.id!, {
                      location_id: stock_location.location_id,
                      stocked_quantity: stock_location.stocked_quantity,
                    })
                  })
                )
              })
              .flat()
          )
        })
        .flat()
    )
  }

  return (
    <form className="w-full">
      <FocusModal>
        <FocusModal.Header>
          <div className="flex justify-between w-full px-8 medium:w-8/12">
            <Button
              size="small"
              variant="ghost"
              type="button"
              onClick={closeAndReset}
            >
              <CrossIcon size={20} />
            </Button>
            <div className="flex gap-x-small">
              <Button
                size="small"
                variant="secondary"
                type="button"
                disabled={!isDirty}
                onClick={onSubmit(false)}
              >
                Save as draft
              </Button>
              <Button
                size="small"
                variant="primary"
                type="button"
                disabled={!isDirty}
                onClick={onSubmit(true)}
              >
                Publish product
              </Button>
            </div>
          </div>
        </FocusModal.Header>
<<<<<<< HEAD
        <FocusModal.Main className="flex justify-center w-full no-scrollbar">
=======
        <FocusModal.Main className="no-scrollbar flex w-full justify-center">
>>>>>>> 84e44896
          <div className="small:w-4/5 medium:w-7/12 large:w-6/12 my-16 max-w-[700px]">
            <Accordion defaultValue={["general"]} type="multiple">
              <Accordion.Item
                value={"general"}
                title="General information"
                required
              >
                <p className="inter-base-regular text-grey-50">
                  To start selling, all you need is a name and a price.
                </p>
                <div className="flex flex-col mt-xlarge gap-y-xlarge">
                  <GeneralForm
                    form={nestedForm(form, "general")}
                    requireHandle={false}
                  />
                  <DiscountableForm form={nestedForm(form, "discounted")} />
                </div>
              </Accordion.Item>
              <Accordion.Item title="Organize" value="organize">
                <p className="inter-base-regular text-grey-50">
                  To start selling, all you need is a name and a price.
                </p>
                <div className="flex flex-col mt-xlarge gap-y-xlarge pb-xsmall">
                  <div>
                    <h3 className="inter-base-semibold mb-base">
                      Organize Product
                    </h3>
                    <OrganizeForm form={nestedForm(form, "organize")} />
                    <FeatureToggle featureFlag="sales_channels">
                      <div className="mt-xlarge">
                        <AddSalesChannelsForm
                          form={nestedForm(form, "salesChannels")}
                        />
                      </div>
                    </FeatureToggle>
                  </div>
                </div>
              </Accordion.Item>
              <Accordion.Item title="Variants" value="variants">
                <p className="inter-base-regular text-grey-50">
                  Add variations of this product.
                  <br />
                  Offer your customers different options for color, format,
                  size, shape, etc.
                </p>
                <div className="mt-large">
                  <AddVariantsForm
                    form={nestedForm(form, "variants")}
                    productCustoms={watchedCustoms}
                    productDimensions={watchedDimensions}
                  />
                </div>
              </Accordion.Item>
              <Accordion.Item title="Attributes" value="attributes">
                <p className="inter-base-regular text-grey-50">
                  Used for shipping and customs purposes.
                </p>
                <div className="my-xlarge">
                  <h3 className="inter-base-semibold mb-base">Dimensions</h3>
                  <DimensionsForm form={nestedForm(form, "dimensions")} />
                </div>
                <div>
                  <h3 className="inter-base-semibold mb-base">Customs</h3>
                  <CustomsForm form={nestedForm(form, "customs")} />
                </div>
              </Accordion.Item>
              <Accordion.Item title="Thumbnail" value="thumbnail">
                <p className="inter-base-regular mb-large text-grey-50">
                  Used to represent your product during checkout, social sharing
                  and more.
                </p>
                <ThumbnailForm form={nestedForm(form, "thumbnail")} />
              </Accordion.Item>
              <Accordion.Item title="Media" value="media">
                <p className="inter-base-regular mb-large text-grey-50">
                  Add images to your product.
                </p>
                <MediaForm form={nestedForm(form, "media")} />
              </Accordion.Item>
            </Accordion>
          </div>
        </FocusModal.Main>
      </FocusModal>
    </form>
  )
}

const createPayload = (
  data: NewProductForm,
  publish = true,
  salesChannelsEnabled = false
): AdminPostProductsReq => {
  const payload: AdminPostProductsReq = {
    title: data.general.title,
    subtitle: data.general.subtitle || undefined,
    material: data.general.material || undefined,
    handle: data.general.handle,
    discountable: data.discounted.value,
    is_giftcard: false,
    collection_id: data.organize.collection?.value,
    description: data.general.description || undefined,
    height: data.dimensions.height || undefined,
    length: data.dimensions.length || undefined,
    weight: data.dimensions.weight || undefined,
    width: data.dimensions.width || undefined,
    hs_code: data.customs.hs_code || undefined,
    mid_code: data.customs.mid_code || undefined,
    type: data.organize.type
      ? {
          value: data.organize.type.label,
          id: data.organize.type.value,
        }
      : undefined,
    tags: data.organize.tags
      ? data.organize.tags.map((t) => ({
          value: t,
        }))
      : undefined,
    categories: data.organize.categories?.length
      ? data.organize.categories.map((id) => ({ id }))
      : undefined,
    origin_country: data.customs.origin_country?.value || undefined,
    options: data.variants.options.map((o) => ({
      title: o.title,
    })),
    variants: data.variants.entries.map((v) => ({
      title: v.general.title!,
      material: v.general.material || undefined,
      inventory_quantity: v.stock.inventory_quantity || 0,
      prices: getVariantPrices(v.prices),
      allow_backorder: v.stock.allow_backorder,
      sku: v.stock.sku || undefined,
      barcode: v.stock.barcode || undefined,
      options: v.options.map((o) => ({
        value: o.option?.value!,
      })),
      ean: v.stock.ean || undefined,
      upc: v.stock.upc || undefined,
      height: v.dimensions.height || undefined,
      length: v.dimensions.length || undefined,
      weight: v.dimensions.weight || undefined,
      width: v.dimensions.width || undefined,
      hs_code: v.customs.hs_code || undefined,
      mid_code: v.customs.mid_code || undefined,
      origin_country: v.customs.origin_country?.value || undefined,
      manage_inventory: v.stock.manage_inventory,
    })),
    // @ts-ignore
    status: publish ? ProductStatus.PUBLISHED : ProductStatus.DRAFT,
  }

  if (salesChannelsEnabled) {
    payload.sales_channels = data.salesChannels.channels.map((c) => ({
      id: c.id,
    }))
  }

  return payload
}

const createBlank = (): NewProductForm => {
  return {
    general: {
      title: "",
      material: null,
      subtitle: null,
      description: null,
      handle: "",
    },
    customs: {
      hs_code: null,
      mid_code: null,
      origin_country: null,
    },
    dimensions: {
      height: null,
      length: null,
      weight: null,
      width: null,
    },
    discounted: {
      value: true,
    },
    media: {
      images: [],
    },
    organize: {
      collection: null,
      tags: null,
      type: null,
    },
    salesChannels: {
      channels: [],
    },
    thumbnail: {
      images: [],
    },
    variants: {
      entries: [],
      options: [],
    },
  }
}

const getVariantPrices = (prices: PricesFormType) => {
  const priceArray = prices.prices
    .filter((price) => typeof price.amount === "number")
    .map((price) => {
      return {
        amount: price.amount as number,
        currency_code: price.region_id ? undefined : price.currency_code,
        region_id: price.region_id || undefined,
      }
    })

  return priceArray
}

export default NewProduct<|MERGE_RESOLUTION|>--- conflicted
+++ resolved
@@ -1,19 +1,8 @@
+import AddSalesChannelsForm, {
+  AddSalesChannelsFormType,
+} from "./add-sales-channels"
+import AddVariantsForm, { AddVariantsFormType } from "./add-variants"
 import { AdminPostProductsReq, ProductVariant } from "@medusajs/medusa"
-import { useAdminCreateProduct, useMedusa } from "medusa-react"
-import { useEffect } from "react"
-import { useForm, useWatch } from "react-hook-form"
-import { useNavigate } from "react-router-dom"
-import Button from "../../../components/fundamentals/button"
-import FeatureToggle from "../../../components/fundamentals/feature-toggle"
-import CrossIcon from "../../../components/fundamentals/icons/cross-icon"
-import FocusModal from "../../../components/molecules/modal/focus-modal"
-import Accordion from "../../../components/organisms/accordion"
-import { useFeatureFlag } from "../../../providers/feature-flag-provider"
-import useNotification from "../../../hooks/use-notification"
-import { FormImage, ProductStatus } from "../../../types/shared"
-import { getErrorMessage } from "../../../utils/error-messages"
-import { prepareImages } from "../../../utils/images"
-import { nestedForm } from "../../../utils/nested-form"
 import CustomsForm, { CustomsFormType } from "../components/customs-form"
 import DimensionsForm, {
   DimensionsFormType,
@@ -21,15 +10,27 @@
 import DiscountableForm, {
   DiscountableFormType,
 } from "../components/discountable-form"
+import { FormImage, ProductStatus } from "../../../types/shared"
 import GeneralForm, { GeneralFormType } from "../components/general-form"
 import MediaForm, { MediaFormType } from "../components/media-form"
 import OrganizeForm, { OrganizeFormType } from "../components/organize-form"
+import ThumbnailForm, { ThumbnailFormType } from "../components/thumbnail-form"
+import { useAdminCreateProduct, useMedusa } from "medusa-react"
+import { useForm, useWatch } from "react-hook-form"
+
+import Accordion from "../../../components/organisms/accordion"
+import Button from "../../../components/fundamentals/button"
+import CrossIcon from "../../../components/fundamentals/icons/cross-icon"
+import FeatureToggle from "../../../components/fundamentals/feature-toggle"
+import FocusModal from "../../../components/molecules/modal/focus-modal"
 import { PricesFormType } from "../components/prices-form"
-import ThumbnailForm, { ThumbnailFormType } from "../components/thumbnail-form"
-import AddSalesChannelsForm, {
-  AddSalesChannelsFormType,
-} from "./add-sales-channels"
-import AddVariantsForm, { AddVariantsFormType } from "./add-variants"
+import { getErrorMessage } from "../../../utils/error-messages"
+import { nestedForm } from "../../../utils/nested-form"
+import { prepareImages } from "../../../utils/images"
+import { useEffect } from "react"
+import { useFeatureFlag } from "../../../providers/feature-flag-provider"
+import { useNavigate } from "react-router-dom"
+import useNotification from "../../../hooks/use-notification"
 
 type NewProductForm = {
   general: GeneralFormType
@@ -215,7 +216,7 @@
     <form className="w-full">
       <FocusModal>
         <FocusModal.Header>
-          <div className="flex justify-between w-full px-8 medium:w-8/12">
+          <div className="medium:w-8/12 flex w-full justify-between px-8">
             <Button
               size="small"
               variant="ghost"
@@ -224,7 +225,7 @@
             >
               <CrossIcon size={20} />
             </Button>
-            <div className="flex gap-x-small">
+            <div className="gap-x-small flex">
               <Button
                 size="small"
                 variant="secondary"
@@ -246,11 +247,7 @@
             </div>
           </div>
         </FocusModal.Header>
-<<<<<<< HEAD
-        <FocusModal.Main className="flex justify-center w-full no-scrollbar">
-=======
         <FocusModal.Main className="no-scrollbar flex w-full justify-center">
->>>>>>> 84e44896
           <div className="small:w-4/5 medium:w-7/12 large:w-6/12 my-16 max-w-[700px]">
             <Accordion defaultValue={["general"]} type="multiple">
               <Accordion.Item
@@ -261,7 +258,7 @@
                 <p className="inter-base-regular text-grey-50">
                   To start selling, all you need is a name and a price.
                 </p>
-                <div className="flex flex-col mt-xlarge gap-y-xlarge">
+                <div className="mt-xlarge gap-y-xlarge flex flex-col">
                   <GeneralForm
                     form={nestedForm(form, "general")}
                     requireHandle={false}
@@ -273,7 +270,7 @@
                 <p className="inter-base-regular text-grey-50">
                   To start selling, all you need is a name and a price.
                 </p>
-                <div className="flex flex-col mt-xlarge gap-y-xlarge pb-xsmall">
+                <div className="mt-xlarge gap-y-xlarge pb-xsmall flex flex-col">
                   <div>
                     <h3 className="inter-base-semibold mb-base">
                       Organize Product
