--- conflicted
+++ resolved
@@ -109,11 +109,7 @@
             renderReplacementItems(event)}
           {shouldHaveButtonActions && (
             <div className="gap-x-xsmall flex items-center">
-<<<<<<< HEAD
-              {event.claim.return_order.status === "requested" && (
-=======
               {event.claim.return_order?.status === "requested" && (
->>>>>>> ce15f731
                 <Button
                   variant="secondary"
                   size="small"
