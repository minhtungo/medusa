--- conflicted
+++ resolved
@@ -43,18 +43,10 @@
           return (
             <div className="flex items-center">
               <div className="my-1.5 mr-4 flex h-[40px] w-[30px] items-center">
-<<<<<<< HEAD
-                {" "}
                 {original.thumbnail ? (
                   <img
                     src={original.thumbnail}
                     className="object-cover h-full rounded-soft"
-=======
-                {original.thumbnail ? (
-                  <img
-                    src={original.thumbnail}
-                    className="rounded-soft h-full object-cover"
->>>>>>> aadc1e19
                   />
                 ) : (
                   <ImagePlaceholder />
