--- conflicted
+++ resolved
@@ -67,21 +67,14 @@
   }
 
   const onSubmit = async (data: EditFlowVariantFormType) => {
-<<<<<<< HEAD
     const locationLevels = data.location_levels || []
     const manageInventory = data.manage_inventory
+
+    const variantInventoryItem = variantInventory?.inventory?.[0]
+    const itemId = variantInventoryItem?.id
+
     delete data.manage_inventory
     delete data.location_levels
-=======
-    const locationLevels = data.stock.location_levels || []
-    const manageInventory = data.stock.manage_inventory
-
-    const variantInventoryItem = variantInventory?.inventory?.[0]
-    const itemId = variantInventoryItem?.id
-
-    delete data.stock.manage_inventory
-    delete data.stock.location_levels
->>>>>>> 6a3344ce
 
     let inventoryItemId: string | undefined = itemId
 
