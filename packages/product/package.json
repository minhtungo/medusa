{
  "name": "@medusajs/product",
<<<<<<< HEAD
  "version": "0.1.3",
=======
  "version": "0.1.4",
>>>>>>> 7d3630f3
  "description": "Medusa Product module",
  "main": "dist/index.js",
  "types": "dist/index.d.ts",
  "files": [
    "dist"
  ],
  "bin": {
    "medusa-product-migrations-down": "dist/scripts/bin/run-migration-down.js",
    "medusa-product-migrations-up": "dist/scripts/bin/run-migration-up.js",
    "medusa-product-seed": "dist/scripts/bin/run-seed.js"
  },
  "repository": {
    "type": "git",
    "url": "https://github.com/medusajs/medusa",
    "directory": "packages/product"
  },
  "publishConfig": {
    "access": "public"
  },
  "author": "Medusa",
  "license": "MIT",
  "scripts": {
    "watch": "tsc --build --watch",
    "watch:test": "tsc --build tsconfig.spec.json --watch",
    "prepare": "cross-env NODE_ENV=production yarn run build",
    "build": "rimraf dist && tsc --build && tsc-alias -p tsconfig.json",
    "test": "jest --runInBand --forceExit -- src/**/__tests__/**/*.ts",
    "test:integration": "jest --runInBand --forceExit -- integration-tests/**/__tests__/**/*.ts",
    "migration:generate": " MIKRO_ORM_CLI=./mikro-orm.config.dev.ts mikro-orm migration:generate",
    "migration:initial": " MIKRO_ORM_CLI=./mikro-orm.config.dev.ts mikro-orm migration:create --initial",
    "migration:create": " MIKRO_ORM_CLI=./mikro-orm.config.dev.ts mikro-orm migration:create",
    "migration:up": " MIKRO_ORM_CLI=./mikro-orm.config.dev.ts mikro-orm migration:up",
    "orm:cache:clear": " MIKRO_ORM_CLI=./mikro-orm.config.dev.ts mikro-orm cache:clear"
  },
  "devDependencies": {
    "@mikro-orm/cli": "5.7.12",
    "cross-env": "^5.2.1",
    "faker": "^6.6.6",
    "jest": "^25.5.4",
    "medusa-test-utils": "^1.1.40",
    "pg-god": "^1.0.12",
    "rimraf": "^3.0.2",
    "ts-jest": "^25.5.1",
    "ts-node": "^10.9.1",
    "tsc-alias": "^1.8.6",
    "typescript": "^4.4.4"
  },
  "dependencies": {
<<<<<<< HEAD
    "@medusajs/modules-sdk": "^1.8.8",
    "@medusajs/types": "^1.8.11",
    "@medusajs/utils": "^1.9.2",
=======
    "@medusajs/modules-sdk": "^1.9.0",
    "@medusajs/types": "^1.9.0",
    "@medusajs/utils": "^1.9.3",
>>>>>>> 7d3630f3
    "@mikro-orm/core": "5.7.12",
    "@mikro-orm/migrations": "5.7.12",
    "@mikro-orm/postgresql": "5.7.12",
    "awilix": "^8.0.0",
    "dotenv": "^16.1.4",
    "lodash": "^4.17.21"
  }
}<|MERGE_RESOLUTION|>--- conflicted
+++ resolved
@@ -1,10 +1,6 @@
 {
   "name": "@medusajs/product",
-<<<<<<< HEAD
-  "version": "0.1.3",
-=======
   "version": "0.1.4",
->>>>>>> 7d3630f3
   "description": "Medusa Product module",
   "main": "dist/index.js",
   "types": "dist/index.d.ts",
@@ -53,15 +49,9 @@
     "typescript": "^4.4.4"
   },
   "dependencies": {
-<<<<<<< HEAD
-    "@medusajs/modules-sdk": "^1.8.8",
-    "@medusajs/types": "^1.8.11",
-    "@medusajs/utils": "^1.9.2",
-=======
     "@medusajs/modules-sdk": "^1.9.0",
     "@medusajs/types": "^1.9.0",
     "@medusajs/utils": "^1.9.3",
->>>>>>> 7d3630f3
     "@mikro-orm/core": "5.7.12",
     "@mikro-orm/migrations": "5.7.12",
     "@mikro-orm/postgresql": "5.7.12",
