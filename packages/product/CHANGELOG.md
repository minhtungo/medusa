# @medusajs/product

<<<<<<< HEAD
=======
## 0.1.4

### Patch Changes

- [#4602](https://github.com/medusajs/medusa/pull/4602) [`585ebf245`](https://github.com/medusajs/medusa/commit/585ebf2454719ed36957ba798a189a45a5274c5a) Thanks [@adrien2p](https://github.com/adrien2p)! - fix(product): Serialize typings

- [#4535](https://github.com/medusajs/medusa/pull/4535) [`131477faf`](https://github.com/medusajs/medusa/commit/131477faf0409c49d4aacf26ea591e33b2fa22fd) Thanks [@riqwan](https://github.com/riqwan)! - feat(product,types,utils): Add tags, types, categories, collection and options CRUD to product module services

- [#4590](https://github.com/medusajs/medusa/pull/4590) [`a0a041e5c`](https://github.com/medusajs/medusa/commit/a0a041e5c9b8aa5a418f500ba17fca2bea53f728) Thanks [@riqwan](https://github.com/riqwan)! - fix(medusa): correct the type of initializer for modules

- [#4504](https://github.com/medusajs/medusa/pull/4504) [`caea44ebf`](https://github.com/medusajs/medusa/commit/caea44ebfdf7393ace931ce2a9884105dadc4f8d) Thanks [@riqwan](https://github.com/riqwan)! - feat(product, types): added product module service update

- Updated dependencies [[`585ebf245`](https://github.com/medusajs/medusa/commit/585ebf2454719ed36957ba798a189a45a5274c5a), [`131477faf`](https://github.com/medusajs/medusa/commit/131477faf0409c49d4aacf26ea591e33b2fa22fd), [`379c83933`](https://github.com/medusajs/medusa/commit/379c83933ed12a4ec712e7f3c9b0252e4a4601dd), [`caea44ebf`](https://github.com/medusajs/medusa/commit/caea44ebfdf7393ace931ce2a9884105dadc4f8d), [`f174bb6fa`](https://github.com/medusajs/medusa/commit/f174bb6fa1b105b39065478a67b6be0b968f707a), [`f12299deb`](https://github.com/medusajs/medusa/commit/f12299deb10baadab1505cd4ac353dd5d1c8fa7c)]:
  - @medusajs/types@1.9.0
  - @medusajs/utils@1.9.3
  - @medusajs/modules-sdk@1.9.0

>>>>>>> 7d3630f3
## 0.1.3

### Patch Changes

- [#4459](https://github.com/medusajs/medusa/pull/4459) [`befc2f1c8`](https://github.com/medusajs/medusa/commit/befc2f1c80b6aaeb3a5153f7fdeaa96cf832e46f) Thanks [@adrien2p](https://github.com/adrien2p)! - Feat(product): product module create - delete - soft delete - restore - create workflow

- [#4459](https://github.com/medusajs/medusa/pull/4459) [`befc2f1c8`](https://github.com/medusajs/medusa/commit/befc2f1c80b6aaeb3a5153f7fdeaa96cf832e46f) Thanks [@adrien2p](https://github.com/adrien2p)! - chore: added collection methods for module and collection service

- Updated dependencies [[`d184d23c6`](https://github.com/medusajs/medusa/commit/d184d23c6384d5f8bf52827826b62c6bef37f884), [`befc2f1c8`](https://github.com/medusajs/medusa/commit/befc2f1c80b6aaeb3a5153f7fdeaa96cf832e46f)]:
  - @medusajs/types@1.8.11

## 0.1.2

### Patch Changes

- [#4420](https://github.com/medusajs/medusa/pull/4420) [`6f1fa244f`](https://github.com/medusajs/medusa/commit/6f1fa244fa47d4ecdaa7363483bd7da555dbbf32) Thanks [@adrien2p](https://github.com/adrien2p)! - chore(medusa-cli): Cleanup plugin setup + include Logger type update which is used across multiple packages

- Updated dependencies [[`499c3478c`](https://github.com/medusajs/medusa/commit/499c3478c910c8b922a15cc6f4d9fbad122a347f), [`9dcdc0041`](https://github.com/medusajs/medusa/commit/9dcdc0041a2b08cc0723343dd8d9127d9977b086), [`6f1fa244f`](https://github.com/medusajs/medusa/commit/6f1fa244fa47d4ecdaa7363483bd7da555dbbf32), [`9760d4a96`](https://github.com/medusajs/medusa/commit/9760d4a96c27f6f89a8c3f3b6e73b17547f97f2a)]:
  - @medusajs/types@1.8.10
  - @medusajs/utils@1.9.2

## 0.1.1

### Patch Changes

- [#4348](https://github.com/medusajs/medusa/pull/4348) [`dc120121c`](https://github.com/medusajs/medusa/commit/dc120121c12bd2722d97c65e242888bb552ef78a) Thanks [@riqwan](https://github.com/riqwan)! - fix(product, types): correct path for migration files + fix types on product module service interface

- Updated dependencies [[`dc120121c`](https://github.com/medusajs/medusa/commit/dc120121c12bd2722d97c65e242888bb552ef78a)]:
  - @medusajs/types@1.8.9

## 0.1.0

### Minor Changes

- [`12782778f`](https://github.com/medusajs/medusa/commit/12782778f93e6bb5b2b7e1b96f40af18af038095) Thanks [@olivermrbl](https://github.com/olivermrbl)! - chore: @medusajs/product beta release

## 0.0.2

### Patch Changes

- [#4296](https://github.com/medusajs/medusa/pull/4296) [`30d89044f`](https://github.com/medusajs/medusa/commit/30d89044f1f1b63b6b8c875cdcbb7747a1899360) Thanks [@adrien2p](https://github.com/adrien2p)! - fix(product): The bin scripts should include a shebang and import in the body

- Updated dependencies [[`f98ba5bde`](https://github.com/medusajs/medusa/commit/f98ba5bde83ba785eead31b0c9eb9f135d664178), [`d76ba0cd2`](https://github.com/medusajs/medusa/commit/d76ba0cd29694c2e31f9f89992a9fbc14659c1ae), [`14c0f62f8`](https://github.com/medusajs/medusa/commit/14c0f62f84704a4c87beff3daaff60a52f5c88b8)]:
  - @medusajs/utils@1.9.1
  - @medusajs/types@1.8.8
  - @medusajs/modules-sdk@1.8.8<|MERGE_RESOLUTION|>--- conflicted
+++ resolved
@@ -1,7 +1,5 @@
 # @medusajs/product
 
-<<<<<<< HEAD
-=======
 ## 0.1.4
 
 ### Patch Changes
@@ -19,7 +17,6 @@
   - @medusajs/utils@1.9.3
   - @medusajs/modules-sdk@1.9.0
 
->>>>>>> 7d3630f3
 ## 0.1.3
 
 ### Patch Changes
