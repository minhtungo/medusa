--- conflicted
+++ resolved
@@ -1,4 +1,3 @@
-import * as ProductModels from "@models"
 
 import { ModuleExports } from "@medusajs/types"
 import { ProductModuleService } from "@services"
@@ -11,8 +10,4 @@
 export const moduleDefinition: ModuleExports = {
   service,
   loaders,
-<<<<<<< HEAD
-  models,
-=======
->>>>>>> 7d3630f3
 }