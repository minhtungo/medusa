import {
  ProductCategoryService,
  ProductCollectionService,
  ProductOptionService,
  ProductService,
  ProductTagService,
  ProductTypeService,
  ProductVariantService,
} from "@services"
import {
  Image,
  Product,
  ProductCategory,
  ProductCollection,
  ProductOption,
  ProductTag,
  ProductType,
  ProductVariant,
} from "@models"
import {
  Context,
  CreateProductOnlyDTO,
  DAL,
  FindConfig,
  InternalModuleDeclaration,
  JoinerServiceConfig,
  ProductTypes,
} from "@medusajs/types"
import ProductImageService from "./product-image"
import {
  InjectTransactionManager,
  InjectManager,
  isDefined,
  isString,
  kebabCase,
  MedusaContext,
} from "@medusajs/utils"
import { shouldForceTransaction } from "../utils"
import { joinerConfig } from "./../joiner-config"

type InjectedDependencies = {
  baseRepository: DAL.RepositoryService
  productService: ProductService<any>
  productVariantService: ProductVariantService<any, any>
  productTagService: ProductTagService<any>
  productCategoryService: ProductCategoryService<any>
  productCollectionService: ProductCollectionService<any>
  productImageService: ProductImageService<any>
  productTypeService: ProductTypeService<any>
  productOptionService: ProductOptionService<any>
}

export default class ProductModuleService<
  TProduct extends Product = Product,
  TProductVariant extends ProductVariant = ProductVariant,
  TProductTag extends ProductTag = ProductTag,
  TProductCollection extends ProductCollection = ProductCollection,
  TProductCategory extends ProductCategory = ProductCategory,
  TProductImage extends Image = Image,
  TProductType extends ProductType = ProductType,
  TProductOption extends ProductOption = ProductOption
> implements ProductTypes.IProductModuleService
{
  protected baseRepository_: DAL.RepositoryService
  protected readonly productService_: ProductService<TProduct>
  protected readonly productVariantService_: ProductVariantService<
    TProductVariant,
    TProduct
  >
  protected readonly productCategoryService_: ProductCategoryService<TProductCategory>
  protected readonly productTagService_: ProductTagService<TProductTag>
  protected readonly productCollectionService_: ProductCollectionService<TProductCollection>
  protected readonly productImageService_: ProductImageService<TProductImage>
  protected readonly productTypeService_: ProductTypeService<TProductType>
  protected readonly productOptionService_: ProductOptionService<TProductOption>

  constructor(
    {
      baseRepository,
      productService,
      productVariantService,
      productTagService,
      productCategoryService,
      productCollectionService,
      productImageService,
      productTypeService,
      productOptionService,
    }: InjectedDependencies,
    protected readonly moduleDeclaration: InternalModuleDeclaration
  ) {
    this.baseRepository_ = baseRepository
    this.productService_ = productService
    this.productVariantService_ = productVariantService
    this.productTagService_ = productTagService
    this.productCategoryService_ = productCategoryService
    this.productCollectionService_ = productCollectionService
    this.productImageService_ = productImageService
    this.productTypeService_ = productTypeService
    this.productOptionService_ = productOptionService
  }

<<<<<<< HEAD
  @InjectManager("baseRepository_")
=======
  __joinerConfig(): JoinerServiceConfig {
    return joinerConfig
  }

>>>>>>> 26e2f81c
  async list(
    filters: ProductTypes.FilterableProductProps = {},
    config: FindConfig<ProductTypes.ProductDTO> = {},
    @MedusaContext() sharedContext: Context = {},
  ): Promise<ProductTypes.ProductDTO[]> {
    const products = await this.productService_.list(
      filters,
      config,
      sharedContext
    )

    return JSON.parse(JSON.stringify(products))
  }

  @InjectManager("baseRepository_")
  async retrieve(
    productId: string,
    @MedusaContext() sharedContext: Context = {},
  ): Promise<ProductTypes.ProductDTO> {
    const product = await this.productService_.retrieve(
      productId,
      sharedContext
    )

    return JSON.parse(JSON.stringify(product))
  }

  @InjectManager("baseRepository_")
  async listAndCount(
    filters: ProductTypes.FilterableProductProps = {},
    config: FindConfig<ProductTypes.ProductDTO> = {},
    @MedusaContext() sharedContext: Context = {},
  ): Promise<[ProductTypes.ProductDTO[], number]> {
    const [products, count] = await this.productService_.listAndCount(
      filters,
      config,
      sharedContext
    )

    return [JSON.parse(JSON.stringify(products)), count]
  }

  @InjectManager("baseRepository_")
  async retrieveVariant(
    productVariantId: string,
    config: FindConfig<ProductTypes.ProductVariantDTO> = {},
    @MedusaContext() sharedContext: Context = {},
  ): Promise<ProductTypes.ProductVariantDTO> {
    const productVariant = await this.productVariantService_.retrieve(
      productVariantId,
      config,
      sharedContext
    )

    return JSON.parse(JSON.stringify(productVariant))
  }

  @InjectManager("baseRepository_")
  async listVariants(
    filters: ProductTypes.FilterableProductVariantProps = {},
    config: FindConfig<ProductTypes.ProductVariantDTO> = {},
    @MedusaContext() sharedContext: Context = {},
  ): Promise<ProductTypes.ProductVariantDTO[]> {
    const variants = await this.productVariantService_.list(
      filters,
      config,
      sharedContext
    )

    return JSON.parse(JSON.stringify(variants))
  }

  @InjectManager("baseRepository_")
  async listAndCountVariants(
    filters: ProductTypes.FilterableProductVariantProps = {},
    config: FindConfig<ProductTypes.ProductVariantDTO> = {},
    @MedusaContext() sharedContext: Context = {},
  ): Promise<[ProductTypes.ProductVariantDTO[], number]> {
    const [variants, count] = await this.productVariantService_.listAndCount(
      filters,
      config,
      sharedContext
    )

    return [JSON.parse(JSON.stringify(variants)), count]
  }

  @InjectManager("baseRepository_")
  async retrieveTag(
    tagId: string,
    config: FindConfig<ProductTypes.ProductTagDTO> = {},
    @MedusaContext() sharedContext: Context = {},
  ): Promise<ProductTypes.ProductTagDTO> {
    const productTag = await this.productTagService_.retrieve(
      tagId,
      config,
      sharedContext
    )

    return JSON.parse(JSON.stringify(productTag))
  }

  @InjectManager("baseRepository_")
  async listTags(
    filters: ProductTypes.FilterableProductTagProps = {},
    config: FindConfig<ProductTypes.ProductTagDTO> = {},
    @MedusaContext() sharedContext: Context = {},
  ): Promise<ProductTypes.ProductTagDTO[]> {
    const tags = await this.productTagService_.list(
      filters,
      config,
      sharedContext
    )

    return JSON.parse(JSON.stringify(tags))
  }

  @InjectManager("baseRepository_")
  async listAndCountTags(
    filters: ProductTypes.FilterableProductTagProps = {},
    config: FindConfig<ProductTypes.ProductTagDTO> = {},
    @MedusaContext() sharedContext: Context = {}
  ): Promise<[ProductTypes.ProductTagDTO[], number]> {
    const [tags, count] = await this.productTagService_.listAndCount(
      filters,
      config,
      sharedContext
    )

    return [JSON.parse(JSON.stringify(tags)), count]
  }

  @InjectTransactionManager(shouldForceTransaction, "baseRepository_")
  async createTags(
    data: ProductTypes.CreateProductTagDTO[],
    @MedusaContext() sharedContext: Context = {}
  ) {
    const productTags = await this.productTagService_.create(
      data,
      sharedContext
    )

    return JSON.parse(JSON.stringify(productTags))
  }

  @InjectTransactionManager(shouldForceTransaction, "baseRepository_")
  async updateTags(
    data: ProductTypes.UpdateProductTagDTO[],
    @MedusaContext() sharedContext: Context = {}
  ) {
    const productTags = await this.productTagService_.update(
      data,
      sharedContext
    )

    return JSON.parse(JSON.stringify(productTags))
  }

  @InjectTransactionManager(shouldForceTransaction, "baseRepository_")
  async deleteTags(
    productTagIds: string[],
    @MedusaContext() sharedContext: Context = {}
  ): Promise<void> {
    await this.productTagService_.delete(productTagIds, sharedContext)
  }

  @InjectManager("baseRepository_")
  async retrieveType(
    typeId: string,
    config: FindConfig<ProductTypes.ProductTypeDTO> = {},
    @MedusaContext() sharedContext: Context = {}
  ): Promise<ProductTypes.ProductTypeDTO> {
    const productType = await this.productTypeService_.retrieve(
      typeId,
      config,
      sharedContext
    )

    return JSON.parse(JSON.stringify(productType))
  }

  @InjectManager("baseRepository_")
  async listTypes(
    filters: ProductTypes.FilterableProductTypeProps = {},
    config: FindConfig<ProductTypes.ProductTypeDTO> = {},
    @MedusaContext() sharedContext: Context = {}
  ): Promise<ProductTypes.ProductTypeDTO[]> {
    const types = await this.productTypeService_.list(
      filters,
      config,
      sharedContext
    )

    return JSON.parse(JSON.stringify(types))
  }

  @InjectManager("baseRepository_")
  async listAndCountTypes(
    filters: ProductTypes.FilterableProductTypeProps = {},
    config: FindConfig<ProductTypes.ProductTypeDTO> = {},
    @MedusaContext() sharedContext: Context = {}
  ): Promise<[ProductTypes.ProductTypeDTO[], number]> {
    const [types, count] = await this.productTypeService_.listAndCount(
      filters,
      config,
      sharedContext
    )

    return [JSON.parse(JSON.stringify(types)), count]
  }

  @InjectTransactionManager(shouldForceTransaction, "baseRepository_")
  async createTypes(
    data: ProductTypes.CreateProductTypeDTO[],
    @MedusaContext() sharedContext: Context = {}
  ) {
    const productTypes = await this.productTypeService_.create(
      data,
      sharedContext
    )

    return JSON.parse(JSON.stringify(productTypes))
  }

  @InjectTransactionManager(shouldForceTransaction, "baseRepository_")
  async updateTypes(
    data: ProductTypes.UpdateProductTypeDTO[],
    @MedusaContext() sharedContext: Context = {}
  ) {
    const productTypes = await this.productTypeService_.update(
      data,
      sharedContext
    )

    return JSON.parse(JSON.stringify(productTypes))
  }

  @InjectTransactionManager(shouldForceTransaction, "baseRepository_")
  async deleteTypes(
    productTypeIds: string[],
    @MedusaContext() sharedContext: Context = {}
  ): Promise<void> {
    await this.productTypeService_.delete(productTypeIds, sharedContext)
  }

  @InjectManager("baseRepository_")
  async retrieveCollection(
    productCollectionId: string,
    config: FindConfig<ProductTypes.ProductCollectionDTO> = {},
    sharedContext?: Context
  ): Promise<ProductTypes.ProductCollectionDTO> {
    const productCollection = await this.productCollectionService_.retrieve(
      productCollectionId,
      config,
      sharedContext
    )

    return JSON.parse(JSON.stringify(productCollection))
  }

  @InjectManager("baseRepository_")
  async listCollections(
    filters: ProductTypes.FilterableProductCollectionProps = {},
    config: FindConfig<ProductTypes.ProductCollectionDTO> = {},
    sharedContext?: Context
  ): Promise<ProductTypes.ProductCollectionDTO[]> {
    const collections = await this.productCollectionService_.list(
      filters,
      config,
      sharedContext
    )

    return JSON.parse(JSON.stringify(collections))
  }

  @InjectManager("baseRepository_")
  async listAndCountCollections(
    filters: ProductTypes.FilterableProductCollectionProps = {},
    config: FindConfig<ProductTypes.ProductCollectionDTO> = {},
    sharedContext?: Context
  ): Promise<[ProductTypes.ProductCollectionDTO[], number]> {
    const collections = await this.productCollectionService_.listAndCount(
      filters,
      config,
      sharedContext
    )

    return JSON.parse(JSON.stringify(collections))
  }

  @InjectTransactionManager(shouldForceTransaction, "baseRepository_")
  async createCollections(
    data: ProductTypes.CreateProductCollectionDTO[],
    @MedusaContext() sharedContext: Context = {}
  ) {
    const productCollections = await this.productCollectionService_.create(
      data,
      sharedContext
    )

    return JSON.parse(JSON.stringify(productCollections))
  }

  @InjectTransactionManager(shouldForceTransaction, "baseRepository_")
  async updateCollections(
    data: ProductTypes.UpdateProductCollectionDTO[],
    @MedusaContext() sharedContext: Context = {}
  ) {
    const productCollections = await this.productCollectionService_.update(
      data,
      sharedContext
    )

    return JSON.parse(JSON.stringify(productCollections))
  }

  @InjectTransactionManager(shouldForceTransaction, "baseRepository_")
  async deleteCollections(
    productCollectionIds: string[],
    @MedusaContext() sharedContext: Context = {}
  ): Promise<void> {
    await this.productCollectionService_.delete(productCollectionIds, sharedContext)
  }

  @InjectManager("baseRepository_")
  async retrieveCategory(
    productCategoryId: string,
    config: FindConfig<ProductTypes.ProductCategoryDTO> = {},
    sharedContext?: Context
  ): Promise<ProductTypes.ProductCategoryDTO> {
    const productCategory = await this.productCategoryService_.retrieve(
      productCategoryId,
      config,
      sharedContext
    )

    return JSON.parse(JSON.stringify(productCategory))
  }

  @InjectManager("baseRepository_")
  async listCategories(
    filters: ProductTypes.FilterableProductCategoryProps = {},
    config: FindConfig<ProductTypes.ProductCategoryDTO> = {},
    sharedContext?: Context
  ): Promise<ProductTypes.ProductCategoryDTO[]> {
    const categories = await this.productCategoryService_.list(
      filters,
      config,
      sharedContext
    )

    return JSON.parse(JSON.stringify(categories))
  }

  @InjectManager("baseRepository_")
  async listAndCountCategories(
    filters: ProductTypes.FilterableProductCategoryProps = {},
    config: FindConfig<ProductTypes.ProductCategoryDTO> = {},
    sharedContext?: Context
  ): Promise<[ProductTypes.ProductCategoryDTO[], number]> {
    const categories = await this.productCategoryService_.listAndCount(
      filters,
      config,
      sharedContext
    )

    return JSON.parse(JSON.stringify(categories))
  }

  async create(data: ProductTypes.CreateProductDTO[], sharedContext?: Context) {
    const products = await this.create_(data, sharedContext)

    return this.baseRepository_.serialize<
      TProduct[],
      ProductTypes.ProductDTO[]
    >(products, {
      populate: true,
    })
  }

  @InjectTransactionManager(shouldForceTransaction, "baseRepository_")
  protected async create_(
    data: ProductTypes.CreateProductDTO[],
    @MedusaContext() sharedContext: Context = {}
  ): Promise<TProduct[]> {
    const productVariantsMap = new Map<
      string,
      ProductTypes.CreateProductVariantDTO[]
    >()
    const productOptionsMap = new Map<
      string,
      ProductTypes.CreateProductOptionDTO[]
    >()

    const productsData = await Promise.all(
      data.map(async (product) => {
        const productData = { ...product }
        if (!productData.handle) {
          productData.handle = kebabCase(product.title)
        }

        const variants = productData.variants
        const options = productData.options
        delete productData.options
        delete productData.variants

        productVariantsMap.set(productData.handle!, variants ?? [])
        productOptionsMap.set(productData.handle!, options ?? [])

        if (!productData.thumbnail && productData.images?.length) {
          productData.thumbnail = isString(productData.images[0])
            ? (productData.images[0] as string)
            : (productData.images[0] as { url: string }).url
        }

        if (productData.is_giftcard) {
          productData.discountable = false
        }

        if (productData.images?.length) {
          productData.images = await this.productImageService_.upsert(
            productData.images.map((image) =>
              isString(image) ? image : image.url
            ),
            sharedContext
          )
        }

        if (productData.tags?.length) {
          productData.tags = await this.productTagService_.upsert(
            productData.tags,
            sharedContext
          )
        }

        if (isDefined(productData.type)) {
          productData.type_id = (
            await this.productTypeService_.upsert(
              [productData.type as ProductTypes.CreateProductTypeDTO],
              sharedContext
            )
          )?.[0]!.id
        }

        return productData as CreateProductOnlyDTO
      })
    )

    const products = await this.productService_.create(
      productsData,
      sharedContext
    )

    const productByHandleMap = new Map<string, TProduct>(
      products.map((product) => [product.handle!, product])
    )

    const productOptionsData = [...productOptionsMap]
      .map(([handle, options]) => {
        return options.map((option) => {
          return {
            ...option,
            product: productByHandleMap.get(handle)!,
          }
        })
      })
      .flat()

    const productOptions = await this.productOptionService_.create(
      productOptionsData,
      sharedContext
    )

    for (const variants of productVariantsMap.values()) {
      variants.forEach((variant) => {
        variant.options = variant.options?.map((option, index) => {
          const productOption = productOptions[index]
          return {
            option: productOption,
            value: option.value,
          }
        })
      })
    }

    await Promise.all(
      [...productVariantsMap].map(async ([handle, variants]) => {
        return await this.productVariantService_.create(
          productByHandleMap.get(handle)!,
          variants as unknown as ProductTypes.CreateProductVariantOnlyDTO[],
          sharedContext
        )
      })
    )

    return products
  }

  @InjectTransactionManager(shouldForceTransaction, "baseRepository_")
  async delete(
    productIds: string[],
    @MedusaContext() sharedContext: Context = {}
  ): Promise<void> {
    await this.productService_.delete(productIds, sharedContext)
  }

  async softDelete(
    productIds: string[],
    sharedContext: Context = {}
  ): Promise<ProductTypes.ProductDTO[]> {
    const products = await this.softDelete_(productIds, sharedContext)

    return this.baseRepository_.serialize<
      TProduct[],
      ProductTypes.ProductDTO[]
    >(products, {
      populate: true,
    })
  }

  @InjectTransactionManager(shouldForceTransaction, "baseRepository_")
  protected async softDelete_(
    productIds: string[],
    @MedusaContext() sharedContext: Context = {}
  ): Promise<TProduct[]> {
    return await this.productService_.softDelete(productIds, sharedContext)
  }

  async restore(
    productIds: string[],
    sharedContext: Context = {}
  ): Promise<ProductTypes.ProductDTO[]> {
    const products = await this.restore_(productIds, sharedContext)

    return this.baseRepository_.serialize<
      TProduct[],
      ProductTypes.ProductDTO[]
    >(products, {
      populate: true,
    })
  }

  @InjectTransactionManager(shouldForceTransaction, "baseRepository_")
  async restore_(
    productIds: string[],
    @MedusaContext() sharedContext: Context = {}
  ): Promise<TProduct[]> {
    return await this.productService_.restore(productIds, sharedContext)
  }
}<|MERGE_RESOLUTION|>--- conflicted
+++ resolved
@@ -28,8 +28,8 @@
 } from "@medusajs/types"
 import ProductImageService from "./product-image"
 import {
+  InjectManager,
   InjectTransactionManager,
-  InjectManager,
   isDefined,
   isString,
   kebabCase,
@@ -99,18 +99,15 @@
     this.productOptionService_ = productOptionService
   }
 
-<<<<<<< HEAD
-  @InjectManager("baseRepository_")
-=======
   __joinerConfig(): JoinerServiceConfig {
     return joinerConfig
   }
 
->>>>>>> 26e2f81c
+  @InjectManager("baseRepository_")
   async list(
     filters: ProductTypes.FilterableProductProps = {},
     config: FindConfig<ProductTypes.ProductDTO> = {},
-    @MedusaContext() sharedContext: Context = {},
+    @MedusaContext() sharedContext: Context = {}
   ): Promise<ProductTypes.ProductDTO[]> {
     const products = await this.productService_.list(
       filters,
@@ -124,7 +121,7 @@
   @InjectManager("baseRepository_")
   async retrieve(
     productId: string,
-    @MedusaContext() sharedContext: Context = {},
+    @MedusaContext() sharedContext: Context = {}
   ): Promise<ProductTypes.ProductDTO> {
     const product = await this.productService_.retrieve(
       productId,
@@ -138,7 +135,7 @@
   async listAndCount(
     filters: ProductTypes.FilterableProductProps = {},
     config: FindConfig<ProductTypes.ProductDTO> = {},
-    @MedusaContext() sharedContext: Context = {},
+    @MedusaContext() sharedContext: Context = {}
   ): Promise<[ProductTypes.ProductDTO[], number]> {
     const [products, count] = await this.productService_.listAndCount(
       filters,
@@ -153,7 +150,7 @@
   async retrieveVariant(
     productVariantId: string,
     config: FindConfig<ProductTypes.ProductVariantDTO> = {},
-    @MedusaContext() sharedContext: Context = {},
+    @MedusaContext() sharedContext: Context = {}
   ): Promise<ProductTypes.ProductVariantDTO> {
     const productVariant = await this.productVariantService_.retrieve(
       productVariantId,
@@ -168,7 +165,7 @@
   async listVariants(
     filters: ProductTypes.FilterableProductVariantProps = {},
     config: FindConfig<ProductTypes.ProductVariantDTO> = {},
-    @MedusaContext() sharedContext: Context = {},
+    @MedusaContext() sharedContext: Context = {}
   ): Promise<ProductTypes.ProductVariantDTO[]> {
     const variants = await this.productVariantService_.list(
       filters,
@@ -183,7 +180,7 @@
   async listAndCountVariants(
     filters: ProductTypes.FilterableProductVariantProps = {},
     config: FindConfig<ProductTypes.ProductVariantDTO> = {},
-    @MedusaContext() sharedContext: Context = {},
+    @MedusaContext() sharedContext: Context = {}
   ): Promise<[ProductTypes.ProductVariantDTO[], number]> {
     const [variants, count] = await this.productVariantService_.listAndCount(
       filters,
@@ -198,7 +195,7 @@
   async retrieveTag(
     tagId: string,
     config: FindConfig<ProductTypes.ProductTagDTO> = {},
-    @MedusaContext() sharedContext: Context = {},
+    @MedusaContext() sharedContext: Context = {}
   ): Promise<ProductTypes.ProductTagDTO> {
     const productTag = await this.productTagService_.retrieve(
       tagId,
@@ -213,7 +210,7 @@
   async listTags(
     filters: ProductTypes.FilterableProductTagProps = {},
     config: FindConfig<ProductTypes.ProductTagDTO> = {},
-    @MedusaContext() sharedContext: Context = {},
+    @MedusaContext() sharedContext: Context = {}
   ): Promise<ProductTypes.ProductTagDTO[]> {
     const tags = await this.productTagService_.list(
       filters,
@@ -428,7 +425,10 @@
     productCollectionIds: string[],
     @MedusaContext() sharedContext: Context = {}
   ): Promise<void> {
-    await this.productCollectionService_.delete(productCollectionIds, sharedContext)
+    await this.productCollectionService_.delete(
+      productCollectionIds,
+      sharedContext
+    )
   }
 
   @InjectManager("baseRepository_")
