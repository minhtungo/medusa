--- conflicted
+++ resolved
@@ -1,34 +1,23 @@
-import { ProductTag } from "@models"
 import {
   Context,
   CreateProductTagDTO,
-<<<<<<< HEAD
-=======
-  UpdateProductTagDTO,
-  UpsertProductTagDTO,
->>>>>>> 7d3630f3
   DAL,
   FindConfig,
   ProductTypes,
+  UpdateProductTagDTO,
+  UpsertProductTagDTO,
 } from "@medusajs/types"
 import {
+  InjectManager,
   InjectTransactionManager,
-<<<<<<< HEAD
-  MedusaContext,
-  ModulesSdkUtils,
-} from "@medusajs/utils"
-import { doNotForceTransaction } from "../utils"
-import { ProductTagRepository } from "@repositories"
-=======
-  InjectManager,
   MedusaContext,
   ModulesSdkUtils,
   retrieveEntity,
 } from "@medusajs/utils"
+import { ProductTag } from "@models"
 import { ProductTagRepository } from "@repositories"
 
 import { doNotForceTransaction, shouldForceTransaction } from "../utils"
->>>>>>> 7d3630f3
 
 type InjectedDependencies = {
   productTagRepository: DAL.RepositoryService
@@ -65,10 +54,6 @@
   async list(
     filters: ProductTypes.FilterableProductTagProps = {},
     config: FindConfig<ProductTypes.ProductTagDTO> = {},
-<<<<<<< HEAD
-    sharedContext?: Context
-  ): Promise<TEntity[]> {
-=======
     @MedusaContext() sharedContext: Context = {}
   ): Promise<TEntity[]> {
     return (await this.productTagRepository_.find(
@@ -93,17 +78,12 @@
     filters: ProductTypes.FilterableProductTagProps = {},
     config: FindConfig<ProductTypes.ProductTagDTO> = {},
   ) {
->>>>>>> 7d3630f3
     const queryOptions = ModulesSdkUtils.buildQuery<ProductTag>(filters, config)
 
     if (filters.value) {
       queryOptions.where["value"] = { $ilike: filters.value }
     }
 
-<<<<<<< HEAD
-    return (await this.productTagRepository_.find(
-      queryOptions,
-=======
     return queryOptions
   }
 
@@ -125,20 +105,11 @@
   ): Promise<TEntity[]> {
     return (await (this.productTagRepository_ as ProductTagRepository).update(
       data,
->>>>>>> 7d3630f3
       sharedContext
     )) as TEntity[]
   }
 
   @InjectTransactionManager(doNotForceTransaction, "productTagRepository_")
-<<<<<<< HEAD
-  async upsert(
-    tags: CreateProductTagDTO[],
-    @MedusaContext() sharedContext: Context = {}
-  ): Promise<TEntity[]> {
-    return (await (this.productTagRepository_ as ProductTagRepository).upsert!(
-      tags,
-=======
   async delete(
     ids: string[],
     @MedusaContext() sharedContext: Context = {}
@@ -153,7 +124,6 @@
   ): Promise<TEntity[]> {
     return (await (this.productTagRepository_ as ProductTagRepository).upsert!(
       data,
->>>>>>> 7d3630f3
       sharedContext
     )) as TEntity[]
   }
