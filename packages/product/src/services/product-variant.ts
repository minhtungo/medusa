import { Product, ProductVariant } from "@models"
import { Context, DAL, FindConfig, ProductTypes } from "@medusajs/types"
<<<<<<< HEAD
import {
=======
import { ProductVariantRepository } from "@repositories"
import {
  InjectManager,
>>>>>>> 7d3630f3
  InjectTransactionManager,
  isString,
  MedusaContext,
  ModulesSdkUtils,
  retrieveEntity,
} from "@medusajs/utils"

<<<<<<< HEAD
import ProductService from "./product"
import { doNotForceTransaction } from "../utils"
import { ProductVariantRepository } from "@repositories"
=======
import { ProductVariantServiceTypes } from "../types/services"
import ProductService from "./product"
import { doNotForceTransaction } from "../utils"
>>>>>>> 7d3630f3

type InjectedDependencies = {
  productVariantRepository: DAL.RepositoryService
  productService: ProductService<any>
}

export default class ProductVariantService<
  TEntity extends ProductVariant = ProductVariant,
  TProduct extends Product = Product
> {
  protected readonly productVariantRepository_: DAL.RepositoryService
  protected readonly productService_: ProductService<TProduct>

  constructor({
    productVariantRepository,
    productService,
  }: InjectedDependencies) {
    this.productVariantRepository_ = productVariantRepository
    this.productService_ = productService
  }

<<<<<<< HEAD
  async retrieve(
    productVariantId: string,
    config: FindConfig<ProductTypes.ProductVariantDTO> = {},
    sharedContext?: Context
=======
  @InjectManager("productVariantRepository_")
  async retrieve(
    productVariantId: string,
    config: FindConfig<ProductTypes.ProductVariantDTO> = {},
    @MedusaContext() sharedContext: Context = {}
>>>>>>> 7d3630f3
  ): Promise<TEntity> {
    return (await retrieveEntity<
      ProductVariant,
      ProductTypes.ProductVariantDTO
    >({
      id: productVariantId,
      entityName: ProductVariant.name,
      repository: this.productVariantRepository_,
      config,
      sharedContext,
    })) as TEntity
  }

  @InjectManager("productVariantRepository_")
  async list(
    filters: ProductTypes.FilterableProductVariantProps = {},
    config: FindConfig<ProductTypes.ProductVariantDTO> = {},
<<<<<<< HEAD
    sharedContext?: Context
  ): Promise<TEntity[]> {
    const queryOptions = ModulesSdkUtils.buildQuery<ProductVariant>(
      filters,
      config
    )

    return (await this.productVariantRepository_.find(
      queryOptions,
      sharedContext
    )) as TEntity[]
  }

  async listAndCount(
    filters: ProductTypes.FilterableProductVariantProps = {},
    config: FindConfig<ProductTypes.ProductVariantDTO> = {},
    sharedContext?: Context
  ): Promise<[TEntity[], number]> {
    const queryOptions = ModulesSdkUtils.buildQuery<ProductVariant>(
      filters,
      config
    )

    return (await this.productVariantRepository_.findAndCount(
      queryOptions,
      sharedContext
    )) as [TEntity[], number]
  }

  @InjectTransactionManager(doNotForceTransaction, "productVariantRepository_")
  async create(
    productOrId: TProduct | string,
    data: ProductTypes.CreateProductVariantOnlyDTO[],
    @MedusaContext() sharedContext: Context = {}
  ): Promise<TEntity[]> {
=======
    @MedusaContext() sharedContext: Context = {}
  ): Promise<TEntity[]> {
    const queryOptions = ModulesSdkUtils.buildQuery<ProductVariant>(
      filters,
      config
    )

    return (await this.productVariantRepository_.find(
      queryOptions,
      sharedContext
    )) as TEntity[]
  }

  @InjectManager("productVariantRepository_")
  async listAndCount(
    filters: ProductTypes.FilterableProductVariantProps = {},
    config: FindConfig<ProductTypes.ProductVariantDTO> = {},
    @MedusaContext() sharedContext: Context = {}
  ): Promise<[TEntity[], number]> {
    const queryOptions = ModulesSdkUtils.buildQuery<ProductVariant>(
      filters,
      config
    )

    return (await this.productVariantRepository_.findAndCount(
      queryOptions,
      sharedContext
    )) as [TEntity[], number]
  }

  @InjectTransactionManager(doNotForceTransaction, "productVariantRepository_")
  async create(
    productOrId: TProduct | string,
    data: ProductTypes.CreateProductVariantOnlyDTO[],
    @MedusaContext() sharedContext: Context = {}
  ): Promise<TEntity[]> {
>>>>>>> 7d3630f3
    let product = productOrId as unknown as Product

    if (isString(productOrId)) {
      product = await this.productService_.retrieve(
<<<<<<< HEAD
        productOrId as string,
=======
        productOrId,
        {},
>>>>>>> 7d3630f3
        sharedContext
      )
    }

    let computedRank = product.variants.toArray().length

    const data_ = [...data]
    data_.forEach((variant) => {
      Object.assign(variant, {
        variant_rank: computedRank++,
        product,
      })
    })

    return (await (
      this.productVariantRepository_ as ProductVariantRepository
    ).create(data_, {
      transactionManager: sharedContext.transactionManager,
    })) as TEntity[]
<<<<<<< HEAD
=======
  }

  @InjectTransactionManager(doNotForceTransaction, "productVariantRepository_")
  async update(
    productOrId: TProduct | string,
    data: ProductVariantServiceTypes.UpdateProductVariantDTO[],
    @MedusaContext() sharedContext: Context = {}
  ): Promise<TEntity[]> {
    let product = productOrId as unknown as Product

    if (isString(productOrId)) {
      product = await this.productService_.retrieve(
        productOrId,
        {},
        sharedContext
      )
    }

    const variantsData = [...data]
    variantsData.forEach((variant) => Object.assign(variant, { product }))

    return await (this.productVariantRepository_ as ProductVariantRepository).update(variantsData, {
      transactionManager: sharedContext.transactionManager,
    }) as TEntity[]
  }

  @InjectTransactionManager(doNotForceTransaction, "productVariantRepository_")
  async delete(
    ids: string[],
    @MedusaContext() sharedContext: Context = {}
  ): Promise<void> {
    return await this.productVariantRepository_.delete(ids, {
      transactionManager: sharedContext.transactionManager,
    })
>>>>>>> 7d3630f3
  }
}<|MERGE_RESOLUTION|>--- conflicted
+++ resolved
@@ -1,28 +1,18 @@
-import { Product, ProductVariant } from "@models"
 import { Context, DAL, FindConfig, ProductTypes } from "@medusajs/types"
-<<<<<<< HEAD
-import {
-=======
-import { ProductVariantRepository } from "@repositories"
 import {
   InjectManager,
->>>>>>> 7d3630f3
   InjectTransactionManager,
-  isString,
   MedusaContext,
   ModulesSdkUtils,
+  isString,
   retrieveEntity,
 } from "@medusajs/utils"
+import { Product, ProductVariant } from "@models"
+import { ProductVariantRepository } from "@repositories"
 
-<<<<<<< HEAD
+import { ProductVariantServiceTypes } from "../types/services"
+import { doNotForceTransaction } from "../utils"
 import ProductService from "./product"
-import { doNotForceTransaction } from "../utils"
-import { ProductVariantRepository } from "@repositories"
-=======
-import { ProductVariantServiceTypes } from "../types/services"
-import ProductService from "./product"
-import { doNotForceTransaction } from "../utils"
->>>>>>> 7d3630f3
 
 type InjectedDependencies = {
   productVariantRepository: DAL.RepositoryService
@@ -44,18 +34,11 @@
     this.productService_ = productService
   }
 
-<<<<<<< HEAD
-  async retrieve(
-    productVariantId: string,
-    config: FindConfig<ProductTypes.ProductVariantDTO> = {},
-    sharedContext?: Context
-=======
   @InjectManager("productVariantRepository_")
   async retrieve(
     productVariantId: string,
     config: FindConfig<ProductTypes.ProductVariantDTO> = {},
     @MedusaContext() sharedContext: Context = {}
->>>>>>> 7d3630f3
   ): Promise<TEntity> {
     return (await retrieveEntity<
       ProductVariant,
@@ -73,43 +56,6 @@
   async list(
     filters: ProductTypes.FilterableProductVariantProps = {},
     config: FindConfig<ProductTypes.ProductVariantDTO> = {},
-<<<<<<< HEAD
-    sharedContext?: Context
-  ): Promise<TEntity[]> {
-    const queryOptions = ModulesSdkUtils.buildQuery<ProductVariant>(
-      filters,
-      config
-    )
-
-    return (await this.productVariantRepository_.find(
-      queryOptions,
-      sharedContext
-    )) as TEntity[]
-  }
-
-  async listAndCount(
-    filters: ProductTypes.FilterableProductVariantProps = {},
-    config: FindConfig<ProductTypes.ProductVariantDTO> = {},
-    sharedContext?: Context
-  ): Promise<[TEntity[], number]> {
-    const queryOptions = ModulesSdkUtils.buildQuery<ProductVariant>(
-      filters,
-      config
-    )
-
-    return (await this.productVariantRepository_.findAndCount(
-      queryOptions,
-      sharedContext
-    )) as [TEntity[], number]
-  }
-
-  @InjectTransactionManager(doNotForceTransaction, "productVariantRepository_")
-  async create(
-    productOrId: TProduct | string,
-    data: ProductTypes.CreateProductVariantOnlyDTO[],
-    @MedusaContext() sharedContext: Context = {}
-  ): Promise<TEntity[]> {
-=======
     @MedusaContext() sharedContext: Context = {}
   ): Promise<TEntity[]> {
     const queryOptions = ModulesSdkUtils.buildQuery<ProductVariant>(
@@ -146,17 +92,12 @@
     data: ProductTypes.CreateProductVariantOnlyDTO[],
     @MedusaContext() sharedContext: Context = {}
   ): Promise<TEntity[]> {
->>>>>>> 7d3630f3
     let product = productOrId as unknown as Product
 
     if (isString(productOrId)) {
       product = await this.productService_.retrieve(
-<<<<<<< HEAD
-        productOrId as string,
-=======
         productOrId,
         {},
->>>>>>> 7d3630f3
         sharedContext
       )
     }
@@ -176,8 +117,6 @@
     ).create(data_, {
       transactionManager: sharedContext.transactionManager,
     })) as TEntity[]
-<<<<<<< HEAD
-=======
   }
 
   @InjectTransactionManager(doNotForceTransaction, "productVariantRepository_")
@@ -212,6 +151,5 @@
     return await this.productVariantRepository_.delete(ids, {
       transactionManager: sharedContext.transactionManager,
     })
->>>>>>> 7d3630f3
   }
 }