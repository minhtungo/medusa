--- conflicted
+++ resolved
@@ -829,8 +829,6 @@
           "localTableName": "public.product_tags",
           "referencedColumnNames": ["id"],
           "referencedTableName": "public.product_tag",
-<<<<<<< HEAD
-=======
           "deleteRule": "cascade",
           "updateRule": "cascade"
         }
@@ -890,7 +888,6 @@
           "localTableName": "public.product_images",
           "referencedColumnNames": ["id"],
           "referencedTableName": "public.image",
->>>>>>> 7d3630f3
           "deleteRule": "cascade",
           "updateRule": "cascade"
         }
@@ -1350,7 +1347,6 @@
       "indexes": [
         {
           "columnNames": ["option_id"],
-<<<<<<< HEAD
           "composite": false,
           "keyName": "IDX_product_option_value_option_id",
           "primary": false,
@@ -1366,23 +1362,6 @@
         {
           "columnNames": ["deleted_at"],
           "composite": false,
-=======
-          "composite": false,
-          "keyName": "IDX_product_option_value_option_id",
-          "primary": false,
-          "unique": false
-        },
-        {
-          "columnNames": ["variant_id"],
-          "composite": false,
-          "keyName": "IDX_product_option_value_variant_id",
-          "primary": false,
-          "unique": false
-        },
-        {
-          "columnNames": ["deleted_at"],
-          "composite": false,
->>>>>>> 7d3630f3
           "keyName": "IDX_product_option_value_deleted_at",
           "primary": false,
           "unique": false
