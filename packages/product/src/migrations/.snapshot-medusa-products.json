--- conflicted
+++ resolved
@@ -860,14 +860,10 @@
       "indexes": [
         {
           "keyName": "product_images_pkey",
-<<<<<<< HEAD
           "columnNames": [
             "product_id",
             "image_id"
           ],
-=======
-          "columnNames": ["product_id", "product_image_id"],
->>>>>>> 5a8a889c
           "composite": true,
           "primary": true,
           "unique": true
@@ -884,17 +880,11 @@
           "deleteRule": "cascade",
           "updateRule": "cascade"
         },
-<<<<<<< HEAD
         "product_images_image_id_foreign": {
           "constraintName": "product_images_image_id_foreign",
           "columnNames": [
             "image_id"
           ],
-=======
-        "product_images_product_image_id_foreign": {
-          "constraintName": "product_images_product_image_id_foreign",
-          "columnNames": ["product_image_id"],
->>>>>>> 5a8a889c
           "localTableName": "public.product_images",
           "referencedColumnNames": ["id"],
           "referencedTableName": "public.image",
