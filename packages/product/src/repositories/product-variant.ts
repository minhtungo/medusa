--- conflicted
+++ resolved
@@ -1,30 +1,20 @@
+import { Context, DAL, WithRequiredProperty } from "@medusajs/types"
 import {
+  InjectTransactionManager,
+  MedusaContext,
+  MedusaError
+} from "@medusajs/utils"
+import {
+  LoadStrategy,
   FilterQuery as MikroFilterQuery,
   FindOptions as MikroOptions,
-  LoadStrategy,
   RequiredEntityData,
 } from "@mikro-orm/core"
-<<<<<<< HEAD
-import { Product, ProductVariant } from "@models"
-import { Context, DAL } from "@medusajs/types"
-import { AbstractBaseRepository } from "./base"
 import { SqlEntityManager } from "@mikro-orm/postgresql"
-import { InjectTransactionManager, MedusaContext } from "@medusajs/utils"
-=======
 import { ProductVariant } from "@models"
-import { Context, DAL, WithRequiredProperty } from "@medusajs/types"
-import { SqlEntityManager } from "@mikro-orm/postgresql"
-import {
-  MedusaError,
-  isDefined,
-  InjectTransactionManager,
-  MedusaContext,
-} from "@medusajs/utils"
 
 import { ProductVariantServiceTypes } from "../types/services"
 import { AbstractBaseRepository } from "./base"
->>>>>>> 7d3630f3
-import { doNotForceTransaction } from "../utils"
 
 export class ProductVariantRepository extends AbstractBaseRepository<ProductVariant> {
   protected readonly manager_: SqlEntityManager
@@ -39,12 +29,7 @@
     findOptions: DAL.FindOptions<ProductVariant> = { where: {} },
     context: Context = {}
   ): Promise<ProductVariant[]> {
-<<<<<<< HEAD
-    const manager = (context.transactionManager ??
-      this.manager_) as SqlEntityManager
-=======
     const manager = this.getActiveManager<SqlEntityManager>(context)
->>>>>>> 7d3630f3
 
     const findOptions_ = { ...findOptions }
     findOptions_.options ??= {}
@@ -64,12 +49,7 @@
     findOptions: DAL.FindOptions<ProductVariant> = { where: {} },
     context: Context = {}
   ): Promise<[ProductVariant[], number]> {
-<<<<<<< HEAD
-    const manager = (context.transactionManager ??
-      this.manager_) as SqlEntityManager
-=======
     const manager = this.getActiveManager<SqlEntityManager>(context)
->>>>>>> 7d3630f3
 
     const findOptions_ = { ...findOptions }
     findOptions_.options ??= {}
@@ -92,11 +72,7 @@
     { transactionManager: manager }: Context = {}
   ): Promise<void> {
     await (manager as SqlEntityManager).nativeDelete(
-<<<<<<< HEAD
-      Product,
-=======
       ProductVariant,
->>>>>>> 7d3630f3
       { id: { $in: ids } },
       {}
     )
@@ -115,8 +91,6 @@
     await (manager as SqlEntityManager).persist(variants)
 
     return variants
-<<<<<<< HEAD
-=======
   }
 
   async update(
@@ -150,6 +124,5 @@
     await manager.persist(variants)
 
     return variants
->>>>>>> 7d3630f3
   }
 }