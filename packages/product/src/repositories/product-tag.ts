--- conflicted
+++ resolved
@@ -1,19 +1,3 @@
-import {
-  FilterQuery as MikroFilterQuery,
-  FindOptions as MikroOptions,
-  LoadStrategy,
-  RequiredEntityData,
-} from "@mikro-orm/core"
-<<<<<<< HEAD
-import { Product, ProductTag } from "@models"
-import { Context, CreateProductTagDTO, DAL } from "@medusajs/types"
-import { AbstractBaseRepository } from "./base"
-import { SqlEntityManager } from "@mikro-orm/postgresql"
-import { InjectTransactionManager, MedusaContext } from "@medusajs/utils"
-
-export class ProductTagRepository extends AbstractBaseRepository<ProductTag> {
-=======
-import { ProductTag } from "@models"
 import {
   Context,
   CreateProductTagDTO,
@@ -21,16 +5,22 @@
   UpdateProductTagDTO,
   UpsertProductTagDTO,
 } from "@medusajs/types"
-import { BaseRepository } from "./base"
-import { SqlEntityManager } from "@mikro-orm/postgresql"
 import {
   InjectTransactionManager,
   MedusaContext,
   MedusaError,
 } from "@medusajs/utils"
+import {
+  LoadStrategy,
+  FilterQuery as MikroFilterQuery,
+  FindOptions as MikroOptions,
+  RequiredEntityData,
+} from "@mikro-orm/core"
+import { SqlEntityManager } from "@mikro-orm/postgresql"
+import { ProductTag } from "@models"
+import { BaseRepository } from "./base"
 
 export class ProductTagRepository extends BaseRepository {
->>>>>>> 7d3630f3
   protected readonly manager_: SqlEntityManager
 
   constructor({ manager }: { manager: SqlEntityManager }) {
@@ -43,13 +33,8 @@
     findOptions: DAL.FindOptions<ProductTag> = { where: {} },
     context: Context = {}
   ): Promise<ProductTag[]> {
-<<<<<<< HEAD
-    const manager = (context.transactionManager ??
-      this.manager_) as SqlEntityManager
-=======
     const manager = this.getActiveManager<SqlEntityManager>(context)
     const findOptions_ = { ...findOptions }
->>>>>>> 7d3630f3
 
     const findOptions_ = { ...findOptions }
     findOptions_.options ??= {}
@@ -69,12 +54,7 @@
     findOptions: DAL.FindOptions<ProductTag> = { where: {} },
     context: Context = {}
   ): Promise<[ProductTag[], number]> {
-<<<<<<< HEAD
-    const manager = (context.transactionManager ??
-      this.manager_) as SqlEntityManager
-=======
     const manager = this.getActiveManager<SqlEntityManager>(context)
->>>>>>> 7d3630f3
 
     const findOptions_ = { ...findOptions }
     findOptions_.options ??= {}
@@ -91,10 +71,6 @@
   }
 
   @InjectTransactionManager()
-<<<<<<< HEAD
-  async upsert(
-    tags: CreateProductTagDTO[],
-=======
   async create(
     data: CreateProductTagDTO[],
     @MedusaContext()
@@ -155,15 +131,10 @@
   @InjectTransactionManager()
   async upsert(
     tags: UpsertProductTagDTO[],
->>>>>>> 7d3630f3
     @MedusaContext()
     context: Context = {}
   ): Promise<ProductTag[]> {
     const { transactionManager: manager } = context
-<<<<<<< HEAD
-
-=======
->>>>>>> 7d3630f3
     const tagsValues = tags.map((tag) => tag.value)
     const existingTags = await this.find(
       {
@@ -210,29 +181,10 @@
   async delete(
     ids: string[],
     @MedusaContext()
-<<<<<<< HEAD
-    { transactionManager: manager }: Context = {}
-  ): Promise<void> {
-    await (manager as SqlEntityManager).nativeDelete(
-      Product,
-      { id: { $in: ids } },
-      {}
-    )
-  }
-
-  @InjectTransactionManager()
-  async create(
-    data: unknown[],
-    @MedusaContext()
-    { transactionManager: manager }: Context = {}
-  ): Promise<ProductTag[]> {
-    throw new Error("Method not implemented.")
-=======
     context: Context = {}
   ): Promise<void> {
     const manager = this.getActiveManager<SqlEntityManager>(context)
 
     await manager.nativeDelete(ProductTag, { id: { $in: ids } }, {})
->>>>>>> 7d3630f3
   }
 }