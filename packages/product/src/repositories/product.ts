<<<<<<< HEAD
import { Product } from "@models"
=======
import {
  Product,
  ProductCategory,
  ProductCollection,
  ProductType,
  ProductTag,
} from "@models"

>>>>>>> 7d3630f3
import {
  FilterQuery as MikroFilterQuery,
  FindOptions as MikroOptions,
  LoadStrategy,
  wrap
} from "@mikro-orm/core"
<<<<<<< HEAD
import {
  Context,
  DAL,
  ProductTypes,
  WithRequiredProperty,
} from "@medusajs/types"
import { AbstractBaseRepository } from "./base"
import { SqlEntityManager } from "@mikro-orm/postgresql"
import { InjectTransactionManager, MedusaContext } from "@medusajs/utils"

=======

import {
  Context,
  DAL,
  ProductTypes,
  WithRequiredProperty,
} from "@medusajs/types"
import { SqlEntityManager } from "@mikro-orm/postgresql"
import { MedusaError, isDefined, InjectTransactionManager, MedusaContext } from "@medusajs/utils"

import { AbstractBaseRepository } from "./base"
import { ProductServiceTypes } from "../types/services"

>>>>>>> 7d3630f3
export class ProductRepository extends AbstractBaseRepository<Product> {
  protected readonly manager_: SqlEntityManager

  constructor({ manager }: { manager: SqlEntityManager }) {
    // @ts-ignore
    super(...arguments)
    this.manager_ = manager
  }

  async find(
    findOptions: DAL.FindOptions<Product> = { where: {} },
    context: Context = {}
  ): Promise<Product[]> {
<<<<<<< HEAD
    const manager = (context.transactionManager ??
      this.manager_) as SqlEntityManager
=======
    const manager = this.getActiveManager<SqlEntityManager>(context)
>>>>>>> 7d3630f3

    const findOptions_ = { ...findOptions }
    findOptions_.options ??= {}

    Object.assign(findOptions_.options, {
      strategy: LoadStrategy.SELECT_IN,
    })

    await this.mutateNotInCategoriesConstraints(findOptions_)

    return await manager.find(
      Product,
      findOptions_.where as MikroFilterQuery<Product>,
      findOptions_.options as MikroOptions<Product>
    )
  }

  async findAndCount(
    findOptions: DAL.FindOptions<Product> = { where: {} },
    context: Context = {}
  ): Promise<[Product[], number]> {
<<<<<<< HEAD
    const findOptions_ = { ...findOptions }
    findOptions_.options ??= {}

    if (context.transactionManager) {
      Object.assign(findOptions_.options, { ctx: context.transactionManager })
    }
=======
    const manager = this.getActiveManager<SqlEntityManager>(context)

    const findOptions_ = { ...findOptions }
    findOptions_.options ??= {}
>>>>>>> 7d3630f3

    Object.assign(findOptions_.options, {
      strategy: LoadStrategy.SELECT_IN,
    })

    await this.mutateNotInCategoriesConstraints(findOptions_)

    return await manager.findAndCount(
      Product,
      findOptions_.where as MikroFilterQuery<Product>,
      findOptions_.options as MikroOptions<Product>
    )
  }
  /**
   * In order to be able to have a strict not in categories, and prevent a product
   * to be return in the case it also belongs to other categories, we need to
   * first find all products that are in the categories, and then exclude them
   */
  protected async mutateNotInCategoriesConstraints(
    findOptions: DAL.FindOptions<Product> = { where: {} },
    context: Context = {}
  ): Promise<void> {
<<<<<<< HEAD
    const manager = (context.transactionManager ??
      this.manager_) as SqlEntityManager
=======
    const manager = this.getActiveManager<SqlEntityManager>(context)
>>>>>>> 7d3630f3

    if (findOptions.where.categories?.id?.["$nin"]) {
      const productsInCategories = await manager.find(
        Product,
        {
          categories: {
            id: { $in: findOptions.where.categories.id["$nin"] },
          },
        },
        {
          fields: ["id"],
        }
      )

      const productIds = productsInCategories.map((product) => product.id)

      if (productIds.length) {
        findOptions.where.id = { $nin: productIds }
        delete findOptions.where.categories?.id

        if (Object.keys(findOptions.where.categories).length === 0) {
          delete findOptions.where.categories
        }
      }
    }
  }

  @InjectTransactionManager()
  async delete(
    ids: string[],
    @MedusaContext()
    { transactionManager: manager }: Context = {}
  ): Promise<void> {
    await (manager as SqlEntityManager).nativeDelete(
      Product,
      { id: { $in: ids } },
      {}
    )
  }

  @InjectTransactionManager()
  async create(
    data: WithRequiredProperty<ProductTypes.CreateProductOnlyDTO, "status">[],
    @MedusaContext()
    { transactionManager: manager }: Context = {}
  ): Promise<Product[]> {
<<<<<<< HEAD
    console.log((this as any).prototype)
=======
>>>>>>> 7d3630f3
    const products = data.map((product) => {
      return (manager as SqlEntityManager).create(Product, product)
    })

    await (manager as SqlEntityManager).persist(products)

    return products
  }
<<<<<<< HEAD
=======

  @InjectTransactionManager()
  async update(
    data: WithRequiredProperty<ProductServiceTypes.UpdateProductDTO, "id">[],
    @MedusaContext() context: Context = {}
  ): Promise<Product[]> {
    let categoryIds: string[] = []
    let tagIds: string[] = []
    let collectionIds: string[] = []
    let typeIds: string[] = []
    // TODO: use the getter method (getActiveManager)
    const manager = (context.transactionManager ??
      this.manager_) as SqlEntityManager

    data.forEach((productData) => {
      categoryIds = categoryIds.concat(
        productData?.categories?.map(c => c.id) || []
      )

      tagIds = tagIds.concat(
        productData?.tags?.map(c => c.id) || []
      )

      if (productData.collection_id) {
        collectionIds.push(productData.collection_id)
      }

      if (productData.type_id) {
        typeIds.push(productData.type_id)
      }
    })

    const productsToUpdate = await manager.find(Product, {
      id: data.map((updateData) => updateData.id)
    }, {
      populate: ["tags", "categories"]
    })

    const collectionsToAssign = collectionIds.length ? await manager.find(ProductCollection, {
      id: collectionIds
    }) : []

    const typesToAssign = typeIds.length ? await manager.find(ProductType, {
      id: typeIds
    }) : []

    const categoriesToAssign = categoryIds.length ? await manager.find(ProductCategory, {
      id: categoryIds
    }) : []

    const tagsToAssign = tagIds.length ? await manager.find(ProductTag, {
      id: tagIds
    }) : []

    const categoriesToAssignMap = new Map<string, ProductCategory>(
      categoriesToAssign.map((category) => [category.id, category])
    )

    const tagsToAssignMap = new Map<string, ProductTag>(
      tagsToAssign.map((tag) => [tag.id, tag])
    )

    const collectionsToAssignMap = new Map<string, ProductCollection>(
      collectionsToAssign.map((collection) => [collection.id, collection])
    )

    const typesToAssignMap = new Map<string, ProductType>(
      typesToAssign.map((type) => [type.id, type])
    )

    const productsToUpdateMap = new Map<string, Product>(
      productsToUpdate.map((product) => [product.id, product])
    )

    const products = await Promise.all(
      data.map(async (updateData) => {
        const product = productsToUpdateMap.get(updateData.id)

        if (!product) {
          throw new MedusaError(
            MedusaError.Types.NOT_FOUND,
            `Product with id "${updateData.id}" not found`
          )
        }

        const {
          categories: categoriesData,
          tags: tagsData,
          collection_id: collectionId,
          type_id: typeId,
        } = updateData

        delete updateData?.categories
        delete updateData?.tags
        delete updateData?.collection_id
        delete updateData?.type_id

        if (isDefined(categoriesData)) {
          await product.categories.init()

          for (const categoryData of categoriesData) {
            const productCategory = categoriesToAssignMap.get(categoryData.id)

            if (productCategory) {
              await product.categories.add(productCategory)
            }
          }

          const categoryIdsToAssignSet = new Set(categoriesData.map(cd => cd.id))
          const categoriesToDelete = product.categories.getItems().filter(
            (existingCategory) => !categoryIdsToAssignSet.has(existingCategory.id)
          )

          await product.categories.remove(categoriesToDelete)
        }

        if (isDefined(tagsData)) {
          await product.tags.init()

          for (const tagData of tagsData) {
            let productTag = tagsToAssignMap.get(tagData.id)

            if (tagData instanceof ProductTag) {
              productTag = tagData
            }

            if (productTag) {
              await product.tags.add(productTag)
            }
          }

          const tagIdsToAssignSet = new Set(tagsData.map(cd => cd.id))
          const tagsToDelete = product.tags.getItems().filter(
            (existingTag) => !tagIdsToAssignSet.has(existingTag.id)
          )

          await product.tags.remove(tagsToDelete)
        }

        if (isDefined(collectionId)) {
          const collection = collectionsToAssignMap.get(collectionId)

          product.collection = collection || null
        }

        if (isDefined(typeId)) {
          const type = typesToAssignMap.get(typeId)

          if (type) {
            product.type = type
          }
        }

        return manager.assign(product, updateData)
      })
    )

    await manager.persist(products)

    return products
  }
>>>>>>> 7d3630f3
}<|MERGE_RESOLUTION|>--- conflicted
+++ resolved
@@ -1,47 +1,29 @@
-<<<<<<< HEAD
-import { Product } from "@models"
-=======
 import {
   Product,
   ProductCategory,
   ProductCollection,
+  ProductTag,
   ProductType,
-  ProductTag,
 } from "@models"
 
->>>>>>> 7d3630f3
 import {
+  LoadStrategy,
   FilterQuery as MikroFilterQuery,
-  FindOptions as MikroOptions,
-  LoadStrategy,
-  wrap
+  FindOptions as MikroOptions
 } from "@mikro-orm/core"
-<<<<<<< HEAD
+
 import {
   Context,
   DAL,
   ProductTypes,
   WithRequiredProperty,
 } from "@medusajs/types"
+import { InjectTransactionManager, MedusaContext, MedusaError, isDefined } from "@medusajs/utils"
+import { SqlEntityManager } from "@mikro-orm/postgresql"
+
+import { ProductServiceTypes } from "../types/services"
 import { AbstractBaseRepository } from "./base"
-import { SqlEntityManager } from "@mikro-orm/postgresql"
-import { InjectTransactionManager, MedusaContext } from "@medusajs/utils"
-
-=======
-
-import {
-  Context,
-  DAL,
-  ProductTypes,
-  WithRequiredProperty,
-} from "@medusajs/types"
-import { SqlEntityManager } from "@mikro-orm/postgresql"
-import { MedusaError, isDefined, InjectTransactionManager, MedusaContext } from "@medusajs/utils"
-
-import { AbstractBaseRepository } from "./base"
-import { ProductServiceTypes } from "../types/services"
-
->>>>>>> 7d3630f3
+
 export class ProductRepository extends AbstractBaseRepository<Product> {
   protected readonly manager_: SqlEntityManager
 
@@ -55,12 +37,7 @@
     findOptions: DAL.FindOptions<Product> = { where: {} },
     context: Context = {}
   ): Promise<Product[]> {
-<<<<<<< HEAD
-    const manager = (context.transactionManager ??
-      this.manager_) as SqlEntityManager
-=======
     const manager = this.getActiveManager<SqlEntityManager>(context)
->>>>>>> 7d3630f3
 
     const findOptions_ = { ...findOptions }
     findOptions_.options ??= {}
@@ -82,19 +59,10 @@
     findOptions: DAL.FindOptions<Product> = { where: {} },
     context: Context = {}
   ): Promise<[Product[], number]> {
-<<<<<<< HEAD
+    const manager = this.getActiveManager<SqlEntityManager>(context)
+
     const findOptions_ = { ...findOptions }
     findOptions_.options ??= {}
-
-    if (context.transactionManager) {
-      Object.assign(findOptions_.options, { ctx: context.transactionManager })
-    }
-=======
-    const manager = this.getActiveManager<SqlEntityManager>(context)
-
-    const findOptions_ = { ...findOptions }
-    findOptions_.options ??= {}
->>>>>>> 7d3630f3
 
     Object.assign(findOptions_.options, {
       strategy: LoadStrategy.SELECT_IN,
@@ -117,12 +85,7 @@
     findOptions: DAL.FindOptions<Product> = { where: {} },
     context: Context = {}
   ): Promise<void> {
-<<<<<<< HEAD
-    const manager = (context.transactionManager ??
-      this.manager_) as SqlEntityManager
-=======
     const manager = this.getActiveManager<SqlEntityManager>(context)
->>>>>>> 7d3630f3
 
     if (findOptions.where.categories?.id?.["$nin"]) {
       const productsInCategories = await manager.find(
@@ -169,10 +132,6 @@
     @MedusaContext()
     { transactionManager: manager }: Context = {}
   ): Promise<Product[]> {
-<<<<<<< HEAD
-    console.log((this as any).prototype)
-=======
->>>>>>> 7d3630f3
     const products = data.map((product) => {
       return (manager as SqlEntityManager).create(Product, product)
     })
@@ -181,8 +140,6 @@
 
     return products
   }
-<<<<<<< HEAD
-=======
 
   @InjectTransactionManager()
   async update(
@@ -344,5 +301,4 @@
 
     return products
   }
->>>>>>> 7d3630f3
 }