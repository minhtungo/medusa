import { asValue } from "awilix"

import {
  InternalModuleDeclaration,
  LoaderOptions,
  MODULE_RESOURCE_TYPE,
  MODULE_SCOPE,
} from "@medusajs/modules-sdk"
<<<<<<< HEAD
import {
  MedusaError,
  ModulesSdkUtils,
  PG_KNEX_CONNECTION_REGISTRATION_KEY,
} from "@medusajs/utils"
=======
import { DALUtils, MedusaError, ModulesSdkUtils } from "@medusajs/utils"
>>>>>>> da903fd7

import { EntitySchema } from "@mikro-orm/core"

import * as ProductModels from "@models"
<<<<<<< HEAD
import { createConnection } from "../utils"
import { ModulesSdkTypes } from "@medusajs/types"
import { PostgreSqlDriver, SqlEntityManager } from "@mikro-orm/postgresql"
=======
import { ConfigModule, ModulesSdkTypes } from "@medusajs/types"
>>>>>>> da903fd7

export default async (
  {
    options,
    container,
    logger,
  }: LoaderOptions<
    | ModulesSdkTypes.ModuleServiceInitializeOptions
    | ModulesSdkTypes.ModuleServiceInitializeCustomDataLayerOptions
  >,
  moduleDeclaration?: InternalModuleDeclaration
): Promise<void> => {
  let manager = (
    options as ModulesSdkTypes.ModuleServiceInitializeCustomDataLayerOptions
  )?.manager

  if (
    moduleDeclaration?.scope === MODULE_SCOPE.INTERNAL &&
    moduleDeclaration.resources === MODULE_RESOURCE_TYPE.SHARED &&
    !manager
  ) {
    return await loadShared({ container, logger })
  }

  /**
   * Reuse an existing connection if it is passed in the options
   */
  let dbConfig
  if (!manager) {
    const shouldSwallowError = !!(
      options as ModulesSdkTypes.ModuleServiceInitializeOptions
    )?.database.connection
    dbConfig = {
      ...ModulesSdkUtils.loadDatabaseConfig(
        "product",
        (options ?? {}) as ModulesSdkTypes.ModuleServiceInitializeOptions,
        shouldSwallowError
      ),
      connection: (options as ModulesSdkTypes.ModuleServiceInitializeOptions)
        ?.database.connection,
    }
  }

  manager ??= await loadDefault({
    database: dbConfig,
  })

  container.register({
    manager: asValue(manager),
  })
}

async function loadDefault({
  database,
}): Promise<SqlEntityManager<PostgreSqlDriver>> {
  if (!database) {
    throw new MedusaError(
      MedusaError.Types.INVALID_ARGUMENT,
      `Database config is not present at module config "options.database"`
    )
  }

  const entities = Object.values(ProductModels) as unknown as EntitySchema[]
  const orm = await DALUtils.mikroOrmCreateConnection(database, entities)

  return orm.em.fork()
}

async function loadShared({ container, logger }) {
  const sharedConnection = container.resolve(
    PG_KNEX_CONNECTION_REGISTRATION_KEY,
    {
      allowUnregistered: true,
    }
  )
  if (!sharedConnection) {
    ;(logger ?? console)?.warn(
      "The Product module is setup to use a shared resources but no shared connection is present. A new connection will be created"
    )
  }

  const manager = await loadDefault({
    database: {
      connection: sharedConnection,
      // clientUrl: "",
    },
  })
  container.register({
    manager: asValue(manager),
  })
}<|MERGE_RESOLUTION|>--- conflicted
+++ resolved
@@ -6,26 +6,18 @@
   MODULE_RESOURCE_TYPE,
   MODULE_SCOPE,
 } from "@medusajs/modules-sdk"
-<<<<<<< HEAD
 import {
+  DALUtils,
   MedusaError,
   ModulesSdkUtils,
   PG_KNEX_CONNECTION_REGISTRATION_KEY,
 } from "@medusajs/utils"
-=======
-import { DALUtils, MedusaError, ModulesSdkUtils } from "@medusajs/utils"
->>>>>>> da903fd7
 
 import { EntitySchema } from "@mikro-orm/core"
 
 import * as ProductModels from "@models"
-<<<<<<< HEAD
-import { createConnection } from "../utils"
+import { PostgreSqlDriver, SqlEntityManager } from "@mikro-orm/postgresql"
 import { ModulesSdkTypes } from "@medusajs/types"
-import { PostgreSqlDriver, SqlEntityManager } from "@mikro-orm/postgresql"
-=======
-import { ConfigModule, ModulesSdkTypes } from "@medusajs/types"
->>>>>>> da903fd7
 
 export default async (
   {
