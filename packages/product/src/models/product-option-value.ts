--- conflicted
+++ resolved
@@ -9,8 +9,8 @@
 } from "@mikro-orm/core"
 import { ProductOption, ProductVariant } from "./index"
 
+import { generateEntityId } from "@medusajs/utils"
 import { SoftDeletable } from "../utils"
-import { generateEntityId } from "@medusajs/utils"
 
 type OptionalFields =
   | "created_at"
@@ -32,11 +32,7 @@
   @Property({ columnType: "text" })
   value: string
 
-<<<<<<< HEAD
-  @Property({ persist: false })
-=======
   @Property({ columnType: "text", nullable: true })
->>>>>>> 7d3630f3
   option_id!: string
 
   @ManyToOne(() => ProductOption, {
@@ -45,11 +41,7 @@
   })
   option: ProductOption
 
-<<<<<<< HEAD
-  @Property({ persist: false })
-=======
   @Property({ columnType: "text", nullable: true })
->>>>>>> 7d3630f3
   variant_id!: string
 
   @ManyToOne(() => ProductVariant, {
