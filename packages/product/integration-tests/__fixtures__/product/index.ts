import { ProductTypes } from "@medusajs/types"
import { SqlEntityManager } from "@mikro-orm/postgresql"
import {
  Image,
  Product,
  ProductCategory,
  ProductCollection,
  ProductType,
  ProductVariant,
} from "@models"
import ProductOption from "../../../src/models/product-option"

export * from "./data/create-product"

export async function createProductAndTags(
  manager: SqlEntityManager,
  data: {
    id?: string
    title: string
    status: ProductTypes.ProductStatus
    tags?: { id: string; value: string }[]
  }[]
<<<<<<< HEAD
=======
) {
  const products: any[] = data.map((productData) => {
    return manager.create(Product, productData)
  })

  await manager.persistAndFlush(products)

  return products
}

export async function createProductAndTypes(
  manager: SqlEntityManager,
  data: {
    id?: string
    title: string
    status: ProductTypes.ProductStatus
    type?: { id: string; value: string }
  }[]
>>>>>>> 7d3630f3
) {
  const products: any[] = data.map((productData) => {
    return manager.create(Product, productData)
  })

  await manager.persistAndFlush(products)

  return products
}

export async function createProductVariants(
  manager: SqlEntityManager,
  data: any[]
) {
  const variants: any[] = data.map((variantsData) => {
    return manager.create(ProductVariant, variantsData)
  })

  await manager.persistAndFlush(variants)

  return variants
}

export async function createCollections(
  manager: SqlEntityManager,
  collectionData: {
    id?: string
    title: string
    handle?: string
  }[]
) {
  const collections: any[] = collectionData.map((collectionData) => {
    return manager.create(ProductCollection, collectionData)
  })

  await manager.persistAndFlush(collections)

  return collections
}

export async function createTypes(
  manager: SqlEntityManager,
  typesData: {
    id?: string
    value: string
  }[]
) {
  const types: any[] = typesData.map((typesData) => {
    return manager.create(ProductType, typesData)
  })

  await manager.persistAndFlush(types)

  return types
}

export async function createOptions(
  manager: SqlEntityManager,
  optionsData: {
    id?: string
    product: { id: string }
    title: string
    value?: string
    values?: {
      id?: string
      value: string
      variant?: { id: string } & any
    }[]
    variant?: { id: string } & any
  }[]
) {
  const options: any[] = optionsData.map((option) => {
    return manager.create(ProductOption, option)
  })

  await manager.persistAndFlush(options)

  return options
}

export async function createImages(
  manager: SqlEntityManager,
  imagesData: string[]
) {
  const images: any[] = imagesData.map((img) => {
    return manager.create(Image, { url: img })
  })

  await manager.persistAndFlush(images)

  return images
}

export async function assignCategoriesToProduct(
  manager: SqlEntityManager,
  product: Product,
  categories: ProductCategory[]
) {
  product.categories.add(categories)

  await manager.persistAndFlush(product)

  return product
}<|MERGE_RESOLUTION|>--- conflicted
+++ resolved
@@ -20,8 +20,6 @@
     status: ProductTypes.ProductStatus
     tags?: { id: string; value: string }[]
   }[]
-<<<<<<< HEAD
-=======
 ) {
   const products: any[] = data.map((productData) => {
     return manager.create(Product, productData)
@@ -40,7 +38,6 @@
     status: ProductTypes.ProductStatus
     type?: { id: string; value: string }
   }[]
->>>>>>> 7d3630f3
 ) {
   const products: any[] = data.map((productData) => {
     return manager.create(Product, productData)
