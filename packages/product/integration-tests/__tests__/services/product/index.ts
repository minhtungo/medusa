import { Image, Product, ProductCategory, ProductVariant } from "@models"
import {
  assignCategoriesToProduct,
  createImages,
  createProductAndTags,
  createProductVariants,
} from "../../../__fixtures__/product"
import {
  categoriesData,
  productsData,
  variantsData,
} from "../../../__fixtures__/product/data"

<<<<<<< HEAD
import { ProductDTO } from "@medusajs/types"
=======
import { ProductDTO, ProductTypes } from "@medusajs/types"
>>>>>>> 7d3630f3
import { ProductRepository } from "@repositories"
import { ProductService } from "@services"
import { SqlEntityManager } from "@mikro-orm/postgresql"
import { TestDatabase } from "../../../utils"
import { buildProductOnlyData } from "../../../__fixtures__/product/data/create-product"
import { createProductCategories } from "../../../__fixtures__/product-category"
import { kebabCase } from "@medusajs/utils"

jest.setTimeout(30000)

describe("Product Service", () => {
  let service: ProductService
  let testManager: SqlEntityManager
  let repositoryManager: SqlEntityManager
  let products!: Product[]
  let productOne: Product
  let variants!: ProductVariant[]
  let categories!: ProductCategory[]

  beforeEach(async () => {
    await TestDatabase.setupDatabase()
    repositoryManager = await TestDatabase.forkManager()

    const productRepository = new ProductRepository({
      manager: repositoryManager,
    })

    service = new ProductService({
      productRepository,
    })
  })

  afterEach(async () => {
    await TestDatabase.clearDatabase()
  })

<<<<<<< HEAD
=======
  describe("retrieve", () => {
    beforeEach(async () => {
      testManager = await TestDatabase.forkManager()
      productOne = testManager.create(Product, {
        id: "product-1",
        title: "product 1",
        status: ProductTypes.ProductStatus.PUBLISHED,
      })

      await testManager.persistAndFlush([productOne])
    })

    it("should throw an error when an id is not provided", async () => {
      let error

      try {
        await service.retrieve(undefined as unknown as string)
      } catch (e) {
        error = e
      }

      expect(error.message).toEqual('"productId" must be defined')
    })

    it("should throw an error when product with id does not exist", async () => {
      let error

      try {
        await service.retrieve("does-not-exist")
      } catch (e) {
        error = e
      }

      expect(error.message).toEqual('Product with id: does-not-exist was not found')
    })

    it("should return a product when product with an id exists", async () => {
      const result = await service.retrieve(productOne.id)

      expect(result).toEqual(expect.objectContaining({
        id: productOne.id
      }))
    })
  })

>>>>>>> 7d3630f3
  describe("create", function () {
    let images: Image[] = []

    beforeEach(async () => {
      testManager = await TestDatabase.forkManager()

      images = await createImages(testManager, ["image-1"])
    })

    it("should create a product", async () => {
      const data = buildProductOnlyData({
        images,
        thumbnail: images[0].url,
      })

      const products = await service.create([data])

      expect(products).toHaveLength(1)
      expect(JSON.parse(JSON.stringify(products[0]))).toEqual(
        expect.objectContaining({
          id: expect.any(String),
          title: data.title,
          handle: kebabCase(data.title),
          description: data.description,
          subtitle: data.subtitle,
          is_giftcard: data.is_giftcard,
          discountable: data.discountable,
          thumbnail: images[0].url,
          status: data.status,
          images: expect.arrayContaining([
            expect.objectContaining({
              id: images[0].id,
              url: images[0].url,
            }),
          ]),
        })
      )
    })
  })

<<<<<<< HEAD
=======
  describe("update", function () {
    let images: Image[] = []

    beforeEach(async () => {
      testManager = await TestDatabase.forkManager()
      images = await createImages(testManager, ["image-1", "image-2"])

      productOne = testManager.create(Product, {
        id: "product-1",
        title: "product 1",
        status: ProductTypes.ProductStatus.PUBLISHED,
      })

      await testManager.persistAndFlush([productOne])
    })

    it("should update a product and its allowed relations", async () => {
      const updateData = [{
        id: productOne.id,
        title: "update test 1",
        images: images,
        thumbnail: images[0].url,
      }]

      const products = await service.update(updateData)

      expect(products.length).toEqual(1)

      let result = await service.retrieve(productOne.id, {relations: ["images", "thumbnail"]})
      let serialized = JSON.parse(JSON.stringify(result))

      expect(serialized).toEqual(
        expect.objectContaining({
          id: productOne.id,
          title: "update test 1",
          thumbnail: images[0].url,
          images: [
            expect.objectContaining({
              url: images[0].url,
            }),
            expect.objectContaining({
              url: images[1].url,
            }),
          ],
        })
      )
    })

    it("should throw an error when id is not present", async () => {
      let error
      const updateData = [{
        id: productOne.id,
        title: "update test 1",
      }, {
        id: undefined as unknown as string,
        title: "update test 2",
      }]

      try {
        await service.update(updateData)
      } catch (e) {
        error = e
      }

      expect(error.message).toEqual(`Product with id "undefined" not found`)

      let result = await service.retrieve(productOne.id)

      expect(result.title).not.toBe("update test 1")
    })

    it("should throw an error when product with id does not exist", async () => {
      let error
      const updateData = [{
        id: "does-not-exist",
        title: "update test 1",
      }]

      try {
        await service.update(updateData)
      } catch (e) {
        error = e
      }

      expect(error.message).toEqual(`Product with id "does-not-exist" not found`)
    })
  })

>>>>>>> 7d3630f3
  describe("list", () => {
    describe("soft deleted", function () {
      let deletedProduct
      let product

      beforeEach(async () => {
        testManager = await TestDatabase.forkManager()

        const products = await createProductAndTags(testManager, productsData)

        product = products[1]
        deletedProduct = await service.softDelete([products[0].id])
      })

      it("should list all products that are not deleted", async () => {
        const products = await service.list()

        expect(products).toHaveLength(1)
        expect(products[0].id).toEqual(product.id)
      })

      it("should list all products including the deleted", async () => {
        const products = await service.list({}, { withDeleted: true })

        expect(products).toHaveLength(2)
      })
    })

    describe("relation: tags", () => {
      beforeEach(async () => {
        testManager = await TestDatabase.forkManager()

        products = await createProductAndTags(testManager, productsData)
      })

      it("should filter by id and including relations", async () => {
        const productsResult = await service.list(
          {
            id: products[0].id,
          },
          {
            relations: ["tags"],
          }
        )

        productsResult.forEach((product, index) => {
          const tags = product.tags.toArray()

          expect(product).toEqual(
            expect.objectContaining({
              id: productsData[index].id,
              title: productsData[index].title,
            })
          )

          tags.forEach((tag, tagIndex) => {
            expect(tag).toEqual(
              expect.objectContaining({
                ...productsData[index].tags[tagIndex],
              })
            )
          })
        })
      })

      it("should filter by id and without relations", async () => {
        const productsResult = await service.list({
          id: products[0].id,
        })

        productsResult.forEach((product, index) => {
          const tags = product.tags.getItems(false)

          expect(product).toEqual(
            expect.objectContaining({
              id: productsData[index].id,
              title: productsData[index].title,
            })
          )

          expect(tags.length).toBe(0)
        })
      })
    })

    describe("relation: categories", () => {
      let workingProduct: Product
      let workingCategory: ProductCategory

      beforeEach(async () => {
        testManager = await TestDatabase.forkManager()

        products = await createProductAndTags(testManager, productsData)
        workingProduct = products.find((p) => p.id === "test-1") as Product
        categories = await createProductCategories(testManager, categoriesData)
        workingCategory = (await testManager.findOne(
          ProductCategory,
          "category-1"
        )) as ProductCategory

        workingProduct = await assignCategoriesToProduct(
          testManager,
          workingProduct,
          categories
        )
      })

      it("should filter by categories relation and scope fields", async () => {
        const products = await service.list(
          {
            id: workingProduct.id,
            categories: { id: [workingCategory.id] },
          },
          {
            select: [
              "title",
              "categories.name",
              "categories.handle",
              "categories.mpath",
            ] as (keyof ProductDTO)[],
            relations: ["categories"],
          }
        )

        const product = products.find(
          (p) => p.id === workingProduct.id
        ) as unknown as Product

        expect(product).toEqual(
          expect.objectContaining({
            id: workingProduct.id,
            title: workingProduct.title,
          })
        )

        expect(product.categories.toArray()).toEqual([
          {
            id: "category-0",
            name: "category 0",
            handle: "category-0",
            mpath: "category-0.",
          },
          {
            id: "category-1",
            name: "category 1",
            handle: "category-1",
            mpath: "category-0.category-1.",
          },
          {
            id: "category-1-a",
            name: "category 1 a",
            handle: "category-1-a",
            mpath: "category-0.category-1.category-1-a.",
          },
        ])
      })

      it("should returns empty array when querying for a category that doesnt exist", async () => {
        const products = await service.list(
          {
            id: workingProduct.id,
            categories: { id: ["category-doesnt-exist-id"] },
          },
          {
            select: [
              "title",
              "categories.name",
              "categories.handle",
            ] as (keyof ProductDTO)[],
            relations: ["categories"],
          }
        )

        expect(products).toEqual([])
      })
    })

    describe("relation: variants", () => {
      beforeEach(async () => {
        testManager = await TestDatabase.forkManager()

        products = await createProductAndTags(testManager, productsData)
        variants = await createProductVariants(testManager, variantsData)
      })

      it("should filter by id and including relations", async () => {
        const productsResult = await service.list(
          {
            id: products[0].id,
          },
          {
            relations: ["variants"],
          }
        )

        productsResult.forEach((product, index) => {
          const variants = product.variants.toArray()

          expect(product).toEqual(
            expect.objectContaining({
              id: productsData[index].id,
              title: productsData[index].title,
            })
          )

          variants.forEach((variant, variantIndex) => {
            const expectedVariant = variantsData.filter(
              (d) => d.product.id === product.id
            )[variantIndex]

            const variantProduct = variant.product

            expect(variant).toEqual(
              expect.objectContaining({
                id: expectedVariant.id,
                sku: expectedVariant.sku,
                title: expectedVariant.title,
              })
            )
          })
        })
      })
    })
  })

  describe("softDelete", function () {
    let images: Image[] = []

    beforeEach(async () => {
      testManager = await TestDatabase.forkManager()

      images = await createImages(testManager, ["image-1"])
    })

    it("should soft delete a product", async () => {
      const data = buildProductOnlyData({
        images,
        thumbnail: images[0].url,
      })

      const products = await service.create([data])
      const deleteProducts = await service.softDelete(products.map((p) => p.id))

      expect(deleteProducts).toHaveLength(1)
      expect(deleteProducts[0].deleted_at).not.toBeNull()
    })
  })

  describe("restore", function () {
    let images: Image[] = []

    beforeEach(async () => {
      testManager = await TestDatabase.forkManager()

      images = await createImages(testManager, ["image-1"])
    })

    it("should restore a soft deleted product", async () => {
      const data = buildProductOnlyData({
        images,
        thumbnail: images[0].url,
      })

      const products = await service.create([data])
      const product = products[0]
      await service.softDelete([product.id])
      const restoreProducts = await service.restore([product.id])

      expect(restoreProducts).toHaveLength(1)
      expect(restoreProducts[0].deleted_at).toBeNull()
    })
  })
})<|MERGE_RESOLUTION|>--- conflicted
+++ resolved
@@ -11,18 +11,14 @@
   variantsData,
 } from "../../../__fixtures__/product/data"
 
-<<<<<<< HEAD
-import { ProductDTO } from "@medusajs/types"
-=======
 import { ProductDTO, ProductTypes } from "@medusajs/types"
->>>>>>> 7d3630f3
+import { kebabCase } from "@medusajs/utils"
+import { SqlEntityManager } from "@mikro-orm/postgresql"
 import { ProductRepository } from "@repositories"
 import { ProductService } from "@services"
-import { SqlEntityManager } from "@mikro-orm/postgresql"
+import { createProductCategories } from "../../../__fixtures__/product-category"
+import { buildProductOnlyData } from "../../../__fixtures__/product/data/create-product"
 import { TestDatabase } from "../../../utils"
-import { buildProductOnlyData } from "../../../__fixtures__/product/data/create-product"
-import { createProductCategories } from "../../../__fixtures__/product-category"
-import { kebabCase } from "@medusajs/utils"
 
 jest.setTimeout(30000)
 
@@ -52,8 +48,6 @@
     await TestDatabase.clearDatabase()
   })
 
-<<<<<<< HEAD
-=======
   describe("retrieve", () => {
     beforeEach(async () => {
       testManager = await TestDatabase.forkManager()
@@ -99,7 +93,6 @@
     })
   })
 
->>>>>>> 7d3630f3
   describe("create", function () {
     let images: Image[] = []
 
@@ -140,8 +133,6 @@
     })
   })
 
-<<<<<<< HEAD
-=======
   describe("update", function () {
     let images: Image[] = []
 
@@ -230,7 +221,6 @@
     })
   })
 
->>>>>>> 7d3630f3
   describe("list", () => {
     describe("soft deleted", function () {
       let deletedProduct
