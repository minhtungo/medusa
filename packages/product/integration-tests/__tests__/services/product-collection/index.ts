import { SqlEntityManager } from "@mikro-orm/postgresql"

import { ProductCollection } from "@models"
import { ProductCollectionRepository } from "@repositories"
import { ProductCollectionService } from "@services"

import { createCollections } from "../../../__fixtures__/product"
import { TestDatabase } from "../../../utils"

jest.setTimeout(30000)

describe("Product collection Service", () => {
  let service: ProductCollectionService
  let testManager: SqlEntityManager
  let repositoryManager: SqlEntityManager
  let collectionsData: ProductCollection[] = []

  beforeEach(async () => {
    await TestDatabase.setupDatabase()
    repositoryManager = await TestDatabase.forkManager()

    const productCollectionRepository = new ProductCollectionRepository({
      manager: repositoryManager,
    })

    service = new ProductCollectionService({
      productCollectionRepository,
    })
  })

  afterEach(async () => {
    await TestDatabase.clearDatabase()
  })

  describe("list", () => {
    const data = [
      {
        id: "test-1",
        title: "col 1",
      },
      {
        id: "test-2",
        title: "col 2",
      },
      {
        id: "test-3",
        title: "col 3 extra",
      },
      {
        id: "test-4",
        title: "col 4 extra",
      },
    ]

    beforeEach(async () => {
      testManager = await TestDatabase.forkManager()

      collectionsData = await createCollections(testManager, data)
    })

    it("list product collections", async () => {
      const productCollectionResults = await service.list()

      expect(productCollectionResults).toEqual([
        expect.objectContaining({
          id: "test-1",
          title: "col 1",
        }),
        expect.objectContaining({
          id: "test-2",
          title: "col 2",
        }),
        expect.objectContaining({
          id: "test-3",
          title: "col 3 extra",
        }),
        expect.objectContaining({
          id: "test-4",
          title: "col 4 extra",
        }),
      ])
    })

    it("list product collections by id", async () => {
      const productCollectionResults = await service.list({ id: data![0].id })

      expect(productCollectionResults).toEqual([
        expect.objectContaining({
          id: "test-1",
          title: "col 1",
        }),
      ])
    })

    it("list product collections by title matching string", async () => {
      const productCollectionResults = await service.list({ title: "col 3 extra" })
<<<<<<< HEAD

      expect(productCollectionResults).toEqual([
=======

      expect(productCollectionResults).toEqual([
        expect.objectContaining({
          id: "test-3",
          title: "col 3 extra",
        }),
      ])
    })
  })

  describe("listAndCount", () => {
    const data = [
      {
        id: "test-1",
        title: "col 1",
      },
      {
        id: "test-2",
        title: "col 2",
      },
      {
        id: "test-3",
        title: "col 3 extra",
      },
      {
        id: "test-4",
        title: "col 4 extra",
      },
    ]

    beforeEach(async () => {
      testManager = await TestDatabase.forkManager()

      collectionsData = await createCollections(testManager, data)
    })

    it("should return all collections and count", async () => {
      const [productCollectionResults, count] = await service.listAndCount()
      const serialized = JSON.parse(JSON.stringify(productCollectionResults))

      expect(serialized).toEqual([
        expect.objectContaining({
          id: "test-1",
          title: "col 1",
        }),
        expect.objectContaining({
          id: "test-2",
          title: "col 2",
        }),
>>>>>>> 7d3630f3
        expect.objectContaining({
          id: "test-3",
          title: "col 3 extra",
        }),
        expect.objectContaining({
          id: "test-4",
          title: "col 4 extra",
        }),
      ])
    })

    it("should return count and collections based on filter data", async () => {
      const [productCollectionResults, count] = await service.listAndCount({ id: data![0].id })
      const serialized = JSON.parse(JSON.stringify(productCollectionResults))

      expect(count).toEqual(1)
      expect(serialized).toEqual([
        expect.objectContaining({
          id: "test-1",
          title: "col 1",
        }),
      ])
    })

    it("should return count and collections based on config data", async () => {
      const [productCollectionResults, count] = await service.listAndCount({}, {
        relations: ['products'],
        select: ['title'],
        take: 1,
        skip: 1,
      })
      const serialized = JSON.parse(JSON.stringify(productCollectionResults))

      expect(count).toEqual(4)
      expect(serialized).toEqual([
        {
          id: "test-2",
          title: "col 2",
          products: []
        },
      ])
    })
  })

  describe("retrieve", () => {
    const collectionData = {
      id: "collection-1",
      title: "collection 1",
    }

    beforeEach(async () => {
      testManager = await TestDatabase.forkManager()

      await createCollections(testManager, [collectionData])
    })

    it("should return collection for the given id", async () => {
      const productCollectionResults = await service.retrieve(
        collectionData.id,
      )

      expect(productCollectionResults).toEqual(
        expect.objectContaining({
          id:  collectionData.id
        })
      )
    })

    it("should throw an error when collection with id does not exist", async () => {
      let error

      try {
        await service.retrieve("does-not-exist")
      } catch (e) {
        error = e
      }

      expect(error.message).toEqual('ProductCollection with id: does-not-exist was not found')
    })

    it("should throw an error when an id is not provided", async () => {
      let error

      try {
        await service.retrieve(undefined as unknown as string)
      } catch (e) {
        error = e
      }

      expect(error.message).toEqual('"productCollectionId" must be defined')
    })

    it("should return collection based on config select param", async () => {
      const productCollectionResults = await service.retrieve(
        collectionData.id,
        {
          select: ["id", "title"],
        }
      )

      const serialized = JSON.parse(JSON.stringify(productCollectionResults))

      expect(serialized).toEqual(
        {
          id: collectionData.id,
          title: collectionData.title,
        }
      )
    })

    it("should return collection based on config relation param", async () => {
      const productCollectionResults = await service.retrieve(
        collectionData.id,
        {
          select: ["id", "title"],
          relations: ["products"]
        }
      )

      const serialized = JSON.parse(JSON.stringify(productCollectionResults))

      expect(serialized).toEqual(
        {
          id: collectionData.id,
          title: collectionData.title,
          products: []
        }
      )
    })
  })

  describe("delete", () => {
    const collectionId = "collection-1"
    const collectionData = {
      id: collectionId,
      title: "collection 1",
    }

    beforeEach(async () => {
      testManager = await TestDatabase.forkManager()

      await createCollections(testManager, [collectionData])
    })

    it("should delete the product collection given an ID successfully", async () => {
      await service.delete(
        [collectionId],
      )

      const collections = await service.list({
        id: collectionId
      })

      expect(collections).toHaveLength(0)
    })
  })

  describe("update", () => {
    const collectionId = "collection-1"
    const collectionData = {
      id: collectionId,
      title: "collection 1",
    }

    beforeEach(async () => {
      testManager = await TestDatabase.forkManager()

      await createCollections(testManager, [collectionData])
    })

    it("should update the value of the collection successfully", async () => {
      await service.update(
        [{
          id: collectionId,
          title: "New Collection"
        }]
      )

      const productCollection = await service.retrieve(collectionId)

      expect(productCollection.title).toEqual("New Collection")
    })

    it("should throw an error when an id does not exist", async () => {
      let error

      try {
        await service.update([
        {
          id: "does-not-exist",
          title: "New Collection"
        }
      ])
      } catch (e) {
        error = e
      }

      expect(error.message).toEqual('ProductCollection with id "does-not-exist" not found')
    })
  })

  describe("create", () => {
    it("should create a collection successfully", async () => {
      await service.create(
        [{
          title: "New Collection"
        }]
      )

      const [productCollection] = await service.list({
        title: "New Collection"
      })

      expect(productCollection.title).toEqual("New Collection")
    })
  })

  describe("listAndCount", () => {
    const data = [
      {
        id: "test-1",
        title: "col 1",
      },
      {
        id: "test-2",
        title: "col 2",
      },
      {
        id: "test-3",
        title: "col 3 extra",
      },
      {
        id: "test-4",
        title: "col 4 extra",
      },
    ]

    beforeEach(async () => {
      testManager = await TestDatabase.forkManager()

      collectionsData = await createCollections(testManager, data)
    })

    it("should return all collections and count", async () => {
      const [productCollectionResults, count] = await service.listAndCount()
      const serialized = JSON.parse(JSON.stringify(productCollectionResults))

      expect(serialized).toEqual([
        expect.objectContaining({
          id: "test-1",
          title: "col 1",
        }),
        expect.objectContaining({
          id: "test-2",
          title: "col 2",
        }),
        expect.objectContaining({
          id: "test-3",
          title: "col 3 extra",
        }),
        expect.objectContaining({
          id: "test-4",
          title: "col 4 extra",
        }),
      ])
    })

    it("should return count and collections based on filter data", async () => {
      const [productCollectionResults, count] = await service.listAndCount({ id: data![0].id })
      const serialized = JSON.parse(JSON.stringify(productCollectionResults))

      expect(count).toEqual(1)
      expect(serialized).toEqual([
        expect.objectContaining({
          id: "test-1",
          title: "col 1",
        }),
      ])
    })

    it("should return count and collections based on config data", async () => {
      const [productCollectionResults, count] = await service.listAndCount({}, {
        relations: ['products'],
        select: ['title'],
        take: 1,
        skip: 1,
      })
      const serialized = JSON.parse(JSON.stringify(productCollectionResults))

      expect(count).toEqual(4)
      expect(serialized).toEqual([
        {
          id: "test-2",
          title: "col 2",
          products: []
        },
      ])
    })
  })

  describe("retrieve", () => {
    const collectionData = {
      id: "collection-1",
      title: "collection 1",
    }

    beforeEach(async () => {
      testManager = await TestDatabase.forkManager()

      await createCollections(testManager, [collectionData])
    })

    it("should return collection for the given id", async () => {
      const productCollectionResults = await service.retrieve(
        collectionData.id,
      )

      expect(productCollectionResults).toEqual(
        expect.objectContaining({
          id:  collectionData.id
        })
      )
    })

    it("should throw an error when collection with id does not exist", async () => {
      let error

      try {
        await service.retrieve("does-not-exist")
      } catch (e) {
        error = e
      }

      expect(error.message).toEqual('ProductCollection with id: does-not-exist was not found')
    })

    it("should throw an error when an id is not provided", async () => {
      let error

      try {
        await service.retrieve(undefined as unknown as string)
      } catch (e) {
        error = e
      }

      expect(error.message).toEqual('"productCollectionId" must be defined')
    })

    it("should return collection based on config select param", async () => {
      const productCollectionResults = await service.retrieve(
        collectionData.id,
        {
          select: ["id", "title"],
        }
      )

      const serialized = JSON.parse(JSON.stringify(productCollectionResults))

      expect(serialized).toEqual(
        {
          id: collectionData.id,
          title: collectionData.title,
        }
      )
    })

    it("should return collection based on config relation param", async () => {
      const productCollectionResults = await service.retrieve(
        collectionData.id,
        {
          select: ["id", "title"],
          relations: ["products"]
        }
      )

      const serialized = JSON.parse(JSON.stringify(productCollectionResults))

      expect(serialized).toEqual(
        {
          id: collectionData.id,
          title: collectionData.title,
          products: []
        }
      )
    })
  })
})<|MERGE_RESOLUTION|>--- conflicted
+++ resolved
@@ -94,10 +94,6 @@
 
     it("list product collections by title matching string", async () => {
       const productCollectionResults = await service.list({ title: "col 3 extra" })
-<<<<<<< HEAD
-
-      expect(productCollectionResults).toEqual([
-=======
 
       expect(productCollectionResults).toEqual([
         expect.objectContaining({
@@ -147,7 +143,6 @@
           id: "test-2",
           title: "col 2",
         }),
->>>>>>> 7d3630f3
         expect.objectContaining({
           id: "test-3",
           title: "col 3 extra",
