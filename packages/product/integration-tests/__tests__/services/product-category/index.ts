import { SqlEntityManager } from "@mikro-orm/postgresql"

import { ProductCategory } from "@models"
import { ProductCategoryRepository } from "@repositories"
import { ProductCategoryService } from "@services"

import { createProductCategories } from "../../../__fixtures__/product-category"
<<<<<<< HEAD
import { productCategoriesData } from "../../../__fixtures__/product-category/data"
=======
import { productCategoriesData, productCategoriesRankData } from "../../../__fixtures__/product-category/data"
>>>>>>> 7d3630f3
import { TestDatabase } from "../../../utils"

jest.setTimeout(30000)

describe("Product category Service", () => {
  let service: ProductCategoryService
  let testManager: SqlEntityManager
  let repositoryManager: SqlEntityManager
  let productCategories!: ProductCategory[]

  beforeEach(async () => {
    await TestDatabase.setupDatabase()
    repositoryManager = await TestDatabase.forkManager()

    const productCategoryRepository = new ProductCategoryRepository({
      manager: repositoryManager,
    })

    service = new ProductCategoryService<ProductCategory>({
      productCategoryRepository,
    })
  })

  afterEach(async () => {
    await TestDatabase.clearDatabase()
  })

  describe("list", () => {
    beforeEach(async () => {
      testManager = await TestDatabase.forkManager()

      productCategories = await createProductCategories(
        testManager,
        productCategoriesData
      )
    })

    it("lists all product categories", async () => {
      const productCategoryResults = await service.list(
        {},
        {
          select: ["id", "parent_category_id"],
        }
      )

      expect(productCategoryResults).toEqual([
        expect.objectContaining({
          id: "category-0",
          parent_category_id: null,
        }),
        expect.objectContaining({
          id: "category-1",
          parent_category: expect.objectContaining({
            id: "category-0",
          }),
        }),
        expect.objectContaining({
          id: "category-1-a",
          parent_category: expect.objectContaining({
            id: "category-1",
          }),
        }),
        expect.objectContaining({
          id: "category-1-b",
          parent_category: expect.objectContaining({
            id: "category-1",
          }),
        }),
        expect.objectContaining({
          id: "category-1-b-1",
          parent_category: expect.objectContaining({
            id: "category-1-b",
          }),
        }),
      ])
    })

    it("scopes product categories by parent_category_id", async () => {
      let productCategoryResults = await service.list(
        { parent_category_id: null },
        {
          select: ["id"],
        }
      )

      expect(productCategoryResults).toEqual([
        expect.objectContaining({
          id: "category-0",
        }),
      ])

      productCategoryResults = await service.list({
        parent_category_id: "category-0",
      })

      expect(productCategoryResults).toEqual([
        expect.objectContaining({
          id: "category-1",
        }),
      ])

      productCategoryResults = await service.list({
        parent_category_id: ["category-1-b", "category-0"],
      })

      expect(productCategoryResults).toEqual([
        expect.objectContaining({
          id: "category-1",
        }),
        expect.objectContaining({
          id: "category-1-b-1",
        }),
      ])
    })

    it("includes the entire list of descendants when include_descendants_tree is true", async () => {
      const productCategoryResults = await service.list(
        {
          parent_category_id: null,
          include_descendants_tree: true,
        },
        {
          select: ["id", "handle"],
        }
      )

      const serializedObject = JSON.parse(
        JSON.stringify(productCategoryResults)
      )

      expect(serializedObject).toEqual([
        expect.objectContaining({
          id: "category-0",
          handle: "category-0",
          mpath: "category-0.",
          parent_category_id: null,
          parent_category: null,
          category_children: [
            expect.objectContaining({
              id: "category-1",
              handle: "category-1",
              mpath: "category-0.category-1.",
              parent_category_id: "category-0",
              parent_category: "category-0",
              category_children: [
                expect.objectContaining({
                  id: "category-1-a",
                  handle: "category-1-a",
                  mpath: "category-0.category-1.category-1-a.",
                  parent_category_id: "category-1",
                  parent_category: "category-1",
                  category_children: [],
                }),
                expect.objectContaining({
                  id: "category-1-b",
                  handle: "category-1-b",
                  mpath: "category-0.category-1.category-1-b.",
                  parent_category_id: "category-1",
                  parent_category: "category-1",
                  category_children: [
                    expect.objectContaining({
                      id: "category-1-b-1",
                      handle: "category-1-b-1",
                      mpath:
                        "category-0.category-1.category-1-b.category-1-b-1.",
                      parent_category_id: "category-1-b",
                      parent_category: "category-1-b",
                      category_children: [],
                    }),
                  ],
                }),
              ],
            }),
          ],
        }),
      ])
    })

    it("scopes children when include_descendants_tree is true", async () => {
      const productCategoryResults = await service.list(
        {
          parent_category_id: null,
          include_descendants_tree: true,
          is_internal: false,
        },
        {
          select: ["id", "handle"],
        }
      )

      const serializedObject = JSON.parse(
        JSON.stringify(productCategoryResults)
      )

      expect(serializedObject).toEqual([
        expect.objectContaining({
          id: "category-0",
          handle: "category-0",
          mpath: "category-0.",
          parent_category_id: null,
          parent_category: null,
          category_children: [
            expect.objectContaining({
              id: "category-1",
              handle: "category-1",
              mpath: "category-0.category-1.",
              parent_category_id: "category-0",
              parent_category: "category-0",
              category_children: [
                expect.objectContaining({
                  id: "category-1-a",
                  handle: "category-1-a",
                  mpath: "category-0.category-1.category-1-a.",
                  parent_category_id: "category-1",
                  parent_category: "category-1",
                  category_children: [],
                }),
              ],
            }),
          ],
        }),
      ])
    })
  })

  describe("retrieve", () => {
    const categoryOneId = "category-1"

    beforeEach(async () => {
      testManager = await TestDatabase.forkManager()

      productCategories = await createProductCategories(
        testManager,
        productCategoriesData
      )
    })

    it("should return category for the given id", async () => {
      const productCategoryResults = await service.retrieve(
        categoryOneId,
      )

      expect(productCategoryResults).toEqual(
        expect.objectContaining({
          id:  categoryOneId
        })
      )
    })

    it("should throw an error when category with id does not exist", async () => {
      let error

      try {
        await service.retrieve("does-not-exist")
      } catch (e) {
        error = e
      }

      expect(error.message).toEqual('ProductCategory with id: does-not-exist was not found')
    })

    it("should throw an error when an id is not provided", async () => {
      let error

      try {
        await service.retrieve(undefined as unknown as string)
      } catch (e) {
        error = e
      }

      expect(error.message).toEqual('"productCategoryId" must be defined')
    })

    it("should return category based on config select param", async () => {
      const productCategoryResults = await service.retrieve(
        categoryOneId,
        {
          select: ["id", "parent_category_id"],
        }
      )

      expect(productCategoryResults).toEqual(
        expect.objectContaining({
          id:  categoryOneId,
          parent_category_id: "category-0",
        })
      )
    })

    it("should return category based on config relation param", async () => {
      const productCategoryResults = await service.retrieve(
        categoryOneId,
        {
          select: ["id", "parent_category_id"],
          relations: ["parent_category"]
        }
      )

      expect(productCategoryResults).toEqual(
        expect.objectContaining({
          id:  categoryOneId,
          category_children: [
            expect.objectContaining({
              id: 'category-1-a',
            }),
            expect.objectContaining({
              id: 'category-1-b',
            })
          ],
          parent_category: expect.objectContaining({
            id: "category-0"
          })
        })
      )
    })
  })

  describe("listAndCount", () => {
    beforeEach(async () => {
      testManager = await TestDatabase.forkManager()

      productCategories = await createProductCategories(
        testManager,
        productCategoriesData
      )
    })

    it("should return categories and count based on take and skip", async () => {
      let results = await service.listAndCount(
        {},
        {
          take: 1,
        }
      )

      expect(results[1]).toEqual(5)
      expect(results[0]).toEqual([
        expect.objectContaining({
          id: "category-0",
        }),
      ])

      results = await service.listAndCount(
        {},
        {
          take: 1,
          skip: 1
        }
      )

      expect(results[1]).toEqual(5)
      expect(results[0]).toEqual([
        expect.objectContaining({
          id: "category-1",
        }),
      ])
    })

    it("should return all product categories and count", async () => {
      const productCategoryResults = await service.listAndCount(
        {},
        {
          select: ["id", "parent_category_id"],
          relations: ["parent_category"],
        }
      )

      expect(productCategoryResults[1]).toEqual(5)
      expect(productCategoryResults[0]).toEqual([
        expect.objectContaining({
          id: "category-0",
          parent_category: null
        }),
        expect.objectContaining({
          id: "category-1",
          parent_category: expect.objectContaining({
            id: "category-0",
          }),
        }),
        expect.objectContaining({
          id: "category-1-a",
          parent_category: expect.objectContaining({
            id: "category-1",
          }),
        }),
        expect.objectContaining({
          id: "category-1-b",
          parent_category: expect.objectContaining({
            id: "category-1",
          }),
        }),
        expect.objectContaining({
          id: "category-1-b-1",
          parent_category: expect.objectContaining({
            id: "category-1-b",
          }),
        }),
      ])
    })

    it("should only return categories that are scoped by parent_category_id", async () => {
      let productCategoryResults = await service.listAndCount(
        { parent_category_id: null },
        {
          select: ["id"],
        }
      )

      expect(productCategoryResults[1]).toEqual(1)
      expect(productCategoryResults[0]).toEqual([
        expect.objectContaining({
          id: "category-0",
        }),
      ])

      productCategoryResults = await service.listAndCount({
        parent_category_id: "category-0",
      })

      expect(productCategoryResults[1]).toEqual(1)
      expect(productCategoryResults[0]).toEqual([
        expect.objectContaining({
          id: "category-1",
        }),
      ])

      productCategoryResults = await service.listAndCount({
        parent_category_id: ["category-1-b", "category-0"],
      })

      expect(productCategoryResults[1]).toEqual(2)
      expect(productCategoryResults[0]).toEqual([
        expect.objectContaining({
          id: "category-1",
        }),
        expect.objectContaining({
          id: "category-1-b-1",
        }),
      ])
    })

    it("should includes descendants when include_descendants_tree is true", async () => {
      const productCategoryResults = await service.listAndCount(
        {
          parent_category_id: null,
          include_descendants_tree: true,
        },
        {
          select: ["id", "handle"],
        }
      )

      expect(productCategoryResults[1]).toEqual(1)

      const serializedObject = JSON.parse(
        JSON.stringify(productCategoryResults[0])
      )

      expect(serializedObject).toEqual([
        expect.objectContaining({
          id: "category-0",
          handle: "category-0",
          mpath: "category-0.",
          parent_category_id: null,
          parent_category: null,
          category_children: [
            expect.objectContaining({
              id: "category-1",
              handle: "category-1",
              mpath: "category-0.category-1.",
              parent_category_id: "category-0",
              parent_category: "category-0",
              category_children: [
                expect.objectContaining({
                  id: "category-1-a",
                  handle: "category-1-a",
                  mpath: "category-0.category-1.category-1-a.",
                  parent_category_id: "category-1",
                  parent_category: "category-1",
                  category_children: [],
                }),
                expect.objectContaining({
                  id: "category-1-b",
                  handle: "category-1-b",
                  mpath: "category-0.category-1.category-1-b.",
                  parent_category_id: "category-1",
                  parent_category: "category-1",
                  category_children: [
                    expect.objectContaining({
                      id: "category-1-b-1",
                      handle: "category-1-b-1",
                      mpath:
                        "category-0.category-1.category-1-b.category-1-b-1.",
                      parent_category_id: "category-1-b",
                      parent_category: "category-1-b",
                      category_children: [],
                    }),
                  ],
                }),
              ],
            }),
          ],
        }),
      ])
    })

    it("should filter out children when include_descendants_tree is true", async () => {
      const productCategoryResults = await service.listAndCount(
        {
          parent_category_id: null,
          include_descendants_tree: true,
          is_internal: false,
        },
        {
          select: ["id", "handle"],
        }
      )

      expect(productCategoryResults[1]).toEqual(1)

      const serializedObject = JSON.parse(
        JSON.stringify(productCategoryResults[0])
      )

      expect(serializedObject).toEqual([
        expect.objectContaining({
          id: "category-0",
          handle: "category-0",
          mpath: "category-0.",
          parent_category_id: null,
          parent_category: null,
          category_children: [
            expect.objectContaining({
              id: "category-1",
              handle: "category-1",
              mpath: "category-0.category-1.",
              parent_category_id: "category-0",
              parent_category: "category-0",
              category_children: [
                expect.objectContaining({
                  id: "category-1-a",
                  handle: "category-1-a",
                  mpath: "category-0.category-1.category-1-a.",
                  parent_category_id: "category-1",
                  parent_category: "category-1",
                  category_children: [],
                }),
              ],
            }),
          ],
        }),
      ])
    })
  })
<<<<<<< HEAD
=======

  describe("create", () => {
    it("should create a category successfully", async () => {
      await service.create({
        name: "New Category",
        parent_category_id: null,
      })

      const [productCategory] = await service.list({
        name: "New Category"
      }, {
        select: ["name", "rank"]
      })

      expect(productCategory).toEqual(
        expect.objectContaining({
          name: "New Category",
          rank: "0",
        })
      )
    })

    it("should append rank from an existing category depending on parent", async () => {
      await service.create({
        name: "New Category",
        parent_category_id: null,
        rank: 0
      })

      await service.create({
        name: "New Category 2",
        parent_category_id: null,
      })

      const [productCategoryNew] = await service.list({
        name: "New Category 2"
      }, {
        select: ["name", "rank"]
      })

      expect(productCategoryNew).toEqual(
        expect.objectContaining({
          name: "New Category 2",
          rank: "1",
        })
      )

      await service.create({
        name: "New Category 2.1",
        parent_category_id: productCategoryNew.id,
      })

      const [productCategoryWithParent] = await service.list({
        name: "New Category 2.1"
      }, {
        select: ["name", "rank", "parent_category_id"]
      })

      expect(productCategoryWithParent).toEqual(
        expect.objectContaining({
          name: "New Category 2.1",
          parent_category_id: productCategoryNew.id,
          rank: "0",
        })
      )
    })
  })

  describe("update", () => {
    let productCategoryZero
    let productCategoryOne
    let productCategoryTwo
    let productCategoryZeroZero
    let productCategoryZeroOne
    let productCategoryZeroTwo
    let categories

    beforeEach(async () => {
      testManager = await TestDatabase.forkManager()

      categories = await createProductCategories(
        testManager,
        productCategoriesRankData
      )

      productCategoryZero = categories[0]
      productCategoryOne = categories[1]
      productCategoryTwo = categories[2]
      productCategoryZeroZero = categories[3]
      productCategoryZeroOne = categories[4]
      productCategoryZeroTwo = categories[5]
    })

    it("should update the name of the category successfully", async () => {
      await service.update(productCategoryZero.id, {
        name: "New Category"
      })

      const productCategory = await service.retrieve(productCategoryZero.id, {
        select: ["name"]
      })

      expect(productCategory.name).toEqual("New Category")
    })

    it("should throw an error when an id does not exist", async () => {
      let error

      try {
        await service.update("does-not-exist", {
          name: "New Category"
        })
      } catch (e) {
        error = e
      }

      expect(error.message).toEqual(`ProductCategory not found ({ id: 'does-not-exist' })`)
    })

    it("should reorder rank successfully in the same parent", async () => {
      await service.update(productCategoryTwo.id, {
        rank: 0,
      })

      const productCategories = await service.list({
        parent_category_id: null
      }, {
        select: ["name", "rank"]
      })

      expect(productCategories).toEqual(
        expect.arrayContaining([
          expect.objectContaining({
            id: productCategoryTwo.id,
            rank: "0",
          }),
          expect.objectContaining({
            id: productCategoryZero.id,
            rank: "1",
          }),
          expect.objectContaining({
            id: productCategoryOne.id,
            rank: "2",
          })
        ])
      )
    })

    it("should reorder rank successfully when changing parent", async () => {
      await service.update(productCategoryTwo.id, {
        rank: 0,
        parent_category_id: productCategoryZero.id
      })

      const productCategories = await service.list({
        parent_category_id: productCategoryZero.id
      }, {
        select: ["name", "rank"]
      })

      expect(productCategories).toEqual(
        expect.arrayContaining([
          expect.objectContaining({
            id: productCategoryTwo.id,
            rank: "0",
          }),
          expect.objectContaining({
            id: productCategoryZeroZero.id,
            rank: "1",
          }),
          expect.objectContaining({
            id: productCategoryZeroOne.id,
            rank: "2",
          }),
          expect.objectContaining({
            id: productCategoryZeroTwo.id,
            rank: "3",
          })
        ])
      )
    })

    it("should reorder rank successfully when changing parent and in first position", async () => {
      await service.update(productCategoryTwo.id, {
        rank: 0,
        parent_category_id: productCategoryZero.id
      })

      const productCategories = await service.list({
        parent_category_id: productCategoryZero.id
      }, {
        select: ["name", "rank"]
      })

      expect(productCategories).toEqual(
        expect.arrayContaining([
          expect.objectContaining({
            id: productCategoryTwo.id,
            rank: "0",
          }),
          expect.objectContaining({
            id: productCategoryZeroZero.id,
            rank: "1",
          }),
          expect.objectContaining({
            id: productCategoryZeroOne.id,
            rank: "2",
          }),
          expect.objectContaining({
            id: productCategoryZeroTwo.id,
            rank: "3",
          })
        ])
      )
    })
  })

  describe("delete", () => {
    let productCategoryZero
    let productCategoryOne
    let productCategoryTwo
    let categories

    beforeEach(async () => {
      testManager = await TestDatabase.forkManager()

      categories = await createProductCategories(
        testManager,
        productCategoriesRankData
      )

      productCategoryZero = categories[0]
      productCategoryOne = categories[1]
      productCategoryTwo = categories[2]
    })

    it("should throw an error when an id does not exist", async () => {
      let error

      try {
        await service.delete("does-not-exist")
      } catch (e) {
        error = e
      }

      expect(error.message).toEqual(`ProductCategory not found ({ id: 'does-not-exist' })`)
    })

    it("should throw an error when it has children", async () => {
      let error

      try {
        await service.delete(productCategoryZero.id)
      } catch (e) {
        error = e
      }

      expect(error.message).toEqual(`Deleting ProductCategory (category-0-0) with category children is not allowed`)
    })

    it("should reorder siblings rank successfully on deleting", async () => {
      await service.delete(productCategoryOne.id)

      const productCategories = await service.list({
        parent_category_id: null
      }, {
        select: ["id", "rank"]
      })

      expect(productCategories).toEqual(
        expect.arrayContaining([
          expect.objectContaining({
            id: productCategoryZero.id,
            rank: "0",
          }),
          expect.objectContaining({
            id: productCategoryTwo.id,
            rank: "1",
          })
        ])
      )
    })
  })
>>>>>>> 7d3630f3
})<|MERGE_RESOLUTION|>--- conflicted
+++ resolved
@@ -5,11 +5,7 @@
 import { ProductCategoryService } from "@services"
 
 import { createProductCategories } from "../../../__fixtures__/product-category"
-<<<<<<< HEAD
-import { productCategoriesData } from "../../../__fixtures__/product-category/data"
-=======
 import { productCategoriesData, productCategoriesRankData } from "../../../__fixtures__/product-category/data"
->>>>>>> 7d3630f3
 import { TestDatabase } from "../../../utils"
 
 jest.setTimeout(30000)
@@ -564,8 +560,6 @@
       ])
     })
   })
-<<<<<<< HEAD
-=======
 
   describe("create", () => {
     it("should create a category successfully", async () => {
@@ -849,5 +843,4 @@
       )
     })
   })
->>>>>>> 7d3630f3
 })