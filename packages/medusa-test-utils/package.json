--- conflicted
+++ resolved
@@ -1,10 +1,6 @@
 {
   "name": "medusa-test-utils",
-<<<<<<< HEAD
-  "version": "1.1.40",
-=======
   "version": "1.1.40-rc.0",
->>>>>>> e6b5859a
   "description": "Test utils for Medusa",
   "main": "dist/index.js",
   "repository": {
