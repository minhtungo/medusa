--- conflicted
+++ resolved
@@ -12,22 +12,12 @@
     return repo
   },
 
-<<<<<<< HEAD
-  getCustomRepository: function (repo) {
-    if (repo) {
-      repo["metadata"] = repo["metadata"] ?? {
-        columns: []
-      }
-    }
-    return repo;
-=======
   withRepository: function (repo) {
     if (repo) {
       return Object.assign(repo, { manager: this })
     }
 
     return repo
->>>>>>> e6b5859a
   },
 
   transaction: function (isolationOrCb, cb) {
