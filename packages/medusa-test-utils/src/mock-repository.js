--- conflicted
+++ resolved
@@ -88,14 +88,6 @@
       return this.findDescendantsTree_(...args)
     }
   })
-<<<<<<< HEAD
-  findOneOrFail = jest.fn().mockImplementation((...args) => {
-    if (this.findOneOrFail_) {
-      return this.findOneOrFail_(...args)
-    }
-  })
-=======
->>>>>>> 0cca1377
   find = jest.fn().mockImplementation((...args) => {
     if (this.find_) {
       return this.find_(...args)
