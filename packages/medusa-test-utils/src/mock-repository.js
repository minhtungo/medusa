--- conflicted
+++ resolved
@@ -14,7 +14,7 @@
     del,
     count,
     insertBulk,
-    metadata
+    metadata,
   }) {
     this.create_ = create
     this.update_ = update
@@ -31,7 +31,7 @@
     this.insertBulk_ = insertBulk
 
     this.metadata = metadata ?? {
-      columns: []
+      columns: [],
     }
   }
 
@@ -88,23 +88,9 @@
       return this.findDescendantsTree_(...args)
     }
   })
-  findOneOrFail = jest.fn().mockImplementation((...args) => {
-    if (this.findOneOrFail_) {
-      return this.findOneOrFail_(...args)
-    }
-  })
-<<<<<<< HEAD
-
-=======
->>>>>>> 9ddcaf11
   find = jest.fn().mockImplementation((...args) => {
     if (this.find_) {
       return this.find_(...args)
-    }
-  })
-  softRemove = jest.fn().mockImplementation((...args) => {
-    if (this.softRemove_) {
-      return this.softRemove_(...args)
     }
   })
   save = jest.fn().mockImplementation((...args) => {
@@ -120,7 +106,6 @@
     }
     return {}
   })
-<<<<<<< HEAD
   count = jest.fn().mockImplementation((...args) => {
     if (this.count_) {
       return this.count(...args)
@@ -128,8 +113,6 @@
     return {}
   })
 
-=======
->>>>>>> 9ddcaf11
   delete = jest.fn().mockImplementation((...args) => {
     if (this.delete_) {
       return this.delete_(...args)
