--- conflicted
+++ resolved
@@ -18,11 +18,7 @@
     "@babel/plugin-transform-runtime": "^7.7.6",
     "@babel/preset-env": "^7.7.5",
     "@babel/runtime": "^7.9.6",
-<<<<<<< HEAD
-    "@medusajs/medusa": "workspace:*",
-=======
-    "@medusajs/medusa": "1.12.0",
->>>>>>> b23207ef
+    "@medusajs/medusa": "workspace:^",
     "client-sessions": "^0.8.0",
     "cross-env": "^5.2.1",
     "jest": "^25.5.4",
