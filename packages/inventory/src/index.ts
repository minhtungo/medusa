import loadConnection from "./loaders/connection"
import loadContainer from "./loaders/container"

<<<<<<< HEAD
import InventoryService from "./services/inventory"
import * as InventoryModels from "./models"
import migrations from "./migrations"
import { revertMigration, runMigrations } from "./migrations/run-migration"

import { ModuleExports } from "@medusajs/modules-sdk"

const services = [InventoryService]
=======
import migrations from "./migrations"
import * as InventoryModels from "./models"
import InventoryService from "./services/inventory"

import { ModuleExports } from "@medusajs/modules-sdk"

const service = InventoryService
>>>>>>> 77d46220
const loaders = [loadContainer, loadConnection]
const models = Object.values(InventoryModels)

const moduleDefinition: ModuleExports = {
  services,
  migrations,
  loaders,
  models,
  runMigrations,
  revertMigration,
}

export default moduleDefinition

export * from "./types"
export * from "./initialize"<|MERGE_RESOLUTION|>--- conflicted
+++ resolved
@@ -1,29 +1,19 @@
 import loadConnection from "./loaders/connection"
 import loadContainer from "./loaders/container"
 
-<<<<<<< HEAD
-import InventoryService from "./services/inventory"
-import * as InventoryModels from "./models"
 import migrations from "./migrations"
 import { revertMigration, runMigrations } from "./migrations/run-migration"
-
-import { ModuleExports } from "@medusajs/modules-sdk"
-
-const services = [InventoryService]
-=======
-import migrations from "./migrations"
 import * as InventoryModels from "./models"
 import InventoryService from "./services/inventory"
 
 import { ModuleExports } from "@medusajs/modules-sdk"
 
 const service = InventoryService
->>>>>>> 77d46220
 const loaders = [loadContainer, loadConnection]
 const models = Object.values(InventoryModels)
 
 const moduleDefinition: ModuleExports = {
-  services,
+  service,
   migrations,
   loaders,
   models,
@@ -33,5 +23,5 @@
 
 export default moduleDefinition
 
+export * from "./initialize"
 export * from "./types"
-export * from "./initialize"