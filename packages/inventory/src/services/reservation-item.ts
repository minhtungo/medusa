import {
  buildQuery,
  CreateReservationItemInput,
  FilterableReservationItemProps,
  FindConfig,
  IEventBusService,
  TransactionBaseService,
  UpdateReservationItemInput,
} from "@medusajs/medusa"
import { isDefined, MedusaError } from "medusa-core-utils"
import { EntityManager, FindManyOptions } from "typeorm"
import { InventoryLevelService } from "."
import { ReservationItem } from "../models"

type InjectedDependencies = {
  eventBusService: IEventBusService
  manager: EntityManager
  inventoryLevelService: InventoryLevelService
}

export default class ReservationItemService extends TransactionBaseService {
  static Events = {
    CREATED: "reservation-item.created",
    UPDATED: "reservation-item.updated",
    DELETED: "reservation-item.deleted",
  }

  protected readonly eventBusService_: IEventBusService | undefined
  protected readonly inventoryLevelService_: InventoryLevelService

  constructor({
    eventBusService,
    inventoryLevelService,
    manager,
  }: InjectedDependencies) {
    // @ts-ignore
    super(...arguments)

    this.eventBusService_ = eventBusService
    this.inventoryLevelService_ = inventoryLevelService
  }

  /**
   * Lists reservation items that match the provided filter.
   * @param selector - Filters to apply to the reservation items.
   * @param config - Configuration for the query.
   * @return Array of reservation items that match the selector.
   */
  async list(
    selector: FilterableReservationItemProps = {},
    config: FindConfig<ReservationItem> = { relations: [], skip: 0, take: 10 }
  ): Promise<ReservationItem[]> {
    const manager = this.activeManager_
    const itemRepository = manager.getRepository(ReservationItem)

    const query = buildQuery(selector, config) as FindManyOptions
    return await itemRepository.find(query)
  }

  /**
   * Lists reservation items that match the provided filter and returns the total count.
   * @param selector - Filters to apply to the reservation items.
   * @param config - Configuration for the query.
   * @return Array of reservation items that match the selector and the total count.
   */
  async listAndCount(
    selector: FilterableReservationItemProps = {},
    config: FindConfig<ReservationItem> = { relations: [], skip: 0, take: 10 }
  ): Promise<[ReservationItem[], number]> {
    const manager = this.activeManager_
    const itemRepository = manager.getRepository(ReservationItem)

    const query = buildQuery(selector, config) as FindManyOptions
    return await itemRepository.findAndCount(query)
  }

  /**
   * Retrieves a reservation item by its id.
   * @param reservationItemId - The id of the reservation item to retrieve.
   * @param config - Configuration for the query.
   * @return The reservation item with the provided id.
   * @throws If reservationItemId is not defined or if the reservation item was not found.
   */
  async retrieve(
    reservationItemId: string,
    config: FindConfig<ReservationItem> = {}
  ): Promise<ReservationItem> {
    if (!isDefined(reservationItemId)) {
      throw new MedusaError(
        MedusaError.Types.NOT_FOUND,
        `"reservationItemId" must be defined`
      )
    }

    const manager = this.activeManager_
    const reservationItemRepository = manager.getRepository(ReservationItem)

    const query = buildQuery(
      { id: reservationItemId },
      config
    ) as FindManyOptions
    const [reservationItem] = await reservationItemRepository.find(query)

    if (!reservationItem) {
      throw new MedusaError(
        MedusaError.Types.NOT_FOUND,
        `ReservationItem with id ${reservationItemId} was not found`
      )
    }

    return reservationItem
  }

  /**
   * Create a new reservation item.
   * @param data - The reservation item data.
   * @return The created reservation item.
   */
  async create(data: CreateReservationItemInput): Promise<ReservationItem> {
    return await this.atomicPhase_(async (manager) => {
      const itemRepository = manager.getRepository(ReservationItem)

      const inventoryItem = itemRepository.create({
        inventory_item_id: data.inventory_item_id,
        line_item_id: data.line_item_id,
        location_id: data.location_id,
        quantity: data.quantity,
        metadata: data.metadata,
      })

      const [newInventoryItem] = await Promise.all([
        itemRepository.save(inventoryItem),
        this.inventoryLevelService_
          .withTransaction(manager)
          .adjustReservedQuantity(
            data.inventory_item_id,
            data.location_id,
            data.quantity
          ),
      ])

      await this.eventBusService_?.emit?.(
        ReservationItemService.Events.CREATED,
        {
          id: newInventoryItem.id,
        }
      )

      return newInventoryItem
    })
  }

  /**
   * Update a reservation item.
   * @param reservationItemId - The reservation item's id.
   * @param data - The reservation item data to update.
   * @return The updated reservation item.
   */
  async update(
    reservationItemId: string,
    data: UpdateReservationItemInput
  ): Promise<ReservationItem> {
    return await this.atomicPhase_(async (manager) => {
      const itemRepository = manager.getRepository(ReservationItem)

      const item = await this.retrieve(reservationItemId)

      const shouldUpdateQuantity =
        isDefined(data.quantity) && data.quantity !== item.quantity

      const shouldUpdateLocation =
        isDefined(data.location_id) && data.location_id !== item.location_id

      const ops: Promise<unknown>[] = []

      if (shouldUpdateLocation) {
        ops.push(
          this.inventoryLevelService_
            .withTransaction(manager)
            .adjustReservedQuantity(
              item.inventory_item_id,
              item.location_id,
              item.quantity * -1
            ),
          this.inventoryLevelService_
            .withTransaction(manager)
            .adjustReservedQuantity(
              item.inventory_item_id,
              data.location_id!,
              data.quantity || item.quantity!
            )
        )
      } else if (shouldUpdateQuantity) {
        const quantityDiff = data.quantity! - item.quantity
        ops.push(
          this.inventoryLevelService_
            .withTransaction(manager)
            .adjustReservedQuantity(
              item.inventory_item_id,
              item.location_id,
              quantityDiff
            )
        )
      }

      const mergedItem = itemRepository.merge(item, data)

      ops.push(itemRepository.save(item))

      await Promise.all(ops)

      await this.eventBusService_?.emit?.(
        ReservationItemService.Events.UPDATED,
        {
          id: mergedItem.id,
        }
      )

      return mergedItem
    })
  }

  /**
   * Deletes a reservation item by line item id.
   * @param lineItemId - the id of the line item to delete.
   */
  async deleteByLineItem(lineItemId: string): Promise<void> {
    await this.atomicPhase_(async (manager) => {
      const itemRepository = manager.getRepository(ReservationItem)

      const items = await this.list({ line_item_id: lineItemId })

      const ops: Promise<unknown>[] = []
      for (const item of items) {
        ops.push(itemRepository.softRemove({ line_item_id: lineItemId }))
        ops.push(
          this.inventoryLevelService_
            .withTransaction(manager)
            .adjustReservedQuantity(
              item.inventory_item_id,
              item.location_id,
              item.quantity * -1
            )
        )
      }
      await Promise.all(ops)

<<<<<<< HEAD
      await this.eventBusService_?.emit?.(
        ReservationItemService.Events.DELETED_BY_LINE_ITEM,
        {
=======
      await this.eventBusService_
        .withTransaction(manager)
        .emit(ReservationItemService.Events.DELETED, {
>>>>>>> 77d46220
          line_item_id: lineItemId,
        }
      )
    })
  }

  /**
   * Deletes reservation items by location ID.
   * @param locationId - The ID of the location to delete reservations for.
   */
  async deleteByLocationId(locationId: string): Promise<void> {
    return await this.atomicPhase_(async (manager) => {
      const itemRepository = manager.getRepository(ReservationItem)

      await itemRepository
        .createQueryBuilder("reservation_item")
        .softDelete()
        .where("location_id = :locationId", { locationId })
        .andWhere("deleted_at IS NULL")
        .execute()

      await this.eventBusService_
        .withTransaction(manager)
        .emit(ReservationItemService.Events.DELETED, {
          location_id: locationId,
        })
    })
  }

  /**
   * Deletes a reservation item by id.
   * @param reservationItemId - the id of the reservation item to delete.
   */
  async delete(reservationItemId: string): Promise<void> {
    await this.atomicPhase_(async (manager) => {
      const itemRepository = manager.getRepository(ReservationItem)
      const item = await this.retrieve(reservationItemId)

      await Promise.all([
        itemRepository.softRemove({ id: reservationItemId }),
        this.inventoryLevelService_
          .withTransaction(manager)
          .adjustReservedQuantity(
            item.inventory_item_id,
            item.location_id,
            item.quantity * -1
          ),
      ])

<<<<<<< HEAD
    await this.eventBusService_?.emit?.(ReservationItemService.Events.DELETED, {
      id: reservationItemId,
=======
      await this.eventBusService_
        .withTransaction(manager)
        .emit(ReservationItemService.Events.DELETED, {
          id: reservationItemId,
        })
>>>>>>> 77d46220
    })
  }
}<|MERGE_RESOLUTION|>--- conflicted
+++ resolved
@@ -5,7 +5,7 @@
   FindConfig,
   IEventBusService,
   TransactionBaseService,
-  UpdateReservationItemInput,
+  UpdateReservationItemInput
 } from "@medusajs/medusa"
 import { isDefined, MedusaError } from "medusa-core-utils"
 import { EntityManager, FindManyOptions } from "typeorm"
@@ -245,15 +245,7 @@
       }
       await Promise.all(ops)
 
-<<<<<<< HEAD
-      await this.eventBusService_?.emit?.(
-        ReservationItemService.Events.DELETED_BY_LINE_ITEM,
-        {
-=======
-      await this.eventBusService_
-        .withTransaction(manager)
-        .emit(ReservationItemService.Events.DELETED, {
->>>>>>> 77d46220
+      await this.eventBusService_?.emit?.(ReservationItemService.Events.DELETED, {
           line_item_id: lineItemId,
         }
       )
@@ -275,9 +267,7 @@
         .andWhere("deleted_at IS NULL")
         .execute()
 
-      await this.eventBusService_
-        .withTransaction(manager)
-        .emit(ReservationItemService.Events.DELETED, {
+      await this.eventBusService_?.emit?.(ReservationItemService.Events.DELETED, {
           location_id: locationId,
         })
     })
@@ -303,16 +293,9 @@
           ),
       ])
 
-<<<<<<< HEAD
-    await this.eventBusService_?.emit?.(ReservationItemService.Events.DELETED, {
-      id: reservationItemId,
-=======
-      await this.eventBusService_
-        .withTransaction(manager)
-        .emit(ReservationItemService.Events.DELETED, {
+      await this.eventBusService_?.emit?.(ReservationItemService.Events.DELETED, {
           id: reservationItemId,
         })
->>>>>>> 77d46220
     })
   }
 }