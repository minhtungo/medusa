--- conflicted
+++ resolved
@@ -285,59 +285,32 @@
    * Deletes a reservation item by id.
    * @param reservationItemId - the id of the reservation item to delete.
    */
-<<<<<<< HEAD
-  @InjectEntityManager()
   async delete(
-    reservationItemId: string,
+    reservationItemId: string | string[],
     @MedusaContext() context: SharedContext = {}
   ): Promise<void> {
-    const manager = context.transactionManager!
-    const itemRepository = manager.getRepository(ReservationItem)
-    const item = await this.retrieve(reservationItemId)
-
-    await Promise.all([
-      itemRepository.softRemove({ id: reservationItemId }),
+    const ids = Array.isArray(reservationItemId)
+      ? reservationItemId
+      : [reservationItemId]
+    const manager = context.transactionManager!
+    const itemRepository = manager.getRepository(ReservationItem)
+    const items = await this.list({ id: ids })
+
+    const promises: Promise<unknown>[] = items.map(async (item) => {
       this.inventoryLevelService_.adjustReservedQuantity(
         item.inventory_item_id,
         item.location_id,
         item.quantity * -1,
         context
-      ),
-    ])
+      )
+    })
+
+    promises.push(itemRepository.softRemove(items))
+
+    await Promise.all(promises)
 
     await this.eventBusService_?.emit?.(ReservationItemService.Events.DELETED, {
       id: reservationItemId,
-=======
-  async delete(reservationItemId: string | string[]): Promise<void> {
-    const ids = Array.isArray(reservationItemId)
-      ? reservationItemId
-      : [reservationItemId]
-    return await this.atomicPhase_(async (manager) => {
-      const itemRepository = manager.getRepository(ReservationItem)
-
-      const items = await this.list({ id: ids })
-
-      await itemRepository.softRemove(items)
-
-      const inventoryServiceTx =
-        this.inventoryLevelService_.withTransaction(manager)
-
-      await Promise.all(
-        items.map(async (item) => {
-          return inventoryServiceTx.adjustReservedQuantity(
-            item.inventory_item_id,
-            item.location_id,
-            item.quantity * -1
-          )
-        })
-      )
-
-      await this.eventBusService_
-        .withTransaction(manager)
-        .emit(ReservationItemService.Events.DELETED, {
-          id: reservationItemId,
-        })
->>>>>>> 02c77d70
     })
   }
 }