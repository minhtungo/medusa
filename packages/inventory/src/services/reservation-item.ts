<<<<<<< HEAD
=======
import { EntityManager, FindManyOptions } from "typeorm"
import { isDefined, MedusaError } from "medusa-core-utils"
>>>>>>> 75924b68
import {
  buildQuery,
  CreateReservationItemInput, FilterableReservationItemProps,
  FindConfig,
  IEventBusService,
  TransactionBaseService,
  UpdateReservationItemInput
} from "@medusajs/medusa"
import { isDefined, MedusaError } from "medusa-core-utils"
import { EntityManager } from "typeorm"

import { InventoryLevelService } from "."
import { ReservationItem } from "../models"

type InjectedDependencies = {
  eventBusService: IEventBusService
  manager: EntityManager
  inventoryLevelService: InventoryLevelService
}

export default class ReservationItemService extends TransactionBaseService {
  static Events = {
    CREATED: "reservation-item.created",
    UPDATED: "reservation-item.updated",
    DELETED: "reservation-item.deleted",
    DELETED_BY_LINE_ITEM: "reservation-item.deleted-by-line-item",
  }

  protected manager_: EntityManager
  protected transactionManager_: EntityManager | undefined
  protected readonly eventBusService_: IEventBusService
  protected readonly inventoryLevelService_: InventoryLevelService

  constructor({
    eventBusService,
    manager,
    inventoryLevelService,
  }: InjectedDependencies) {
    super(arguments[0])

    this.manager_ = manager
    this.eventBusService_ = eventBusService
    this.inventoryLevelService_ = inventoryLevelService
  }

  private getManager(): EntityManager {
    return this.transactionManager_ ?? this.manager_
  }

  /**
   * Lists reservation items that match the provided filter.
   * @param selector - Filters to apply to the reservation items.
   * @param config - Configuration for the query.
   * @return Array of reservation items that match the selector.
   */
  async list(
    selector: FilterableReservationItemProps = {},
    config: FindConfig<ReservationItem> = { relations: [], skip: 0, take: 10 }
  ): Promise<ReservationItem[]> {
    const manager = this.getManager()
    const itemRepository = manager.getRepository(ReservationItem)

    const query = buildQuery(selector, config) as FindManyOptions
    return await itemRepository.find(query)
  }

  /**
   * Lists reservation items that match the provided filter and returns the total count.
   * @param selector - Filters to apply to the reservation items.
   * @param config - Configuration for the query.
   * @return Array of reservation items that match the selector and the total count.
   */
  async listAndCount(
    selector: FilterableReservationItemProps = {},
    config: FindConfig<ReservationItem> = { relations: [], skip: 0, take: 10 }
  ): Promise<[ReservationItem[], number]> {
    const manager = this.getManager()
    const itemRepository = manager.getRepository(ReservationItem)

    const query = buildQuery(selector, config) as FindManyOptions
    return await itemRepository.findAndCount(query)
  }

  /**
   * Retrieves a reservation item by its id.
   * @param reservationItemId - The id of the reservation item to retrieve.
   * @param config - Configuration for the query.
   * @return The reservation item with the provided id.
   * @throws If reservationItemId is not defined or if the reservation item was not found.
   */
  async retrieve(
    reservationItemId: string,
    config: FindConfig<ReservationItem> = {}
  ): Promise<ReservationItem> {
    if (!isDefined(reservationItemId)) {
      throw new MedusaError(
        MedusaError.Types.NOT_FOUND,
        `"reservationItemId" must be defined`
      )
    }

    const manager = this.getManager()
    const reservationItemRepository = manager.getRepository(ReservationItem)

    const query = buildQuery({ id: reservationItemId }, config) as FindManyOptions
    const [reservationItem] = await reservationItemRepository.find(query)

    if (!reservationItem) {
      throw new MedusaError(
        MedusaError.Types.NOT_FOUND,
        `ReservationItem with id ${reservationItemId} was not found`
      )
    }

    return reservationItem
  }

  /**
   * Create a new reservation item.
   * @param data - The reservation item data.
   * @return The created reservation item.
   */
  async create(data: CreateReservationItemInput): Promise<ReservationItem> {
    return await this.atomicPhase_(async (manager) => {
      const itemRepository = manager.getRepository(ReservationItem)

      const inventoryItem = itemRepository.create({
        inventory_item_id: data.inventory_item_id,
        line_item_id: data.line_item_id,
        location_id: data.location_id,
        quantity: data.quantity,
        metadata: data.metadata,
      })

      const [newInventoryItem] = await Promise.all([
        itemRepository.save(inventoryItem),
        this.inventoryLevelService_
          .withTransaction(manager)
          .adjustReservedQuantity(
            data.inventory_item_id,
            data.location_id,
            data.quantity
          ),
      ])

      await this.eventBusService_
        .withTransaction(manager)
        .emit(ReservationItemService.Events.CREATED, {
          id: newInventoryItem.id,
        })

      return newInventoryItem
    })
  }

  /**
   * Update a reservation item.
   * @param reservationItemId - The reservation item's id.
   * @param data - The reservation item data to update.
   * @return The updated reservation item.
   */
  async update(
    reservationItemId: string,
    data: UpdateReservationItemInput
  ): Promise<ReservationItem> {
    return await this.atomicPhase_(async (manager) => {
      const itemRepository = manager.getRepository(ReservationItem)

      const item = await this.retrieve(reservationItemId)

      const shouldUpdateQuantity =
        isDefined(data.quantity) && data.quantity !== item.quantity

      const shouldUpdateLocation =
        isDefined(data.location_id) &&
        isDefined(data.quantity) &&
        data.location_id !== item.location_id

      const ops: Promise<unknown>[] = []

      if (shouldUpdateLocation) {
        ops.push(
          this.inventoryLevelService_
            .withTransaction(manager)
            .adjustReservedQuantity(
              item.inventory_item_id,
              item.location_id,
              item.quantity * -1
            ),
          this.inventoryLevelService_
            .withTransaction(manager)
            .adjustReservedQuantity(
              item.inventory_item_id,
              data.location_id!,
              data.quantity!
            )
        )
      } else if (shouldUpdateQuantity) {
        const quantityDiff = data.quantity! - item.quantity
        ops.push(
          this.inventoryLevelService_
            .withTransaction(manager)
            .adjustReservedQuantity(
              item.inventory_item_id,
              item.location_id,
              quantityDiff
            )
        )
      }

      const mergedItem = itemRepository.merge(item, data)

      ops.push(itemRepository.save(item))

      await Promise.all(ops)

      await this.eventBusService_
        .withTransaction(manager)
        .emit(ReservationItemService.Events.UPDATED, {
          id: mergedItem.id,
        })

      return mergedItem
    })
  }

  /**
   * Deletes a reservation item by line item id.
   * @param lineItemId - the id of the line item to delete.
   */
  async deleteByLineItem(lineItemId: string): Promise<void> {
    await this.atomicPhase_(async (manager) => {
      const itemRepository = manager.getRepository(ReservationItem)

      const items = await this.list({ line_item_id: lineItemId })

      const ops: Promise<unknown>[] = []
      for (const item of items) {
        ops.push(itemRepository.softRemove({ line_item_id: lineItemId }))
        ops.push(
          this.inventoryLevelService_
            .withTransaction(manager)
            .adjustReservedQuantity(
              item.inventory_item_id,
              item.location_id,
              item.quantity * -1
            )
        )
      }
      await Promise.all(ops)

      await this.eventBusService_
        .withTransaction(manager)
        .emit(ReservationItemService.Events.DELETED_BY_LINE_ITEM, {
          line_item_id: lineItemId,
        })
    })
  }

  /**
   * Deletes a reservation item by id.
   * @param reservationItemId - the id of the reservation item to delete.
   */
  async delete(reservationItemId: string): Promise<void> {
    await this.atomicPhase_(async (manager) => {
      const itemRepository = manager.getRepository(ReservationItem)
      const item = await this.retrieve(reservationItemId)

      await Promise.all([
        itemRepository.softRemove({ id: reservationItemId }),
        this.inventoryLevelService_
          .withTransaction(manager)
          .adjustReservedQuantity(
            item.inventory_item_id,
            item.location_id,
            item.quantity * -1
          ),
      ])
    })

    await this.eventBusService_.emit(ReservationItemService.Events.DELETED, {
      id: reservationItemId,
    })
  }
}<|MERGE_RESOLUTION|>--- conflicted
+++ resolved
@@ -1,8 +1,3 @@
-<<<<<<< HEAD
-=======
-import { EntityManager, FindManyOptions } from "typeorm"
-import { isDefined, MedusaError } from "medusa-core-utils"
->>>>>>> 75924b68
 import {
   buildQuery,
   CreateReservationItemInput, FilterableReservationItemProps,
@@ -12,7 +7,7 @@
   UpdateReservationItemInput
 } from "@medusajs/medusa"
 import { isDefined, MedusaError } from "medusa-core-utils"
-import { EntityManager } from "typeorm"
+import { EntityManager, FindManyOptions } from "typeorm"
 
 import { InventoryLevelService } from "."
 import { ReservationItem } from "../models"
