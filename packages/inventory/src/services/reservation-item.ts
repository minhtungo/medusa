--- conflicted
+++ resolved
@@ -1,11 +1,7 @@
 import {
   buildQuery,
-<<<<<<< HEAD
-  CreateReservationItemInput, FilterableReservationItemProps,
-=======
   CreateReservationItemInput,
   FilterableReservationItemProps,
->>>>>>> aefe5aa1
   FindConfig,
   IEventBusService,
   TransactionBaseService,
@@ -14,10 +10,6 @@
 import { isDefined, MedusaError } from "medusa-core-utils"
 import { EntityManager, FindManyOptions } from "typeorm"
 
-<<<<<<< HEAD
-=======
-import { ReservationItem } from "../models"
->>>>>>> aefe5aa1
 import { InventoryLevelService } from "."
 import { ReservationItem } from "../models"
 
