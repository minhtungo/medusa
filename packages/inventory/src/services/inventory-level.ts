--- conflicted
+++ resolved
@@ -1,8 +1,3 @@
-<<<<<<< HEAD
-=======
-import { DeepPartial, EntityManager, FindManyOptions, In } from "typeorm"
-import { isDefined, MedusaError } from "medusa-core-utils"
->>>>>>> 13f40d72
 import {
   buildQuery,
   CreateInventoryLevelInput,
@@ -12,7 +7,7 @@
   TransactionBaseService
 } from "@medusajs/medusa"
 import { isDefined, MedusaError } from "medusa-core-utils"
-import { DeepPartial, EntityManager, FindManyOptions } from "typeorm"
+import { DeepPartial, EntityManager, FindManyOptions, In } from "typeorm"
 
 import { InventoryLevel } from "../models"
 
