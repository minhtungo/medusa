--- conflicted
+++ resolved
@@ -11,17 +11,11 @@
   IInventoryService,
   InventoryItemDTO,
   InventoryLevelDTO,
-<<<<<<< HEAD
-  TransactionBaseService,
-  ConfigurableModuleDeclaration,
-  MODULE_RESOURCE_TYPE,
-=======
   MODULE_RESOURCE_TYPE,
   ReservationItemDTO,
   TransactionBaseService,
   UpdateInventoryLevelInput,
   UpdateReservationItemInput,
->>>>>>> 1547dd81
 } from "@medusajs/medusa"
 import { MedusaError } from "medusa-core-utils"
 
@@ -31,7 +25,6 @@
   InventoryLevelService,
   ReservationItemService,
 } from "./"
-import { EntityManager } from "typeorm"
 
 type InjectedDependencies = {
   manager: EntityManager
@@ -54,12 +47,8 @@
     options?: unknown,
     moduleDeclaration?: ConfigurableModuleDeclaration
   ) {
-<<<<<<< HEAD
-    super(arguments[0])
-=======
     // @ts-ignore
     super(...arguments)
->>>>>>> 1547dd81
 
     if (moduleDeclaration?.resources !== MODULE_RESOURCE_TYPE.SHARED) {
       throw new MedusaError(
