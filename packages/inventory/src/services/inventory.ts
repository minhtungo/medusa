--- conflicted
+++ resolved
@@ -474,21 +474,16 @@
       context
     )
 
-<<<<<<< HEAD
     if(locationIds.length === 0 ){
       return 0
     }
-    const availableQuantity = await this.inventoryLevelService_
-      .withTransaction(this.activeManager_)
-      .getAvailableQuantity(inventoryItemId, locationIds)
-=======
+
     const availableQuantity =
       await this.inventoryLevelService_.getAvailableQuantity(
         inventoryItemId,
         locationIds,
         context
       )
->>>>>>> aa690bee
 
     return availableQuantity
   }
@@ -515,22 +510,16 @@
       context
     )
 
-<<<<<<< HEAD
     if(locationIds.length === 0 ){
       return 0
     }
-
-    const stockedQuantity = await this.inventoryLevelService_
-      .withTransaction(this.activeManager_)
-      .getStockedQuantity(inventoryItemId, locationIds)
-=======
+    
     const stockedQuantity =
       await this.inventoryLevelService_.getStockedQuantity(
         inventoryItemId,
         locationIds,
         context
       )
->>>>>>> aa690bee
 
     return stockedQuantity
   }
@@ -557,22 +546,16 @@
       context
     )
 
-<<<<<<< HEAD
     if(locationIds.length === 0 ){
       return 0
     }
-
-    const reservedQuantity = await this.inventoryLevelService_
-      .withTransaction(this.activeManager_)
-      .getReservedQuantity(inventoryItemId, locationIds)
-=======
+    
     const reservedQuantity =
       await this.inventoryLevelService_.getReservedQuantity(
         inventoryItemId,
         locationIds,
         context
       )
->>>>>>> aa690bee
 
     return reservedQuantity
   }
