import { InternalModuleDeclaration } from "@medusajs/modules-sdk"

import {
  CreateInventoryItemInput,
  CreateInventoryLevelInput,
  CreateReservationItemInput,
  FilterableInventoryItemProps,
  FilterableInventoryLevelProps,
  FilterableReservationItemProps,
  FindConfig,
  IEventBusService,
  IInventoryService,
  InventoryItemDTO,
  InventoryLevelDTO,
  ReservationItemDTO,
  UpdateInventoryLevelInput,
  UpdateReservationItemInput,
} from "@medusajs/medusa"
import { MedusaError } from "medusa-core-utils"

import {
  InventoryItemService,
  InventoryLevelService,
  ReservationItemService,
} from "./"
import { EntityManager } from "typeorm"

type InjectedDependencies = {
  manager: EntityManager
  eventBusService: IEventBusService
  inventoryItemService: InventoryItemService
  inventoryLevelService: InventoryLevelService
  reservationItemService: ReservationItemService
}
<<<<<<< HEAD
export default class InventoryService implements IInventoryService {
  protected readonly manager_: EntityManager
  protected readonly eventBusService_: IEventBusService | undefined
=======
export default class InventoryService
  extends TransactionBaseService
  implements IInventoryService
{
  protected readonly eventBusService_: IEventBusService
>>>>>>> 77d46220
  protected readonly inventoryItemService_: InventoryItemService
  protected readonly reservationItemService_: ReservationItemService
  protected readonly inventoryLevelService_: InventoryLevelService

  constructor(
    {
      eventBusService,
      manager,
      inventoryItemService,
      inventoryLevelService,
      reservationItemService,
    }: InjectedDependencies,
    options?: unknown,
    moduleDeclaration?: InternalModuleDeclaration
  ) {
<<<<<<< HEAD
    this.manager_ = manager
=======
    // @ts-ignore
    super(...arguments)

>>>>>>> 77d46220
    this.eventBusService_ = eventBusService
    this.inventoryItemService_ = inventoryItemService
    this.inventoryLevelService_ = inventoryLevelService
    this.reservationItemService_ = reservationItemService
  }

  /**
   * Lists inventory items that match the given selector
   * @param selector - the selector to filter inventory items by
   * @param config - the find configuration to use
   * @return A tuple of inventory items and their total count
   */
  async listInventoryItems(
    selector: FilterableInventoryItemProps,
    config: FindConfig<InventoryItemDTO> = { relations: [], skip: 0, take: 10 }
  ): Promise<[InventoryItemDTO[], number]> {
    return await this.inventoryItemService_.listAndCount(selector, config)
  }

  /**
   * Lists inventory levels that match the given selector
   * @param selector - the selector to filter inventory levels by
   * @param config - the find configuration to use
   * @return A tuple of inventory levels and their total count
   */
  async listInventoryLevels(
    selector: FilterableInventoryLevelProps,
    config: FindConfig<InventoryLevelDTO> = { relations: [], skip: 0, take: 10 }
  ): Promise<[InventoryLevelDTO[], number]> {
    return await this.inventoryLevelService_.listAndCount(selector, config)
  }

  /**
   * Lists reservation items that match the given selector
   * @param selector - the selector to filter reservation items by
   * @param config - the find configuration to use
   * @return A tuple of reservation items and their total count
   */
  async listReservationItems(
    selector: FilterableReservationItemProps,
    config: FindConfig<ReservationItemDTO> = {
      relations: [],
      skip: 0,
      take: 10,
    }
  ): Promise<[ReservationItemDTO[], number]> {
    return await this.reservationItemService_.listAndCount(selector, config)
  }

  /**
   * Retrieves an inventory item with the given id
   * @param inventoryItemId - the id of the inventory item to retrieve
   * @param config - the find configuration to use
   * @return The retrieved inventory item
   */
  async retrieveInventoryItem(
    inventoryItemId: string,
    config?: FindConfig<InventoryItemDTO>
  ): Promise<InventoryItemDTO> {
    const inventoryItem = await this.inventoryItemService_.retrieve(
      inventoryItemId,
      config
    )
    return { ...inventoryItem }
  }

  /**
   * Retrieves an inventory level for a given inventory item and location
   * @param inventoryItemId - the id of the inventory item
   * @param locationId - the id of the location
   * @return the retrieved inventory level
   */
  async retrieveInventoryLevel(
    inventoryItemId: string,
    locationId: string
  ): Promise<InventoryLevelDTO> {
    const [inventoryLevel] = await this.inventoryLevelService_.list(
      { inventory_item_id: inventoryItemId, location_id: locationId },
      { take: 1 }
    )
    if (!inventoryLevel) {
      throw new MedusaError(
        MedusaError.Types.NOT_FOUND,
        `Inventory level for item ${inventoryItemId} and location ${locationId} not found`
      )
    }
    return inventoryLevel
  }

  /**
   * Creates a reservation item
   * @param input - the input object
   * @return The created reservation item
   */
  async createReservationItem(
    input: CreateReservationItemInput
  ): Promise<ReservationItemDTO> {
    // Verify that the item is stocked at the location
    const [inventoryLevel] = await this.inventoryLevelService_.list(
      {
        inventory_item_id: input.inventory_item_id,
        location_id: input.location_id,
      },
      { take: 1 }
    )

    if (!inventoryLevel) {
      throw new MedusaError(
        MedusaError.Types.NOT_FOUND,
        `Item ${input.inventory_item_id} is not stocked at location ${input.location_id}`
      )
    }

    const reservationItem = await this.reservationItemService_.create(input)

    return { ...reservationItem }
  }

  /**
   * Creates an inventory item
   * @param input - the input object
   * @return The created inventory item
   */
  async createInventoryItem(
    input: CreateInventoryItemInput
  ): Promise<InventoryItemDTO> {
    const inventoryItem = await this.inventoryItemService_.create(input)
    return { ...inventoryItem }
  }

  /**
   * Creates an inventory item
   * @param input - the input object
   * @return The created inventory level
   */
  async createInventoryLevel(
    input: CreateInventoryLevelInput
  ): Promise<InventoryLevelDTO> {
    return await this.inventoryLevelService_.create(input)
  }

  /**
   * Updates an inventory item
   * @param inventoryItemId - the id of the inventory item to update
   * @param input - the input object
   * @return The updated inventory item
   */
  async updateInventoryItem(
    inventoryItemId: string,
    input: Partial<CreateInventoryItemInput>
  ): Promise<InventoryItemDTO> {
    const inventoryItem = await this.inventoryItemService_.update(
      inventoryItemId,
      input
    )
    return { ...inventoryItem }
  }

  /**
   * Deletes an inventory item
   * @param inventoryItemId - the id of the inventory item to delete
   */
  async deleteInventoryItem(inventoryItemId: string): Promise<void> {
<<<<<<< HEAD
    return await this.inventoryItemService_.delete(inventoryItemId)
=======
    await this.inventoryLevelService_
      .withTransaction(this.activeManager_)
      .deleteByInventoryItemId(inventoryItemId)

    return await this.inventoryItemService_
      .withTransaction(this.activeManager_)
      .delete(inventoryItemId)
>>>>>>> 77d46220
  }

  async deleteInventoryItemLevelByLocationId(locationId: string): Promise<void> {
    return await this.inventoryLevelService_
      .withTransaction(this.activeManager_)
      .deleteByLocationId(locationId)
  }

  async deleteReservationItemByLocationId(locationId: string): Promise<void> {
    return await this.reservationItemService_
      .withTransaction(this.activeManager_)
      .deleteByLocationId(locationId)
  }

  /**
   * Deletes an inventory level
   * @param inventoryItemId - the id of the inventory item associated with the level
   * @param locationId - the id of the location associated with the level
   */
  async deleteInventoryLevel(
    inventoryItemId: string,
    locationId: string
  ): Promise<void> {
    const [inventoryLevel] = await this.inventoryLevelService_.list(
      { inventory_item_id: inventoryItemId, location_id: locationId },
      { take: 1 }
    )

    if (!inventoryLevel) {
      return
    }

    return await this.inventoryLevelService_.delete(inventoryLevel.id)
  }

  /**
   * Updates an inventory level
   * @param inventoryItemId - the id of the inventory item associated with the level
   * @param locationId - the id of the location associated with the level
   * @param input - the input object
   * @return The updated inventory level
   */
  async updateInventoryLevel(
    inventoryItemId: string,
    locationId: string,
    input: UpdateInventoryLevelInput
  ): Promise<InventoryLevelDTO> {
    const [inventoryLevel] = await this.inventoryLevelService_.list(
      { inventory_item_id: inventoryItemId, location_id: locationId },
      { take: 1 }
    )

    if (!inventoryLevel) {
      throw new MedusaError(
        MedusaError.Types.NOT_FOUND,
        `Inventory level for item ${inventoryItemId} and location ${locationId} not found`
      )
    }

    return await this.inventoryLevelService_.update(inventoryLevel.id, input)
  }

  /**
   * Updates a reservation item
   * @param inventoryItemId - the id of the inventory item associated with the level
   * @param input - the input object
   * @return The updated inventory level
   */
  async updateReservationItem(
    reservationItemId: string,
    input: UpdateReservationItemInput
  ): Promise<ReservationItemDTO> {
    return await this.reservationItemService_.update(reservationItemId, input)
  }

  /**
   * Deletes reservation items by line item
   * @param lineItemId - the id of the line item associated with the reservation item
   */
  async deleteReservationItemsByLineItem(lineItemId: string): Promise<void> {
    return await this.reservationItemService_.deleteByLineItem(lineItemId)
  }

  /**
   * Deletes a reservation item
   * @param reservationItemId - the id of the reservation item to delete
   */
  async deleteReservationItem(reservationItemId: string): Promise<void> {
    return await this.reservationItemService_.delete(reservationItemId)
  }

  /**
   * Adjusts the inventory level for a given inventory item and location.
   * @param inventoryItemId - the id of the inventory item
   * @param locationId - the id of the location
   * @param adjustment - the number to adjust the inventory by (can be positive or negative)
   * @return The updated inventory level
   * @throws when the inventory level is not found
   */
  async adjustInventory(
    inventoryItemId: string,
    locationId: string,
    adjustment: number
  ): Promise<InventoryLevelDTO> {
    const [inventoryLevel] = await this.inventoryLevelService_.list(
      { inventory_item_id: inventoryItemId, location_id: locationId },
      { take: 1 }
    )
    if (!inventoryLevel) {
      throw new MedusaError(
        MedusaError.Types.NOT_FOUND,
        `Inventory level for inventory item ${inventoryItemId} and location ${locationId} not found`
      )
    }

    const updatedInventoryLevel = await this.inventoryLevelService_.update(
      inventoryLevel.id,
      {
        stocked_quantity: inventoryLevel.stocked_quantity + adjustment,
      }
    )

    return { ...updatedInventoryLevel }
  }

  /**
   * Retrieves the available quantity of a given inventory item in a given location.
   * @param inventoryItemId - the id of the inventory item
   * @param locationIds - the ids of the locations to check
   * @return The available quantity
   * @throws when the inventory item is not found
   */
  async retrieveAvailableQuantity(
    inventoryItemId: string,
    locationIds: string[]
  ): Promise<number> {
    // Throws if item does not exist
    await this.inventoryItemService_.retrieve(inventoryItemId, {
      select: ["id"],
    })

    const availableQuantity =
      await this.inventoryLevelService_.getAvailableQuantity(
        inventoryItemId,
        locationIds
      )

    return availableQuantity
  }

  /**
   * Retrieves the stocked quantity of a given inventory item in a given location.
   * @param inventoryItemId - the id of the inventory item
   * @param locationIds - the ids of the locations to check
   * @return The stocked quantity
   * @throws when the inventory item is not found
   */
  async retrieveStockedQuantity(
    inventoryItemId: string,
    locationIds: string[]
  ): Promise<number> {
    // Throws if item does not exist
    await this.inventoryItemService_.retrieve(inventoryItemId, {
      select: ["id"],
    })

    const stockedQuantity =
      await this.inventoryLevelService_.getStockedQuantity(
        inventoryItemId,
        locationIds
      )

    return stockedQuantity
  }

  /**
   * Retrieves the reserved quantity of a given inventory item in a given location.
   * @param inventoryItemId - the id of the inventory item
   * @param locationIds - the ids of the locations to check
   * @return The reserved quantity
   * @throws when the inventory item is not found
   */
  async retrieveReservedQuantity(
    inventoryItemId: string,
    locationIds: string[]
  ): Promise<number> {
    // Throws if item does not exist
    await this.inventoryItemService_.retrieve(inventoryItemId, {
      select: ["id"],
    })

    const reservedQuantity =
      await this.inventoryLevelService_.getReservedQuantity(
        inventoryItemId,
        locationIds
      )

    return reservedQuantity
  }

  /**
   * Confirms whether there is sufficient inventory for a given quantity of a given inventory item in a given location.
   * @param inventoryItemId - the id of the inventory item
   * @param locationIds - the ids of the locations to check
   * @param quantity - the quantity to check
   * @return Whether there is sufficient inventory
   */
  async confirmInventory(
    inventoryItemId: string,
    locationIds: string[],
    quantity: number
  ): Promise<boolean> {
    const availableQuantity = await this.retrieveAvailableQuantity(
      inventoryItemId,
      locationIds
    )
    return availableQuantity >= quantity
  }
}<|MERGE_RESOLUTION|>--- conflicted
+++ resolved
@@ -14,16 +14,16 @@
   InventoryLevelDTO,
   ReservationItemDTO,
   UpdateInventoryLevelInput,
-  UpdateReservationItemInput,
+  UpdateReservationItemInput
 } from "@medusajs/medusa"
 import { MedusaError } from "medusa-core-utils"
 
+import { EntityManager } from "typeorm"
 import {
   InventoryItemService,
   InventoryLevelService,
-  ReservationItemService,
+  ReservationItemService
 } from "./"
-import { EntityManager } from "typeorm"
 
 type InjectedDependencies = {
   manager: EntityManager
@@ -32,17 +32,9 @@
   inventoryLevelService: InventoryLevelService
   reservationItemService: ReservationItemService
 }
-<<<<<<< HEAD
 export default class InventoryService implements IInventoryService {
   protected readonly manager_: EntityManager
   protected readonly eventBusService_: IEventBusService | undefined
-=======
-export default class InventoryService
-  extends TransactionBaseService
-  implements IInventoryService
-{
-  protected readonly eventBusService_: IEventBusService
->>>>>>> 77d46220
   protected readonly inventoryItemService_: InventoryItemService
   protected readonly reservationItemService_: ReservationItemService
   protected readonly inventoryLevelService_: InventoryLevelService
@@ -58,13 +50,7 @@
     options?: unknown,
     moduleDeclaration?: InternalModuleDeclaration
   ) {
-<<<<<<< HEAD
     this.manager_ = manager
-=======
-    // @ts-ignore
-    super(...arguments)
-
->>>>>>> 77d46220
     this.eventBusService_ = eventBusService
     this.inventoryItemService_ = inventoryItemService
     this.inventoryLevelService_ = inventoryLevelService
@@ -228,28 +214,20 @@
    * @param inventoryItemId - the id of the inventory item to delete
    */
   async deleteInventoryItem(inventoryItemId: string): Promise<void> {
-<<<<<<< HEAD
-    return await this.inventoryItemService_.delete(inventoryItemId)
-=======
     await this.inventoryLevelService_
-      .withTransaction(this.activeManager_)
       .deleteByInventoryItemId(inventoryItemId)
 
     return await this.inventoryItemService_
-      .withTransaction(this.activeManager_)
       .delete(inventoryItemId)
->>>>>>> 77d46220
   }
 
   async deleteInventoryItemLevelByLocationId(locationId: string): Promise<void> {
     return await this.inventoryLevelService_
-      .withTransaction(this.activeManager_)
       .deleteByLocationId(locationId)
   }
 
   async deleteReservationItemByLocationId(locationId: string): Promise<void> {
     return await this.reservationItemService_
-      .withTransaction(this.activeManager_)
       .deleteByLocationId(locationId)
   }
 
