--- conflicted
+++ resolved
@@ -1,24 +1,17 @@
-<<<<<<< HEAD
-import { ILike, DeepPartial, EntityManager } from "typeorm"
-=======
-import { DeepPartial, EntityManager } from "typeorm"
->>>>>>> 1547dd81
-import { isDefined, MedusaError } from "medusa-core-utils"
 import {
+  buildQuery,
+  CreateInventoryItemInput,
+  FilterableInventoryItemProps,
   FindConfig,
-  buildQuery,
   IEventBusService,
-  FilterableInventoryItemProps,
-  CreateInventoryItemInput,
   InventoryItemDTO,
   TransactionBaseService,
 } from "@medusajs/medusa"
+import { isDefined, MedusaError } from "medusa-core-utils"
+import { DeepPartial, EntityManager } from "typeorm"
 
 import { InventoryItem } from "../models"
-<<<<<<< HEAD
-=======
 import { getListQuery } from "../utils/query"
->>>>>>> 1547dd81
 
 type InjectedDependencies = {
   eventBusService: IEventBusService
@@ -56,11 +49,7 @@
     selector: FilterableInventoryItemProps = {},
     config: FindConfig<InventoryItem> = { relations: [], skip: 0, take: 10 }
   ): Promise<InventoryItemDTO[]> {
-<<<<<<< HEAD
-    const queryBuilder = this.getListQuery(selector, config)
-=======
     const queryBuilder = getListQuery(this.getManager(), selector, config)
->>>>>>> 1547dd81
     return await queryBuilder.getMany()
   }
 
