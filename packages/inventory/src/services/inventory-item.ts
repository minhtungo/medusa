import {
  buildQuery,
  CreateInventoryItemInput,
  FilterableInventoryItemProps,
  FindConfig,
  InventoryItemDTO,
<<<<<<< HEAD
  TransactionBaseService
} from "@medusajs/medusa"
import { EventBusTypes } from "@medusajs/types"
import { isDefined, MedusaError } from "medusa-core-utils"
import { DeepPartial, EntityManager, FindManyOptions } from "typeorm"

=======
} from "@medusajs/medusa"
import { SharedContext } from "@medusajs/types"
import { InjectEntityManager, MedusaContext } from "@medusajs/utils"
import { isDefined, MedusaError } from "medusa-core-utils"
import { DeepPartial, EntityManager, FindManyOptions } from "typeorm"
>>>>>>> aa690bee
import { InventoryItem } from "../models"
import { getListQuery } from "../utils/query"

type InjectedDependencies = {
  eventBusService: EventBusTypes.IEventBusService
  manager: EntityManager
}

export default class InventoryItemService {
  static Events = {
    CREATED: "inventory-item.created",
    UPDATED: "inventory-item.updated",
    DELETED: "inventory-item.deleted",
  }

<<<<<<< HEAD
  protected readonly eventBusService_: EventBusTypes.IEventBusService

  constructor({ eventBusService }: InjectedDependencies) {
    super(arguments[0])
=======
  protected readonly manager_: EntityManager
  protected readonly eventBusService_: IEventBusService | undefined
>>>>>>> aa690bee

  constructor({ eventBusService, manager }: InjectedDependencies) {
    this.manager_ = manager
    this.eventBusService_ = eventBusService
  }

  /**
   * @param selector - Filter options for inventory items.
   * @param config - Configuration for query.
   * @return Resolves to the list of inventory items that match the filter.
   */
  @InjectEntityManager()
  async list(
    selector: FilterableInventoryItemProps = {},
    config: FindConfig<InventoryItem> = { relations: [], skip: 0, take: 10 },
    @MedusaContext() context: SharedContext = {}
  ): Promise<InventoryItemDTO[]> {
    const queryBuilder = getListQuery(
      context.transactionManager!,
      selector,
      config
    )
    return await queryBuilder.getMany()
  }

  /**
   * @param selector - Filter options for inventory items.
   * @param config - Configuration for query.
   * @return - Resolves to the list of inventory items that match the filter and the count of all matching items.
   */
  @InjectEntityManager()
  async listAndCount(
    selector: FilterableInventoryItemProps = {},
    config: FindConfig<InventoryItem> = { relations: [], skip: 0, take: 10 },
    @MedusaContext() context: SharedContext = {}
  ): Promise<[InventoryItemDTO[], number]> {
    const queryBuilder = getListQuery(
      context.transactionManager!,
      selector,
      config
    )
    return await queryBuilder.getManyAndCount()
  }

  /**
   * Retrieves an inventory item by its id.
   * @param inventoryItemId - the id of the inventory item to retrieve.
   * @param config - the configuration options for the find operation.
   * @return The retrieved inventory item.
   * @throws If the inventory item id is not defined or if the inventory item is not found.
   */
  @InjectEntityManager()
  async retrieve(
    inventoryItemId: string,
    config: FindConfig<InventoryItem> = {},
    @MedusaContext() context: SharedContext = {}
  ): Promise<InventoryItem> {
    if (!isDefined(inventoryItemId)) {
      throw new MedusaError(
        MedusaError.Types.NOT_FOUND,
        `"inventoryItemId" must be defined`
      )
    }

    const manager = context.transactionManager!
    const itemRepository = manager.getRepository(InventoryItem)

    const query = buildQuery({ id: inventoryItemId }, config) as FindManyOptions
    const [inventoryItem] = await itemRepository.find(query)

    if (!inventoryItem) {
      throw new MedusaError(
        MedusaError.Types.NOT_FOUND,
        `InventoryItem with id ${inventoryItemId} was not found`
      )
    }

    return inventoryItem
  }

  /**
   * @param input - Input for creating a new inventory item.
   * @return The newly created inventory item.
   */
  @InjectEntityManager()
  async create(
    data: CreateInventoryItemInput,
    @MedusaContext() context: SharedContext = {}
  ): Promise<InventoryItem> {
    const manager = context.transactionManager!
    const itemRepository = manager.getRepository(InventoryItem)

    const inventoryItem = itemRepository.create({
      sku: data.sku,
      origin_country: data.origin_country,
      metadata: data.metadata,
      hs_code: data.hs_code,
      mid_code: data.mid_code,
      material: data.material,
      weight: data.weight,
      length: data.length,
      height: data.height,
      width: data.width,
      requires_shipping: data.requires_shipping,
    })

    const result = await itemRepository.save(inventoryItem)

    await this.eventBusService_?.emit?.(InventoryItemService.Events.CREATED, {
      id: result.id,
    })

    return result
  }

  /**
   * @param inventoryItemId - The id of the inventory item to update.
   * @param update - The updates to apply to the inventory item.
   * @return The updated inventory item.
   */
  @InjectEntityManager()
  async update(
    inventoryItemId: string,
    data: Omit<
      DeepPartial<InventoryItem>,
      "id" | "created_at" | "metadata" | "deleted_at"
    >,
    @MedusaContext() context: SharedContext = {}
  ): Promise<InventoryItem> {
    const manager = context.transactionManager!
    const itemRepository = manager.getRepository(InventoryItem)

    const item = await this.retrieve(inventoryItemId, undefined, context)

    const shouldUpdate = Object.keys(data).some((key) => {
      return item[key] !== data[key]
    })

    if (shouldUpdate) {
      itemRepository.merge(item, data)
      await itemRepository.save(item)

      await this.eventBusService_?.emit?.(InventoryItemService.Events.UPDATED, {
        id: item.id,
      })
    }

    return item
  }

  /**
   * @param inventoryItemId - The id of the inventory item to delete.
   */
  @InjectEntityManager()
  async delete(
    inventoryItemId: string,
    @MedusaContext() context: SharedContext = {}
  ): Promise<void> {
    const manager = context.transactionManager!
    const itemRepository = manager.getRepository(InventoryItem)

    await itemRepository.softRemove({ id: inventoryItemId })

    await this.eventBusService_?.emit?.(InventoryItemService.Events.DELETED, {
      id: inventoryItemId,
    })
  }
}<|MERGE_RESOLUTION|>--- conflicted
+++ resolved
@@ -3,21 +3,12 @@
   CreateInventoryItemInput,
   FilterableInventoryItemProps,
   FindConfig,
-  InventoryItemDTO,
-<<<<<<< HEAD
-  TransactionBaseService
+  InventoryItemDTO
 } from "@medusajs/medusa"
-import { EventBusTypes } from "@medusajs/types"
-import { isDefined, MedusaError } from "medusa-core-utils"
-import { DeepPartial, EntityManager, FindManyOptions } from "typeorm"
-
-=======
-} from "@medusajs/medusa"
-import { SharedContext } from "@medusajs/types"
+import { EventBusTypes, SharedContext } from "@medusajs/types"
 import { InjectEntityManager, MedusaContext } from "@medusajs/utils"
 import { isDefined, MedusaError } from "medusa-core-utils"
 import { DeepPartial, EntityManager, FindManyOptions } from "typeorm"
->>>>>>> aa690bee
 import { InventoryItem } from "../models"
 import { getListQuery } from "../utils/query"
 
@@ -33,15 +24,8 @@
     DELETED: "inventory-item.deleted",
   }
 
-<<<<<<< HEAD
-  protected readonly eventBusService_: EventBusTypes.IEventBusService
-
-  constructor({ eventBusService }: InjectedDependencies) {
-    super(arguments[0])
-=======
   protected readonly manager_: EntityManager
-  protected readonly eventBusService_: IEventBusService | undefined
->>>>>>> aa690bee
+  protected readonly eventBusService_: EventBusTypes.IEventBusService | undefined
 
   constructor({ eventBusService, manager }: InjectedDependencies) {
     this.manager_ = manager
