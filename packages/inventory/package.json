--- conflicted
+++ resolved
@@ -1,10 +1,6 @@
 {
   "name": "@medusajs/inventory",
-<<<<<<< HEAD
-  "version": "1.0.12",
-=======
   "version": "1.8.0-rc.3",
->>>>>>> e6b5859a
   "description": "Inventory Module for Medusa",
   "main": "dist/index.js",
   "repository": {
@@ -39,15 +35,5 @@
     "build": "tsc --build",
     "test": "jest --passWithNoTests",
     "test:unit": "jest --passWithNoTests"
-<<<<<<< HEAD
-  },
-  "peerDependencies": {
-    "@medusajs/medusa": "1.7.15",
-    "medusa-interfaces": "1.3.6"
-  },
-  "dependencies": {
-    "typeorm": "^0.2.31"
-=======
->>>>>>> e6b5859a
   }
 }