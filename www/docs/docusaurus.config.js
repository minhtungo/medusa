require("dotenv").config()
const path = require("path")
const fs = require("fs")
const docsPath = path.join(__dirname, "../../docs/content")
const apisPath = path.join(__dirname, "../../docs/api")
const reverseSidebar = require("./src/utils/reverseSidebar")

const algoliaAppId = process.env.ALGOLIA_APP_ID || "temp"
const algoliaApiKey = process.env.ALGOLIA_API_KEY || "temp"

const announcementBar = JSON.parse(fs.readFileSync("./announcement.json"))

/** @type {import('@docusaurus/types').DocusaurusConfig} */
const config = {
  title: "Medusa",
  tagline: "Explore and learn how to use Medusa",
  url: "https://docs.medusajs.com",
  baseUrl: "/",
  onBrokenLinks: "throw",
  onBrokenMarkdownLinks: "throw",
  favicon: "img/favicon.ico",
  organizationName: "medusajs",
  projectName: "medusajs/www",
  plugins: [
    [
      "docusaurus-plugin-segment",
      {
        apiKey: process.env.SEGMENT_API_KEY || "temp",
      },
    ],
    require.resolve("docusaurus-plugin-image-zoom"),
  ],
  themeConfig: {
    image: "img/docs-banner.jpg",
    colorMode: {
      defaultMode: "light",
      disableSwitch: false,
      respectPrefersColorScheme: true,
    },
    algolia: {
      apiKey: algoliaApiKey,
      indexName: "medusa-commerce",
      placeholder: "Search docs...",
      appId: algoliaAppId,
      contextualSearch: false,
      externalUrlRegex: "https://medusajs.com",
    },
    prism: {
      defaultLanguage: "js",
      plugins: ["line-numbers", "show-language"],
      theme: require("./src/themes/medusaDocs"),
    },
    zoom: {
      selector: ".markdown :not(.no-zoom-img) > img:not(.no-zoom-img)",
    },
    navbar: {
      hideOnScroll: false,
      logo: {
        alt: "Medusa",
        src: "img/logo.png",
        srcDark: "img/logo-dark.png",
      },
      items: [
        {
          type: "search",
          position: "left",
        },
        {
          type: "docSidebar",
          sidebarId: "homepage",
          label: "Docs",
          position: "right",
        },
        {
          type: "docSidebar",
          sidebarId: "userGuideSidebar",
          label: "User Guide",
          position: "right",
        },
        {
          href: "/api/store",
          label: "Store API",
          prependBaseUrlToHref: true,
          target: "_blank",
          position: "right",
        },
        {
          href: "/api/admin",
          label: "Admin API",
          prependBaseUrlToHref: true,
          target: "_blank",
          position: "right",
        },
      ],
    },
    navbarActions: [
      {
        type: "link",
        href: "https://github.com/medusajs/medusa/issues/new?assignees=&labels=type%3A+docs&template=docs.yml",
        title: "Report an Issue",
        icon: "report",
      },
    ],
    footer: {
      copyright: `© ${new Date().getFullYear()} Medusa, Inc. All rights reserved.`,
    },
    socialLinks: [
      {
        type: "discord",
        href: "https://discord.gg/medusajs",
      },
      {
        type: "twitter",
        href: "https://twitter.com/medusajs",
      },
      {
        type: "linkedin",
        href: "https://www.linkedin.com/company/medusajs",
      },
      {
        type: "github",
        href: "https://github.com/medusajs/medusa",
      },
    ],
    reportCodeLinkPrefix:
      "https://github.com/medusajs/medusa/issues/new?assignees=&labels=type%3A+docs&template=docs.yml",
    footerFeedback: {
      event: "survey",
    },
    docs: {
      sidebar: {
<<<<<<< HEAD
        autoCollapseCategories: true,
      },
    },
=======
        autoCollapseCategories: true
      }
    },
    cloudinaryConfig: {
      cloudName: 'dza7lstvk', // TODO replace with env variable
      flags: [
        'fl_lossy',
        'f_auto'
      ],
      resize: {
        action: 'pad',
        aspectRatio: '16:9'
      },
      roundCorners: 16
    }
>>>>>>> a7b57e82
  },
  presets: [
    [
      "@docusaurus/preset-classic",
      {
        docs: {
          sidebarPath: require.resolve("./sidebars.js"),
          editUrl:
            "https://github.com/medusajs/medusa/edit/master/docs/content",
          path: docsPath,
          routeBasePath: "/",
          remarkPlugins: [
            [require("@docusaurus/remark-plugin-npm2yarn"), { sync: true }],
          ],
          showLastUpdateTime: true,
          // breadcrumbs: false,
          async sidebarItemsGenerator({
            defaultSidebarItemsGenerator,
            ...args
          }) {
            const sidebarItems = await defaultSidebarItemsGenerator(args)
            return reverseSidebar(sidebarItems, args.item)
          },
        },
        theme: {
          customCss: require.resolve("./src/css/custom.css"),
        },
        gtag: {
          trackingID: "G-S7G7X3JYS3",
        },
      },
    ],
    [
      "redocusaurus",
      {
        // Plugin Options for loading OpenAPI files
        specs: [
          {
            spec: path.join(apisPath, "store/openapi.yaml"),
            route: "/api/store",
            layout: {
              noFooter: true,
            },
          },
          {
            spec: path.join(apisPath, "admin/openapi.yaml"),
            route: "/api/admin",
            layout: {
              noFooter: true,
            },
          },
        ],
        // Theme Options for modifying how redoc renders them
        theme: {
          primaryColorDark: "#161618",
          options: {
            disableSearch: true,
            nativeScrollbars: true,
            sortTagsAlphabetically: true,
            hideDownloadButton: true,
            expandResponses: "200,204",
            generatedPayloadSamplesMaxDepth: 4,
            showObjectSchemaExamples: true,
            requiredPropsFirst: true,
            hideRequestPayloadSample: true,
          },
          theme: {
            sidebar: {
              width: "250px",
            },
          },
        },
      },
    ],
  ],
}

if (Object.keys(announcementBar).length) {
  config.themeConfig.announcementBar = announcementBar
}

module.exports = config<|MERGE_RESOLUTION|>--- conflicted
+++ resolved
@@ -129,11 +129,6 @@
     },
     docs: {
       sidebar: {
-<<<<<<< HEAD
-        autoCollapseCategories: true,
-      },
-    },
-=======
         autoCollapseCategories: true
       }
     },
@@ -149,7 +144,6 @@
       },
       roundCorners: 16
     }
->>>>>>> a7b57e82
   },
   presets: [
     [
