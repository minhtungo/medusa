--- conflicted
+++ resolved
@@ -149,11 +149,7 @@
         docs: {
           sidebarPath: require.resolve("./sidebars.js"),
           editUrl:
-<<<<<<< HEAD
-            "https://github.com/medusajs/medusa/edit/master/docs/content",
-=======
             "https://github.com/medusajs/medusa/edit/develop/docs/content",
->>>>>>> 3a49f14e
           path: docsPath,
           routeBasePath: "/",
           remarkPlugins: [
