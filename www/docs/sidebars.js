--- conflicted
+++ resolved
@@ -98,22 +98,8 @@
       className: "homepage-sidebar-item",
     },
     {
-<<<<<<< HEAD
-      type: "doc",
-      id: "starters/gatsby-medusa-starter",
-      label: "Gatsby Storefront",
-      customProps: {
-        sidebar_icon: "gatsby",
-      },
-      className: "homepage-sidebar-item",
-    },
-    {
       type: "html",
       value: "SDKs",
-=======
-      type: 'html',
-      value: 'SDKs',
->>>>>>> fa0d2e36
       customProps: {
         sidebar_is_group_divider: true,
       },
@@ -240,13 +226,9 @@
               id: "deployments/admin/deploying-on-netlify",
               label: "Deploy on Netlify",
               customProps: {
-<<<<<<< HEAD
-                image: "https://i.imgur.com/gCbsCvX.png",
+                image:
+                  "https://res.cloudinary.com/dza7lstvk/image/upload/v1679574027/Medusa%20Docs/Other/gCbsCvX_h7nijn.png",
               },
-=======
-                image: 'https://res.cloudinary.com/dza7lstvk/image/upload/v1679574027/Medusa%20Docs/Other/gCbsCvX_h7nijn.png'
-              }
->>>>>>> fa0d2e36
             },
           ],
         },
@@ -259,36 +241,29 @@
           },
           items: [
             {
-<<<<<<< HEAD
+              type: "doc",
+              id: "deployments/storefront/deploying-next-on-vercel",
+              label: "Deploy Next.js on Vercel",
+              customProps: {
+                themedImage: {
+                  light:
+                    "https://res.cloudinary.com/dza7lstvk/image/upload/v1679574115/Medusa%20Docs/Other/vercel-icon-dark_llkb7l.png",
+                  dark: "https://res.cloudinary.com/dza7lstvk/image/upload/v1679574132/Medusa%20Docs/Other/vercel-icon-light_obvtno.png",
+                },
+              },
+            },
+            {
               type: "doc",
               id: "deployments/storefront/deploying-gatsby-on-netlify",
               label: "Deploy Gatsby on Netlify",
               customProps: {
-                image: "https://i.imgur.com/gCbsCvX.png",
+                image:
+                  "https://res.cloudinary.com/dza7lstvk/image/upload/v1679574027/Medusa%20Docs/Other/gCbsCvX_h7nijn.png",
+                badge: {
+                  variant: "orange",
+                  children: "Deprecated",
+                },
               },
-=======
-              type: 'doc',
-              id: 'deployments/storefront/deploying-next-on-vercel',
-              label: 'Deploy Next.js on Vercel',
-              customProps: {
-                themedImage: {
-                  light: 'https://res.cloudinary.com/dza7lstvk/image/upload/v1679574115/Medusa%20Docs/Other/vercel-icon-dark_llkb7l.png',
-                  dark: 'https://res.cloudinary.com/dza7lstvk/image/upload/v1679574132/Medusa%20Docs/Other/vercel-icon-light_obvtno.png'
-                }
-              }
-            },
-            {
-              type: 'doc',
-              id: 'deployments/storefront/deploying-gatsby-on-netlify',
-              label: 'Deploy Gatsby on Netlify',
-              customProps: {
-                image: 'https://res.cloudinary.com/dza7lstvk/image/upload/v1679574027/Medusa%20Docs/Other/gCbsCvX_h7nijn.png',
-                badge: {
-                  variant: 'orange',
-                  children: 'Deprecated'
-                }
-              }
->>>>>>> fa0d2e36
             },
           ],
         },
