--- conflicted
+++ resolved
@@ -64,11 +64,7 @@
     {
       type: "doc",
       id: "admin/quickstart",
-<<<<<<< HEAD
-      label: "Medusa Admin",
-=======
       label: "Admin Dashboard",
->>>>>>> abdb74d9
       customProps: {
         sidebar_icon: "computer-desktop",
       },
@@ -226,13 +222,6 @@
           items: [
             {
               type: "doc",
-<<<<<<< HEAD
-              id: "deployments/admin/deploying-on-netlify",
-              label: "Deploy on Netlify",
-              customProps: {
-                image:
-                  "https://res.cloudinary.com/dza7lstvk/image/upload/v1679574027/Medusa%20Docs/Other/gCbsCvX_h7nijn.png",
-=======
               id: "deployments/admin/deploying-on-vercel",
               label: "Deploy on Vercel",
               customProps: {
@@ -241,7 +230,6 @@
                     "https://res.cloudinary.com/dza7lstvk/image/upload/v1679574115/Medusa%20Docs/Other/vercel-icon-dark_llkb7l.png",
                   dark: "https://res.cloudinary.com/dza7lstvk/image/upload/v1679574132/Medusa%20Docs/Other/vercel-icon-light_obvtno.png",
                 },
->>>>>>> abdb74d9
               },
             },
           ],
@@ -306,7 +294,11 @@
           items: [
             {
               type: "doc",
-<<<<<<< HEAD
+              id: "troubleshooting/create-medusa-app-errors",
+              label: "Create Medusa App Errors",
+            },
+            {
+              type: "doc",
               id: "troubleshooting/cli-installation-errors",
               label: "Errors Installing CLI",
             },
@@ -320,26 +312,6 @@
               id: "troubleshooting/errors-after-update",
               label: "Errors After Update",
             },
-=======
-              id: "troubleshooting/create-medusa-app-errors",
-              label: "Create Medusa App Errors",
-            },
-            {
-              type: "doc",
-              id: "troubleshooting/cli-installation-errors",
-              label: "Errors Installing CLI",
-            },
-            {
-              type: "doc",
-              id: "troubleshooting/common-installation-errors",
-              label: "General Errors",
-            },
-            {
-              type: "doc",
-              id: "troubleshooting/errors-after-update",
-              label: "Errors After Update",
-            },
->>>>>>> abdb74d9
           ],
         },
         {
@@ -350,24 +322,16 @@
               type: "doc",
               id: "troubleshooting/database-error",
               label: "Database SASL Error",
-<<<<<<< HEAD
             },
             {
               type: "doc",
               id: "troubleshooting/redis-events",
               label: "Redis not emitting events",
-=======
-            },
-            {
-              type: "doc",
-              id: "troubleshooting/redis-events",
-              label: "Redis not emitting events",
             },
             {
               type: "doc",
               id: "troubleshooting/awilix-resolution-error",
               label: "Handling AwilixResolutionError",
->>>>>>> abdb74d9
             },
             {
               type: "doc",
@@ -394,20 +358,12 @@
         },
         {
           type: "category",
-<<<<<<< HEAD
-          label: "Medusa Admin Errors",
-=======
           label: "Admin Dashboard Errors",
->>>>>>> abdb74d9
           items: [
             {
               type: "doc",
               id: "troubleshooting/signing-in-to-admin",
-<<<<<<< HEAD
-              label: "Signing in to Medusa Admin",
-=======
               label: "Signing in to the Admin Dashboard",
->>>>>>> abdb74d9
             },
           ],
         },
@@ -625,14 +581,11 @@
           },
         },
         {
-<<<<<<< HEAD
-=======
           type: "doc",
           id: "modules/products/categories",
           label: "Categories",
         },
         {
->>>>>>> abdb74d9
           type: "link",
           href: "#",
           label: "Collections",
@@ -654,14 +607,11 @@
           customProps: {
             sidebar_is_soon: true,
           },
-<<<<<<< HEAD
-=======
         },
         {
           type: "doc",
           id: "modules/products/admin/manage-categories",
           label: "Admin: Manage Categories",
->>>>>>> abdb74d9
         },
         {
           type: "link",
@@ -685,14 +635,11 @@
           },
         },
         {
-<<<<<<< HEAD
-=======
           type: "doc",
           id: "modules/products/store/use-categories",
           label: "Storefront: Use Categories",
         },
         {
->>>>>>> abdb74d9
           type: "link",
           href: "#",
           label: "Storefront: Show Collections",
@@ -948,11 +895,7 @@
     },
     {
       type: "category",
-<<<<<<< HEAD
-      label: "Taxes",
-=======
       label: "Multi-Warehouse",
->>>>>>> abdb74d9
       collapsible: false,
       customProps: {
         sidebar_is_group_headline: true,
@@ -960,12 +903,6 @@
       items: [
         {
           type: "doc",
-<<<<<<< HEAD
-          id: "modules/taxes/overview",
-          label: "Overview",
-        },
-        {
-=======
           id: "modules/multiwarehouse/overview",
           label: "Overview",
         },
@@ -975,31 +912,11 @@
           label: "Install Modules",
         },
         {
->>>>>>> abdb74d9
           type: "html",
           value: "Architecture",
           customProps: {
             sidebar_is_group_divider: true,
           },
-<<<<<<< HEAD
-        },
-        {
-          type: "link",
-          href: "#",
-          label: "Taxes",
-          customProps: {
-            sidebar_is_soon: true,
-          },
-        },
-        {
-          type: "doc",
-          id: "modules/taxes/inclusive-pricing",
-          label: "Tax Inclusive Pricing",
-        },
-        {
-          type: "html",
-          value: "How-to",
-=======
         },
         {
           type: "doc",
@@ -1061,7 +978,6 @@
         {
           type: "html",
           value: "Architecture",
->>>>>>> abdb74d9
           customProps: {
             sidebar_is_group_divider: true,
           },
@@ -1069,19 +985,6 @@
         {
           type: "link",
           href: "#",
-<<<<<<< HEAD
-          label: "Backend: Create Tax Provider",
-          customProps: {
-            sidebar_is_soon: true,
-          },
-        },
-        {
-          type: "link",
-          href: "#",
-          label: "Admin: Manage Taxes",
-          customProps: {
-            sidebar_is_soon: true,
-=======
           label: "Taxes",
           customProps: {
             sidebar_is_soon: true,
@@ -1097,39 +1000,31 @@
           value: "How-to",
           customProps: {
             sidebar_is_group_divider: true,
->>>>>>> abdb74d9
-          },
-        },
-        {
-          type: "link",
-          href: "#",
-<<<<<<< HEAD
+          },
+        },
+        {
+          type: "link",
+          href: "#",
+          label: "Backend: Create Tax Provider",
+          customProps: {
+            sidebar_is_soon: true,
+          },
+        },
+        {
+          type: "link",
+          href: "#",
+          label: "Admin: Manage Taxes",
+          customProps: {
+            sidebar_is_soon: true,
+          },
+        },
+        {
+          type: "link",
+          href: "#",
           label: "Admin: Manage Tax Rates",
           customProps: {
             sidebar_is_soon: true,
           },
-=======
-          label: "Backend: Create Tax Provider",
-          customProps: {
-            sidebar_is_soon: true,
-          },
-        },
-        {
-          type: "link",
-          href: "#",
-          label: "Admin: Manage Taxes",
-          customProps: {
-            sidebar_is_soon: true,
-          },
-        },
-        {
-          type: "link",
-          href: "#",
-          label: "Admin: Manage Tax Rates",
-          customProps: {
-            sidebar_is_soon: true,
-          },
->>>>>>> abdb74d9
         },
         {
           type: "link",
@@ -1517,38 +1412,27 @@
               customProps: {
                 sidebar_is_group_divider: true,
               },
-<<<<<<< HEAD
             },
             {
               type: "doc",
               id: "development/entities/create",
               label: "Create an Entity",
-=======
-            },
-            {
-              type: "doc",
-              id: "development/entities/create",
-              label: "Create an Entity",
             },
             {
               type: "doc",
               id: "development/entities/extend-entity",
               label: "Extend an Entity",
->>>>>>> abdb74d9
             },
             {
               type: "doc",
               id: "development/entities/migrations/create",
               label: "Create a Migration",
             },
-<<<<<<< HEAD
-=======
             {
               type: "doc",
               id: "development/entities/extend-repository",
               label: "Extend a Repository",
             },
->>>>>>> abdb74d9
           ],
         },
         {
@@ -1566,7 +1450,6 @@
               customProps: {
                 sidebar_is_group_divider: true,
               },
-<<<<<<< HEAD
             },
             {
               type: "doc",
@@ -1576,24 +1459,12 @@
             {
               type: "doc",
               id: "development/endpoints/add-middleware",
-              label: "Add a Middleware",
-=======
-            },
-            {
-              type: "doc",
-              id: "development/endpoints/create",
-              label: "Create an Endpoint",
-            },
-            {
-              type: "doc",
-              id: "development/endpoints/add-middleware",
               label: "Middlewares",
             },
             {
               type: "doc",
               id: "development/endpoints/example-logged-in-user",
               label: "Example: Logged-In User",
->>>>>>> abdb74d9
             },
           ],
         },
@@ -1607,11 +1478,7 @@
               label: "Overview",
             },
             {
-<<<<<<< HEAD
-              type: "doc",
-=======
               type: "ref",
->>>>>>> abdb74d9
               id: "references/services/classes/AuthService",
               label: "Services Reference",
             },
@@ -1621,42 +1488,21 @@
               customProps: {
                 sidebar_is_group_divider: true,
               },
-<<<<<<< HEAD
             },
             {
               type: "doc",
               id: "development/services/create-service",
               label: "Create a Service",
-=======
-            },
-            {
-              type: "doc",
-              id: "development/services/create-service",
-              label: "Create a Service",
             },
             {
               type: "doc",
               id: "development/services/extend-service",
               label: "Extend a Service",
->>>>>>> abdb74d9
-            },
-          ],
-        },
-        {
-          type: "category",
-<<<<<<< HEAD
-          label: "Events",
-          items: [
-            {
-              type: "doc",
-              id: "development/events/index",
-              label: "Overview",
-            },
-            {
-              type: "doc",
-              id: "development/events/subscribers",
-              label: "Subscribers",
-=======
+            },
+          ],
+        },
+        {
+          type: "category",
           label: "Modules",
           items: [
             {
@@ -1680,7 +1526,6 @@
               type: "doc",
               id: "development/modules/publish",
               label: "Publish a Module",
->>>>>>> abdb74d9
             },
           ],
         },
@@ -1690,12 +1535,6 @@
           items: [
             {
               type: "doc",
-<<<<<<< HEAD
-              id: "development/events/events-list",
-              label: "Events Reference",
-            },
-            {
-=======
               id: "development/events/index",
               label: "Overview",
             },
@@ -1727,20 +1566,16 @@
               label: "Local",
             },
             {
->>>>>>> abdb74d9
               type: "html",
               value: "How-to",
               customProps: {
                 sidebar_is_group_divider: true,
               },
-<<<<<<< HEAD
-=======
             },
             {
               type: "doc",
               id: "development/events/create-module",
               label: "Create an Event Module",
->>>>>>> abdb74d9
             },
             {
               type: "doc",
@@ -1840,8 +1675,6 @@
       items: [
         {
           type: "category",
-<<<<<<< HEAD
-=======
           label: "Cache",
           items: [
             {
@@ -1882,7 +1715,6 @@
         },
         {
           type: "category",
->>>>>>> abdb74d9
           label: "Notifications",
           items: [
             {
@@ -2014,14 +1846,11 @@
               label: "Toggle Feature Flags",
             },
           ],
-<<<<<<< HEAD
-=======
         },
         {
           type: "doc",
           id: "development/fundamentals/transaction-orchestrator",
           label: "Transaction Orchestrator",
->>>>>>> abdb74d9
         },
       ],
     },
@@ -2081,11 +1910,7 @@
     },
     {
       type: "category",
-<<<<<<< HEAD
-      label: "Medusa Admin",
-=======
       label: "Admin Dashboard",
->>>>>>> abdb74d9
       collapsible: false,
       customProps: {
         sidebar_is_group_headline: true,
@@ -2100,8 +1925,6 @@
         },
       ],
     },
-<<<<<<< HEAD
-=======
     {
       type: "category",
       label: "Plugins",
@@ -2116,7 +1939,6 @@
         },
       ],
     },
->>>>>>> abdb74d9
   ],
   plugins: [
     {
@@ -2430,8 +2252,6 @@
         sidebar_is_back_link: true,
         sidebar_icon: "back-arrow",
       },
-<<<<<<< HEAD
-=======
     },
     {
       type: "doc",
@@ -2441,7 +2261,6 @@
         sidebar_is_title: true,
         sidebar_icon: "javascript",
       },
->>>>>>> abdb74d9
     },
     {
       type: "doc",
