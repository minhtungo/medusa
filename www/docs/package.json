--- conflicted
+++ resolved
@@ -18,12 +18,9 @@
     "lint": "eslint --ignore-path .eslintignore --ext .js,.jsx,.ts,.tsx ."
   },
   "dependencies": {
-<<<<<<< HEAD
     "@babel/preset-react": "^7.18.6",
-=======
     "@cloudinary/react": "^1.11.2",
     "@cloudinary/url-gen": "^1.9.2",
->>>>>>> a7b57e82
     "@docusaurus/core": "latest",
     "@docusaurus/preset-classic": "latest",
     "@docusaurus/remark-plugin-npm2yarn": "latest",
