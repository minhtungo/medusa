import React from "react"
// Import the original mapper
<<<<<<< HEAD
import MDXComponents from "@theme-original/MDXComponents"
import InlineCode from "./InlineCode"
=======
import MDXComponents from '@theme-original/MDXComponents';
import InlineCode from './InlineCode'
import CloudinaryImage from '../../components/CloudinaryImage';
>>>>>>> a7b57e82

export default {
  // Re-use the default mapping
  ...MDXComponents,
  inlineCode: InlineCode,
<<<<<<< HEAD
}
=======
  img: CloudinaryImage
};
>>>>>>> a7b57e82
<|MERGE_RESOLUTION|>--- conflicted
+++ resolved
@@ -1,21 +1,12 @@
 import React from "react"
 // Import the original mapper
-<<<<<<< HEAD
-import MDXComponents from "@theme-original/MDXComponents"
-import InlineCode from "./InlineCode"
-=======
 import MDXComponents from '@theme-original/MDXComponents';
 import InlineCode from './InlineCode'
 import CloudinaryImage from '../../components/CloudinaryImage';
->>>>>>> a7b57e82
 
 export default {
   // Re-use the default mapping
   ...MDXComponents,
   inlineCode: InlineCode,
-<<<<<<< HEAD
-}
-=======
   img: CloudinaryImage
-};
->>>>>>> a7b57e82
+};