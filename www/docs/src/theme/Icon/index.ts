--- conflicted
+++ resolved
@@ -1,4 +1,3 @@
-<<<<<<< HEAD
 import IconAcademicCapSolid from "./AcademicCapSolid"
 import IconAdjustments from "./Adjustments"
 import IconAlert from "./Alert"
@@ -12,6 +11,7 @@
 import IconBug from "./Bug"
 import IconBugAntSolid from "./BugAntSolid"
 import IconBuildingSolid from "./BuildingSolid"
+import IconBuildingStorefront from "./BuildingStorefront"
 import IconBuildingTax from "./BuildingTax"
 import IconCalendar from "./Calendar"
 import IconCashSolid from "./CashSolid"
@@ -102,6 +102,7 @@
   bug: IconBug,
   "bug-ant-solid": IconBugAntSolid,
   "building-solid": IconBuildingSolid,
+  "building-storefront": IconBuildingStorefront,
   "building-tax": IconBuildingTax,
   calendar: IconCalendar,
   "cash-solid": IconCashSolid,
@@ -171,174 +172,4 @@
   twitter: IconTwitter,
   user: IconUser,
   "users-solid": IconUsersSolid,
-=======
-import IconAcademicCapSolid from './AcademicCapSolid';
-import IconAdjustments from './Adjustments';
-import IconAlert from './Alert';
-import IconArrowDownTray from './ArrowDownTray';
-import IconBackArrow from './BackArrow';
-import IconBell from './Bell';
-import IconBellAlertSolid from './BellAlertSolid';
-import IconBolt from './Bolt';
-import IconBoltSolid from './BoltSolid';
-import IconBookOpen from './BookOpen';
-import IconBug from './Bug';
-import IconBugAntSolid from './BugAntSolid';
-import IconBuildingSolid from './BuildingSolid';
-import IconBuildingStorefront from './BuildingStorefront';
-import IconBuildingTax from './BuildingTax';
-import IconCalendar from './Calendar';
-import IconCashSolid from './CashSolid';
-import IconChannels from './Channels';
-import IconChannelsSolid from './ChannelsSolid';
-import IconCheckCircleSolid from './CheckCircleSolid';
-import IconCircleStack from './CircleStack';
-import IconCircleStackSolid from './CircleStackSolid';
-import IconClockSolidMini from './ClockSolidMini';
-import IconClose from './Close';
-import IconCloudArrowUp from './CloudArrowUp';
-import IconCogSixTooth from './CogSixTooth';
-import IconCogSixToothSolid from './CogSixToothSolid';
-import IconCommandLine from './CommandLine';
-import IconCommandLineSolid from './CommandLineSolid';
-import IconComponentSolid from './ComponentSolid';
-import IconComputerDesktop from './ComputerDesktop';
-import IconComputerDesktopSolid from './ComputerDesktopSolid';
-import IconCopy from './Copy';
-import IconCreditCardSolid from './CreditCardSolid';
-import IconCubeSolid from './CubeSolid';
-import IconCurrencyDollar from './CurrencyDollar';
-import IconCurrencyDollarSolid from './CurrencyDollarSolid';
-import IconDarkMode from './DarkMode';
-import IconDiscord from './Discord';
-import IconDocumentText from './DocumentText';
-import IconExternalLink from './ExternalLink';
-import IconFlyingBox from './FlyingBox';
-import IconFolder from './Folder';
-import IconFolderOpen from './FolderOpen';
-import IconGatsby from './Gatsby';
-import IconGiftSolid from './GiftSolid';
-import IconGitHub from './GitHub';
-import IconGlobeEurope from './GlobeEurope';
-import IconGlobeEuropeSolid from './GlobeEuropeSolid';
-import IconJavaScript from './JavaScript';
-import IconKey from './Key';
-import IconKeySolid from './KeySolid';
-import IconLightBulb from './LightBulb';
-import IconLightBulbSolid from './LightBulbSolid';
-import IconLightMode from './LightMode';
-import IconLinkedIn from './LinkedIn';
-import IconNextjs from './Nextjs';
-import IconPencilSquareSolid from './PencilSquareSolid';
-import IconPuzzle from './Puzzle';
-import IconPuzzleSolid from './PuzzleSolid';
-import IconReact from './React';
-import IconReceiptPercent from './ReceiptPercent';
-import IconReport from './Report';
-import IconRocketLaunch from './RocketLaunch';
-import IconServer from './Server';
-import IconServerSolid from './ServerSolid';
-import IconServerStack from './ServerStack';
-import IconServerStackSolid from './ServerStackSolid';
-import IconShoppingCart from './ShoppingCart';
-import IconShoppingCartSolid from './ShoppingCartSolid';
-import IconSparkles from './Sparkles';
-import IconSparklesSolid from './SparklesSolid';
-import IconSquaresPlus from './SquaresPlus';
-import IconSquaresPlusSolid from './SquaresPlusSolid';
-import IconStar from './Star';
-import IconStripe from './Stripe';
-import IconSwatchSolid from './SwatchSolid';
-import IconTagSolid from './TagSolid';
-import IconTools from './Tools';
-import IconToolsSolid from './ToolsSolid';
-import IconTwitter from './Twitter';
-import IconUser from './User';
-import IconUsersSolid from './UsersSolid';
-
-export default {
-  'academic-cap-solid': IconAcademicCapSolid,
-  'adjustments': IconAdjustments,
-  'alert': IconAlert,
-  'arrow-down-tray': IconArrowDownTray,
-  'back-arrow': IconBackArrow,
-  'bell': IconBell,
-  'bell-alert-solid': IconBellAlertSolid,
-  'bolt': IconBolt,
-  'bolt-solid': IconBoltSolid,
-  'book-open': IconBookOpen,
-  'bug': IconBug,
-  'bug-ant-solid': IconBugAntSolid,
-  'building-solid': IconBuildingSolid,
-  'building-storefront': IconBuildingStorefront,
-  'building-tax': IconBuildingTax,
-  'calendar': IconCalendar,
-  'cash-solid': IconCashSolid,
-  'channels-solid': IconChannelsSolid,
-  'channels': IconChannels,
-  'check-circle-solid': IconCheckCircleSolid,
-  'circle-stack': IconCircleStack,
-  'circle-stack-solid': IconCircleStackSolid,
-  'clock-solid-mini': IconClockSolidMini,
-  'close': IconClose,
-  'cloud-arrow-up': IconCloudArrowUp,
-  'cog-six-tooth': IconCogSixTooth,
-  'cog-six-tooth-solid': IconCogSixToothSolid,
-  'command-line': IconCommandLine,
-  'command-line-solid': IconCommandLineSolid,
-  'component-solid': IconComponentSolid,
-  'computer-desktop': IconComputerDesktop,
-  'computer-desktop-solid': IconComputerDesktopSolid,
-  'copy': IconCopy,
-  'credit-card-solid': IconCreditCardSolid,
-  'cube-solid': IconCubeSolid,
-  'currency-dollar': IconCurrencyDollar,
-  'currency-dollar-solid': IconCurrencyDollarSolid,
-  'dark-mode': IconDarkMode,
-  'discord': IconDiscord,
-  'document-text': IconDocumentText,
-  'external-link': IconExternalLink,
-  'flying-box': IconFlyingBox,
-  'folder': IconFolder,
-  'folder-open': IconFolderOpen,
-  'gatsby': IconGatsby,
-  'gift-solid': IconGiftSolid,
-  'github': IconGitHub,
-  'globe-europe': IconGlobeEurope,
-  'globe-europe-solid': IconGlobeEuropeSolid,
-  'javascript': IconJavaScript,
-  'key': IconKey,
-  'key-solid': IconKeySolid,
-  'light-bulb': IconLightBulb,
-  'light-bulb-solid': IconLightBulbSolid,
-  'light-mode': IconLightMode,
-  'linkedin': IconLinkedIn,
-  'nextjs': IconNextjs,
-  'pencil-square-solid': IconPencilSquareSolid,
-  'puzzle': IconPuzzle,
-  'puzzle-solid': IconPuzzleSolid,
-  'react': IconReact,
-  'receipt-percent': IconReceiptPercent,
-  'report': IconReport,
-  'rocket-launch': IconRocketLaunch,
-  'server': IconServer,
-  'server-solid': IconServerSolid,
-  'server-stack': IconServerStack,
-  'server-stack-solid': IconServerStackSolid,
-  'shopping-cart': IconShoppingCart,
-  'shopping-cart-solid': IconShoppingCartSolid,
-  'sparkles': IconSparkles,
-  'sparkles-solid': IconSparklesSolid,
-  'squares-plus': IconSquaresPlus,
-  'squares-plus-solid': IconSquaresPlusSolid,
-  'star': IconStar,
-  'stripe': IconStripe,
-  'swatch-solid': IconSwatchSolid,
-  'tag-solid': IconTagSolid,
-  'tools': IconTools,
-  'tools-solid': IconToolsSolid,
-  'twitter': IconTwitter,
-  'user': IconUser,
-  'users-solid': IconUsersSolid,
->>>>>>> 3a49f14e
 }