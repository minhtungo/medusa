--- conflicted
+++ resolved
@@ -6,7 +6,6 @@
  */
 
 /* You can override the default Infima variables here. */
-<<<<<<< HEAD
 @import url('./_variables.css');
 
 @import url('./_card.css');
@@ -21,592 +20,4 @@
 @import url('./_sidebar.css');
 @import url('./_toc.css');
 @import url('./_tooltip.css');
-@import url('./_typography.css');
-=======
-@import url('https://fonts.googleapis.com/css2?family=Inter:wght@100;400;500;600;700&display=swap');
-
-:root {
-  /* Colors */
-  --ifm-color-primary: #7C53FF;
-  --ifm-color-primary-dark: #6231ff;
-  --ifm-color-primary-darker: #5520ff;
-  --ifm-color-primary-darkest: #3800ed;
-  --ifm-color-primary-light: #9675ff;
-  --ifm-color-primary-lighter: #a386ff;
-  --ifm-color-primary-lightest: #c9b8ff;
-  --ifm-medusa-gray: #f0f0f0;
-
-  /* Fonts */
-  --ifm-code-font-size: 80%;
-  --ifm-font-family-base: "Inter",BlinkMacSystemFont,-apple-system,"Segoe UI","Roboto","Oxygen","Ubuntu","Cantarell","Fira Sans","Droid Sans","Helvetica Neue","Helvetica","Arial",sans-serif;
-
-  /* Sidebar */
-  --doc-sidebar-width: 250px !important;
-
-  /* Docs Page */
-  --ifm-docs-page-max-width: 850px;
-
-  /* Toc */
-  --ifm-toc-border-color: #f0f0f0;
-  --ifm-toc-link-color: #a6acb5;
-  --ifm-toc-padding-horizontal: 9px;
-  --ifm-menu-active: #111827;
-  --ifm-navbar-shadow: 0px 1px 0px 0px #a6acb5;
-
-}
-
-html:not([data-theme="dark"]) {
-  /* Navbar */
-  --ifm-navbar-shadow: 0px 1px 0px 0px #a6acb5;
-}
-
-html[data-theme="dark"] {
-  --ifm-navbar-background-color: rgba(5, 1, 13, 1);
-  /* --ifm-color-primary: #7C53FF; */
-  --ifm-color-primary-dark: #6231ff;
-  --ifm-color-primary-darker: #5520ff;
-  --ifm-color-primary-darkest: #3800ed;
-  --ifm-color-primary: #9675ff;
-  --ifm-color-primary-lighter: #a386ff;
-  --ifm-color-primary-lightest: #c9b8ff;
-  --ifm-background-color: rgba(5, 1, 13, 1);
-  --ifm-background-surface-color: rgba(5, 1, 13, 1);
-  --ifm-medusa-gray: #292929;
-  --ifm-menu-color: #fff;
-  --ifm-toc-border-color: #333;
-  --ifm-menu-active: #fff;
-  --ifm-menu-color: rgba(255, 255, 255, 0.5);
-  --ifm-navbar-shadow: 0px 1px 0px 0px rgba(255, 255, 255, 0.2);
-}
-
-[data-theme="dark"] .breadcrumbs__item--active a {
-  background-color: var(--ifm-color-gray-800) !important;
-  color: var(--ifm-color-primary-lightest) !important;
-  font-weight: bold;
-}
-
-[data-theme="dark"] pre code {
-  background-color: var(--ifm-code-background);
-}
-
-h1 {
-  font-size: 2.5em;
-}
-
-h1, h2, h3 {
-  font-weight: normal;
-}
-
-p {
-  font-weight: 400;
-}
-
-/* DocSearch */
-
-/* html[data-theme="light"] .DocSearch-Button {
-  --docsearch-searchbox-background: #fff;
-}
-
-html[data-theme="dark"] .DocSearch-Button {
-  --docsearch-searchbox-background: #1f1f1f;
-} */
-
-.DocSearch-Button {
-  width: 100%;
-  max-width: 175px;
-  border-radius: 8px !important;
-  --docsearch-container-background: #f5f6f7;
-}
-
-span.DocSearch-Button-Key {
-  display: none;
-}
-
-/* Navbar */
-
-html[data-theme="dark"] .navbar-github-link:before {
-  background: url("data:image/svg+xml,%3Csvg viewBox='0 0 24 24' xmlns='http://www.w3.org/2000/svg'%3E%3Cpath fill='white' d='M12 .297c-6.63 0-12 5.373-12 12 0 5.303 3.438 9.8 8.205 11.385.6.113.82-.258.82-.577 0-.285-.01-1.04-.015-2.04-3.338.724-4.042-1.61-4.042-1.61C4.422 18.07 3.633 17.7 3.633 17.7c-1.087-.744.084-.729.084-.729 1.205.084 1.838 1.236 1.838 1.236 1.07 1.835 2.809 1.305 3.495.998.108-.776.417-1.305.76-1.605-2.665-.3-5.466-1.332-5.466-5.93 0-1.31.465-2.38 1.235-3.22-.135-.303-.54-1.523.105-3.176 0 0 1.005-.322 3.3 1.23.96-.267 1.98-.399 3-.405 1.02.006 2.04.138 3 .405 2.28-1.552 3.285-1.23 3.285-1.23.645 1.653.24 2.873.12 3.176.765.84 1.23 1.91 1.23 3.22 0 4.61-2.805 5.625-5.475 5.92.42.36.81 1.096.81 2.22 0 1.606-.015 2.896-.015 3.286 0 .315.21.69.825.57C20.565 22.092 24 17.592 24 12.297c0-6.627-5.373-12-12-12'/%3E%3C/svg%3E")
-    no-repeat;
-}
-
-html[data-theme="dark"] .docusaurus-highlight-code-line {
-  background-color: rgba(0, 0, 0, 0.3);
-}
-
-html[data-theme="dark"] footer:not(.theme-doc-footer) {
-  background-color: var(--ifm-color-gray-800);
-}
-
-html[data-theme="dark"] .card {
-  border: 1px solid var(--ifm-color-primary);
-}
-
-.navbar {
-  z-index: 1000;
-  font-size: 14px;
-}
-
-.navbar-github-link:before {
-  content: "";
-  width: 24px;
-  height: 24px;
-  display: flex;
-  background: url("data:image/svg+xml,%3Csvg viewBox='0 0 24 24' xmlns='http://www.w3.org/2000/svg'%3E%3Cpath d='M12 .297c-6.63 0-12 5.373-12 12 0 5.303 3.438 9.8 8.205 11.385.6.113.82-.258.82-.577 0-.285-.01-1.04-.015-2.04-3.338.724-4.042-1.61-4.042-1.61C4.422 18.07 3.633 17.7 3.633 17.7c-1.087-.744.084-.729.084-.729 1.205.084 1.838 1.236 1.838 1.236 1.07 1.835 2.809 1.305 3.495.998.108-.776.417-1.305.76-1.605-2.665-.3-5.466-1.332-5.466-5.93 0-1.31.465-2.38 1.235-3.22-.135-.303-.54-1.523.105-3.176 0 0 1.005-.322 3.3 1.23.96-.267 1.98-.399 3-.405 1.02.006 2.04.138 3 .405 2.28-1.552 3.285-1.23 3.285-1.23.645 1.653.24 2.873.12 3.176.765.84 1.23 1.91 1.23 3.22 0 4.61-2.805 5.625-5.475 5.92.42.36.81 1.096.81 2.22 0 1.606-.015 2.896-.015 3.286 0 .315.21.69.825.57C20.565 22.092 24 17.592 24 12.297c0-6.627-5.373-12-12-12'/%3E%3C/svg%3E")
-    no-repeat;
-}
-
-.navbar__link svg {
-  display: none;
-}
-
-/* DocsPage */
-
-article {
-  max-width: var(--ifm-docs-page-max-width);
-}
-
-@media screen and (min-width: 966px) {
-  [class*=docItemContainer] > article {
-    margin-left: 50px;
-    margin-right: 50px;
-    max-width: none
-  }
-}
-
-.docusaurus-highlight-code-line {
-  background-color: rgba(0, 0, 0, 0.1);
-  display: block;
-  margin: 0 calc(-1 * var(--ifm-pre-padding));
-  padding: 0 var(--ifm-pre-padding);
-}
-
-/* TOC */
-
-.table-of-contents {
-  font-size: 0.85rem;
-}
-
-.table-of-contents::before {
-  content: "ON THIS PAGE";
-  display: inline-block;
-  font-size: 0.85rem;
-  padding-bottom: 4px;
-}
-
-.table-of-contents .table-of-contents__link--active {
-  border-left: 3px solid var(--ifm-link-color);
-  color: var(--ifm-color-primary);
-  font-weight: 500;
-  margin-left: -14px;
-  padding-left: 10px;
-}
-
-/* Sidebar */
-
-.main-wrapper aside {
-  z-index: var(--ifm-z-index-fixed);
-}
-
-.sidebar-bg {
-  height: 100%;
-  font-size: 14px;
-  font-weight: 400;
-}
-
-.medium-zoom-overlay {
-  z-index: var(--ifm-z-index-overlay);
-}
-
-.medium-zoom-image--opened {
-  z-index: var(--ifm-z-index-overlay);
-}
-
-/* Medusa logo */
-.sidebar-bg img {
- width: 100px;
-}
-
-.padding-top--md {
-  padding-top: 2rem !important;
-}
-
-a.menu__link.menu__link--active.active {
-  padding-left: 16px;
-}
-
-a.menu__link--sublist::after,
-.menu__caret:before {
-  background: var(--ifm-menu-link-sublist-icon) 50% / 1rem 2rem;
-}
-
-.menu__list-item > a {
-  font-weight: 450;
-}
-
-/* Pagination */
-
-.pagination-nav {
-  margin-left: auto;
-  margin-right: auto;
-  max-width: var(--ifm-docs-page-max-width);
-}
-
-.navbar {
-  padding-left: 32px;
-  padding-right: 32px;
-}
-
-@media screen and (max-width: 991px) {
-  .navbar {
-    padding-left: 24px;
-  }
-}
-
-/* Footer */
-
-footer .footer__items svg {
-  display: none;
-}
-
-@media screen and (min-width: 966px) {
-  footer .footer__col {
-    display: flex;
-    flex-direction: column;
-    align-items: center;
-  }
-}
-
-footer .footer__items li {
-  width: 150px;
-}
-
-footer .footer__title {
-  width: 150px;
-}
-
-html:not([data-theme="dark"]) footer {
-  background-color: #ffffff !important;
-  border-top: 1px solid var(--ifm-toc-border-color);
-}
-
-.react-toggle {
-  display: none;
-}
-
-/* Cards */
-
-html:not([data-theme=dark]) .card {
-  border: 1px solid #cbcbcb;
-  border-radius: 8px;
-}
-
-.col {
-  margin-top: 10px !important;
-  margin-bottom: 10px !important;
-}
-
-.prism-code {
-  background-color: none;
-  word-break: break-word;
-  font-size: 0.8rem;
-  outline: none !important;
-}
-.prism-code div,
-.prism-code div:focus,
-.prism-code div:active {
-  outline: none !important;
-}
-
-details summary {
-  cursor: pointer;
-}
-
-[data-theme="dark"] .theme-doc-markdown a.card:hover {
-  color: rgba(255, 255, 255, 0.8);
-  text-decoration: none;
-}
-
-.box-link,
-.box-link:hover {
-  color: #0a3149;
-}
-
-.theme-doc-markdown a:hover {
-  color: #6e3eff;
-  text-decoration: none;
-}
-
-[data-theme="dark"] a:hover {
-  color: var(--ifm-menu-active);
-}
-
-.DocSearch-Container {
-  z-index: 1001 !important;
-}
-
-.reference-table th:nth-child(2),
-.reference-table td:nth-child(2) {
-  width: 40%;
-}
-
-.reference-table th:nth-child(3),
-.reference-table td:nth-child(3) {
-  width: 50%;
-}
-
-.reference-table .theme-code-block span {
-  max-width: 100%;
-  word-break: break-word;
-  white-space: break-spaces;
-}
-
-/* API Reference Styling */
-html[data-theme="dark"] .redocusaurus .expanded + tr > td > div {
-  background-color: var(--ifm-medusa-gray);
-}
-
-.redocusaurus a {
-  color: var(--ifm-link-color) !important;
-}
-
-.redocusaurus [data-section-id] > div:nth-child(2) pre {
-  background-color: transparent !important;
-  margin-top: 10px;
-}
-
-html[data-theme="dark"] .redocusaurus h5 + svg {
-  fill: #fff;
-}
-
-html[data-theme="dark"] .redocusaurus h2 + div + div > div + div {
-  padding: 8px 9.6px;
-}
-
-html[data-theme="dark"] .redocusaurus h2 + div + div > div + div {
-  background-color: #11171a;
-}
-
-html[data-theme="dark"] .redocusaurus .menu-content,
-html[data-theme="dark"] .redocusaurus .menu-content label {
-  background-color: var(--ifm-background-color) !important;
-}
-
-/* User Guide Styling */
-html[data-theme="dark"] kbd {
-  --ifm-color-emphasis-0: var(--ifm-color-gray-200);
-}
-
-kbd {
-  --ifm-color-emphasis-800: var(--ifm-color-gray-800);
-
-  font: 100% var(--ifm-font-family-monospace) !important;
-}
-
-.ui-icon {
-  vertical-align: sub;
-  width: 20px;
-  height: 20px;
-}
-
-/* Sidebar */
-.menu__link,
-.redocusaurus .menu-content label {
-  font-weight: 500 !important;
-  font-size: 12px;
-  line-height: 1.7em;
-  position: relative;
-  white-space: nowrap;
-  overflow: hidden;
-  text-overflow: ellipsis;
-}
-
-.menu__link {
-  display: inline-block;
-  max-width: 100%;
-}
-
-.theme-doc-sidebar-item-link-level-1 .menu__link,
-.theme-doc-sidebar-item-category-level-1 .menu__link,
-.redocusaurus .menu-content label.-depth1,
-.navbar-sidebar__item .menu__link:not(.navbar-github-link) {
-  padding-left: 1.7em;
-}
-
-[class*=theme-doc-sidebar-item-link-level-]:not(.theme-doc-sidebar-item-link-level-1) .menu__link {
-  padding-left: 2em;
-}
-
-.redocusaurus .menu-content label {
-  color: var(--ifm-menu-color)
-}
-
-.menu__link:hover,
-.menu__link--active,
-.menu__list-item-collapsible:hover,
-.menu__list-item-collapsible--active,
-.redocusaurus .menu-content label:hover,
-.redocusaurus .menu-content label.active {
-  background-color: transparent !important;
-  color: var(--ifm-menu-active);
-}
-
-.menu__link--active,
-.menu__list-item-collapsible--active,
-.redocusaurus .menu-content label.active {
-  font-weight: 600 !important;
-}
-
-/* .menu__list,
-.redocusaurus .menu-content ul {
-  padding-left: 1.7em;
-  padding-right: 1.7em;
-} */
-
-a.menu__link--sublist::after {
-  content: none;
-}
-
-a.menu__link--sublist + .menu__caret,
-.redocusaurus .menu-content label svg {
-  display: none;
-}
-
-a.menu__link--sublist::before,
-.redocusaurus .menu-content label[type=tag].-depth1::before {
-  content: "";
-  height: 1.1em;
-  width: 1.1em;
-  background-image: url('/img/triangle-right.svg');
-  background-repeat: no-repeat;
-  background-position: center;
-  transition: transform var(--ifm-transition-fast) linear;
-  position: absolute;
-}
-
-html:not([data-theme="dark"]) a.menu__link--sublist:hover::before,
-html:not([data-theme="dark"]) .redocusaurus .menu-content label[type=tag].-depth1:hover::before,
-html:not([data-theme="dark"]) a.menu__link--sublist.menu__link--active::before,
-html:not([data-theme="dark"]) .redocusaurus .menu-content label[type=tag].-depth1.active::before {
-  background-image: url('/img/triangle-right-hover.svg');
-}
-
-[data-theme="dark"] a.menu__link--sublist:hover::before,
-[data-theme="dark"] .redocusaurus .menu-content label[type=tag].-depth1:hover::before,
-[data-theme="dark"] a.menu__link--sublist.menu__link--active::before,
-[data-theme="dark"] .redocusaurus .menu-content label[type=tag].-depth1.active::before {
-  background-image: url('/img/triangle-right-hover-dark.svg');
-}
-
-.menu__list-item:not(.menu__list-item--collapsed) > .menu__list-item-collapsible > .menu__link--sublist:before {
-  transform: rotate(90deg);
-}
-
-.menu__link:not(.menu__link--sublist):not(.navbar-github-link)::before {
-  content: "";
-  height: 1.1em;
-  width: 1.1em;
-  background-image: url('/img/circle.svg');
-  background-repeat: no-repeat;
-  background-position: center;
-  position: absolute;
-}
-
-html:not([data-theme="dark"]) .menu__link:not(.menu__link--sublist):hover::before,
-html:not([data-theme="dark"]) .menu__link:not(.menu__link--sublist).menu__link--active::before {
-  background-image: url('/img/circle-hover.svg');
-}
-
-[data-theme="dark"] .menu__link:not(.menu__link--sublist):hover::before,
-[data-theme="dark"] .menu__link:not(.menu__link--sublist).menu__link--active::before {
-  background-image: url('/img/circle-hover-dark.svg');
-}
-
-[class*=theme-doc-sidebar-item-link-level-]:not(.theme-doc-sidebar-item-link-level-1) .menu__link::before,
-[class*=theme-doc-sidebar-item-link-level-]:not(.theme-doc-sidebar-item-link-level-1) a.menu__link--sublist::before,
-[class*=theme-doc-sidebar-item-category-level-]:not(.theme-doc-sidebar-item-category-level-1) .menu__link::before,
-[class*=theme-doc-sidebar-item-category-level-]:not(.theme-doc-sidebar-item-category-level-1) a.menu__link--sublist::before {
-  left: 5px;
-}
-
-.theme-doc-sidebar-item-link-level-1 .menu__link::before,
-.theme-doc-sidebar-item-link-level-1 a.menu__link--sublist::before,
-.theme-doc-sidebar-item-category-level-1 .menu__link::before,
-.theme-doc-sidebar-item-category-level-1 a.menu__link--sublist::before,
-.redocusaurus .menu-content label[type=tag].-depth1::before,
-.navbar-sidebar__item .menu__link::before  {
-  left: 0;
-}
-
-.redocusaurus .menu-content label::before {
-  top: 35%;
-}
-
-a.menu__link--sublist::before,
-.theme-doc-sidebar-item-link-level-1 .menu__link::before,
-.menu__link:not(.menu__link--sublist)::before {
-  top: 28%;
-}
-
-.menu__list-item > .menu__list-item-collapsible + .menu__list {
-  transition-property: opacity, height !important;
-  transition-duration: 350ms !important;
-  transition-timing-function: ease-in-out !important;
-  will-change: opacity, height !important;
-  opacity: 0;
-  display: block !important;
-  height: 0;
-  transition-delay: 100ms, 0s !important;
-}
-
-.menu__list-item:not(.menu__list-item--collapsed) > .menu__list-item-collapsible + .menu__list {
-  opacity: 1;
-  height: auto;
-}
-
-.menu__list-item.alert-icon .menu__link::before {
-  background-image: url('/img/alert.svg');
-  width: 20px;
-  height: 20px;
-  top: 19%;
-}
-
-html:not([data-theme="dark"]) .menu__list-item.alert-icon .menu__link:hover::before,
-html:not([data-theme="dark"]) .menu__list-item.alert-icon .menu__link.menu__link--active::before {
-  background-image: url('/img/alert-hover.svg');
-}
-
-[data-theme="dark"] .menu__list-item.alert-icon .menu__link:hover::before,
-[data-theme="dark"] .menu__list-item.alert-icon .menu__link.menu__link--active::before {
-  background-image: url('/img/alert-hover-dark.svg');
-}
-
-.menu__list-item.topright-icon .menu__link::before {
-  background-image: url('/img/arrow-top-right.svg');
-  width: 20px;
-  height: 20px;
-  top: 19%;
-}
-
-html:not([data-theme="dark"]) .menu__list-item.topright-icon .menu__link:hover::before,
-html:not([data-theme="dark"]) .menu__list-item.topright-icon .menu__link.menu__link--active::before {
-  background-image: url('/img/arrow-top-right-hover.svg');
-}
-
-[data-theme="dark"] .menu__list-item.topright-icon .menu__link:hover::before,
-[data-theme="dark"] .menu__list-item.topright-icon .menu__link.menu__link--active::before {
-  background-image: url('/img/arrow-top-right-hover-dark.svg');
-}
-
-.menu__list-item.alert-icon [class*=iconExternalLink],
-.menu__list-item.topright-icon [class*=iconExternalLink] {
-  display: none;
-}
-
-.menu__list-item-collapsible {
-  padding-bottom: 6px;
-}
-
-.navbar-github-link {
-  overflow: visible;
-}
->>>>>>> aee53884
+@import url('./_typography.css');