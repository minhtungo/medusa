/* stylelint-disable docusaurus/copyright-header */
/**
 * Any CSS included here will be global. The classic template
 * bundles Infima by default. Infima is a CSS framework designed to
 * work well for content-centric websites.
 */

/* You can override the default Infima variables here. */
@import url("https://fonts.googleapis.com/css2?family=Open+Sans:wght@400;700&display=swap");

:root {
  /* Colors */
  --ifm-color-primary: #7C53FF;
  --ifm-color-primary-dark: #6231ff;
  --ifm-color-primary-darker: #5520ff;
  --ifm-color-primary-darkest: #3800ed;
  --ifm-color-primary-light: #9675ff;
  --ifm-color-primary-lighter: #a386ff;
  --ifm-color-primary-lightest: #c9b8ff;
  --ifm-medusa-gray: #f0f0f0;

  /* Fonts */
  --ifm-code-font-size: 80%;
  --ifm-font-family-base: "custom-font",BlinkMacSystemFont,-apple-system,"Segoe UI","Roboto","Oxygen","Ubuntu","Cantarell","Fira Sans","Droid Sans","Helvetica Neue","Helvetica","Arial",sans-serif;

  /* Sidebar */
  --doc-sidebar-width: 350px !important;

  /* Docs Page */
  --ifm-docs-page-max-width: 850px;

  /* Toc */
  --ifm-toc-border-color: #f0f0f0;
  --ifm-toc-link-color: #a6acb5;
  --ifm-toc-padding-horizontal: 9px;
}

html:not([data-theme="dark"]) {
  /* Navbar */
  --ifm-navbar-shadow: 0px 1px 0px 0px #a6acb5;
}

html[data-theme="dark"] {
  --ifm-navbar-background-color: #242526;
  /* --ifm-color-primary: #7C53FF; */
  --ifm-color-primary-dark: #6231ff;
  --ifm-color-primary-darker: #5520ff;
  --ifm-color-primary-darkest: #3800ed;
  --ifm-color-primary: #9675ff;
  --ifm-color-primary-lighter: #a386ff;
  --ifm-color-primary-lightest: #c9b8ff;
  --ifm-background-color: var(--ifm-color-gray-900);
  --ifm-background-surface-color: var(--ifm-color-gray-900);
  --ifm-medusa-gray: #292929;
  --ifm-menu-color: #fff;
  --ifm-toc-border-color: #333;
}

[data-theme="dark"] .breadcrumbs__item--active a {
  background-color: var(--ifm-color-gray-800) !important;
  color: var(--ifm-color-primary-lightest) !important;
  font-weight: bold;
}

[data-theme="dark"] pre code {
  background-color: var(--ifm-code-background);
}

h1 {
  font-size: 2.5em;
}

h1, h2, h3 {
  font-weight: normal;
}

p {
  font-weight: 400;
}

/* DocSearch */

/* html[data-theme="light"] .DocSearch-Button {
  --docsearch-searchbox-background: #fff;
}

html[data-theme="dark"] .DocSearch-Button {
  --docsearch-searchbox-background: #1f1f1f;
} */

.DocSearch-Button {
  width: 100%;
  max-width: 175px;
  border-radius: 8px !important;
  --docsearch-container-background: #f5f6f7;
}

span.DocSearch-Button-Key {
  display: none;
}

/* Navbar */

html[data-theme="dark"] .navbar-github-link:before {
  background: url("data:image/svg+xml,%3Csvg viewBox='0 0 24 24' xmlns='http://www.w3.org/2000/svg'%3E%3Cpath fill='white' d='M12 .297c-6.63 0-12 5.373-12 12 0 5.303 3.438 9.8 8.205 11.385.6.113.82-.258.82-.577 0-.285-.01-1.04-.015-2.04-3.338.724-4.042-1.61-4.042-1.61C4.422 18.07 3.633 17.7 3.633 17.7c-1.087-.744.084-.729.084-.729 1.205.084 1.838 1.236 1.838 1.236 1.07 1.835 2.809 1.305 3.495.998.108-.776.417-1.305.76-1.605-2.665-.3-5.466-1.332-5.466-5.93 0-1.31.465-2.38 1.235-3.22-.135-.303-.54-1.523.105-3.176 0 0 1.005-.322 3.3 1.23.96-.267 1.98-.399 3-.405 1.02.006 2.04.138 3 .405 2.28-1.552 3.285-1.23 3.285-1.23.645 1.653.24 2.873.12 3.176.765.84 1.23 1.91 1.23 3.22 0 4.61-2.805 5.625-5.475 5.92.42.36.81 1.096.81 2.22 0 1.606-.015 2.896-.015 3.286 0 .315.21.69.825.57C20.565 22.092 24 17.592 24 12.297c0-6.627-5.373-12-12-12'/%3E%3C/svg%3E")
    no-repeat;
}

html[data-theme="dark"] .docusaurus-highlight-code-line {
  background-color: rgba(0, 0, 0, 0.3);
}

html[data-theme="dark"] footer:not(.theme-doc-footer) {
  background-color: var(--ifm-color-gray-800);
}

html[data-theme="dark"] .card {
  border: 1px solid var(--ifm-color-primary);
}

.navbar {
  z-index: 1000;
  font-size: 14px;
}

.navbar-github-link:before {
  content: "";
  width: 24px;
  height: 24px;
  display: flex;
  background: url("data:image/svg+xml,%3Csvg viewBox='0 0 24 24' xmlns='http://www.w3.org/2000/svg'%3E%3Cpath d='M12 .297c-6.63 0-12 5.373-12 12 0 5.303 3.438 9.8 8.205 11.385.6.113.82-.258.82-.577 0-.285-.01-1.04-.015-2.04-3.338.724-4.042-1.61-4.042-1.61C4.422 18.07 3.633 17.7 3.633 17.7c-1.087-.744.084-.729.084-.729 1.205.084 1.838 1.236 1.838 1.236 1.07 1.835 2.809 1.305 3.495.998.108-.776.417-1.305.76-1.605-2.665-.3-5.466-1.332-5.466-5.93 0-1.31.465-2.38 1.235-3.22-.135-.303-.54-1.523.105-3.176 0 0 1.005-.322 3.3 1.23.96-.267 1.98-.399 3-.405 1.02.006 2.04.138 3 .405 2.28-1.552 3.285-1.23 3.285-1.23.645 1.653.24 2.873.12 3.176.765.84 1.23 1.91 1.23 3.22 0 4.61-2.805 5.625-5.475 5.92.42.36.81 1.096.81 2.22 0 1.606-.015 2.896-.015 3.286 0 .315.21.69.825.57C20.565 22.092 24 17.592 24 12.297c0-6.627-5.373-12-12-12'/%3E%3C/svg%3E")
    no-repeat;
}

.navbar__link svg {
  display: none;
}

/* DocsPage */

article {
  max-width: var(--ifm-docs-page-max-width);
}

@media screen and (min-width: 966px) {
  [class*=docItemContainer] > article {
    margin-left: 50px;
    margin-right: 50px;
    max-width: none
  }
}

.docusaurus-highlight-code-line {
  background-color: rgba(0, 0, 0, 0.1);
  display: block;
  margin: 0 calc(-1 * var(--ifm-pre-padding));
  padding: 0 var(--ifm-pre-padding);
}

/* TOC */

.table-of-contents {
  font-size: 0.85rem;
}

.table-of-contents::before {
  content: "ON THIS PAGE";
  display: inline-block;
  font-size: 0.85rem;
  padding-bottom: 4px;
}

.table-of-contents .table-of-contents__link--active {
  border-left: 3px solid var(--ifm-link-color);
  color: var(--ifm-color-primary);
  font-weight: 500;
  margin-left: -14px;
  padding-left: 10px;
}

/* Sidebar */

.main-wrapper aside {
  z-index: var(--ifm-z-index-fixed);
}

.sidebar-bg {
  height: 100%;
  font-size: 14px;
  font-weight: 400;
}

/* Medusa logo */
.sidebar-bg img {
 width: 100px;   
}

.padding-top--md {
  padding-top: 2rem !important;
}

a.menu__link.menu__link--active.active {
  padding-left: 16px;
}

a.menu__link--sublist::after,
.menu__caret:before {
  background: var(--ifm-menu-link-sublist-icon) 50% / 1rem 2rem;
}

.menu__list-item > a {
  font-weight: 450;
}

/* Pagination */

.pagination-nav {
  margin-left: auto;
  margin-right: auto;
  max-width: var(--ifm-docs-page-max-width);
}

.navbar {
  padding-left: 32px;
  padding-right: 32px;
}

/* Footer */

footer .footer__items svg {
  display: none;
}

@media screen and (min-width: 966px) {
  footer .footer__col {
    display: flex;
    flex-direction: column;
    align-items: center;
  }
}

footer .footer__items li {
  width: 150px;
}

footer .footer__title {
  width: 150px;
}

html:not([data-theme="dark"]) footer {
  background-color: #ffffff !important;
  border-top: 1px solid var(--ifm-toc-border-color);
}

.react-toggle {
  display: none;
}

/* Cards */

html:not([data-theme=dark]) .card {
  border: 1px solid #cbcbcb;
  border-radius: 8px;
}

.col {
  margin-top: 10px !important;
  margin-bottom: 10px !important;
}

.prism-code {
  background-color: none;
  word-break: break-word;
  font-size: 0.8rem;
  outline: none !important;
}
.prism-code div,
.prism-code div:focus,
.prism-code div:active {
  outline: none !important;
}

details summary {
  cursor: pointer;
}

[data-theme="dark"] .theme-doc-markdown a.card:hover {
  color: rgba(255, 255, 255, 0.8);
  text-decoration: none;
}

.box-link,
.box-link:hover {
  color: #0a3149;
}

.theme-doc-markdown a:hover {
  color: #6e3eff;
  text-decoration: none;
}

[data-theme="dark"] a:hover {
  color: rgba(255, 255, 255, 0.8);
}

.DocSearch-Container {
  z-index: 1001 !important;
}

.reference-table th:nth-child(2),
.reference-table td:nth-child(2) {
  width: 40%;
}

.reference-table th:nth-child(3),
.reference-table td:nth-child(3) {
  width: 50%;
}

.reference-table .theme-code-block span {
  max-width: 100%;
  word-break: break-word;
  white-space: break-spaces;
}

/* API Reference Styling */
html[data-theme="dark"] .redocusaurus .expanded + tr > td > div {
  background-color: var(--ifm-medusa-gray);
}

.redocusaurus a {
  color: var(--ifm-link-color) !important;
}

<<<<<<< HEAD
.redocusaurus [data-section-id] > div:nth-child(2) pre {
  background-color: transparent !important;
  margin-top: 10px;
}

html[data-theme="dark"] .redocusaurus h5 + svg {
  fill: #fff;
}

html[data-theme="dark"] .redocusaurus h2 + div + div > div + div {
  padding: 8px 9.6px;
}

html[data-theme="dark"] .redocusaurus h2 + div + div > div + div {
  background-color: #11171a;
=======
/* User Guide Styling */
html[data-theme="dark"] kbd {
  --ifm-color-emphasis-0: var(--ifm-color-gray-200);
}

kbd {
  --ifm-color-emphasis-800: var(--ifm-color-gray-800);
  
  font: 100% var(--ifm-font-family-monospace) !important;
}

.ui-icon {
  vertical-align: sub;
  width: 20px;
  height: 20px;
>>>>>>> 687a6bad
}<|MERGE_RESOLUTION|>--- conflicted
+++ resolved
@@ -332,7 +332,6 @@
   color: var(--ifm-link-color) !important;
 }
 
-<<<<<<< HEAD
 .redocusaurus [data-section-id] > div:nth-child(2) pre {
   background-color: transparent !important;
   margin-top: 10px;
@@ -348,7 +347,8 @@
 
 html[data-theme="dark"] .redocusaurus h2 + div + div > div + div {
   background-color: #11171a;
-=======
+}
+
 /* User Guide Styling */
 html[data-theme="dark"] kbd {
   --ifm-color-emphasis-0: var(--ifm-color-gray-200);
@@ -364,5 +364,4 @@
   vertical-align: sub;
   width: 20px;
   height: 20px;
->>>>>>> 687a6bad
 }