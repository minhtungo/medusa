--- conflicted
+++ resolved
@@ -64,15 +64,13 @@
    negativeQuestion="Please describe the issue you faced."
 />
 
-<<<<<<< HEAD
 :::tip
 
 If you run into errors during the installation, check out [this troubleshooting guide](../troubleshooting/common-installation-errors.mdx).
 
 :::
-=======
+
 ---
->>>>>>> b0ebfd6b
 
 ## Development Notes
 
