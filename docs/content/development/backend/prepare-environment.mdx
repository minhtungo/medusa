---
description: 'Learn how to prepare your development environment while using Medusa. This guide includes how to install Node.js, Git, Medusa CLI tool, and PostgreSQL.'
---

import Tabs from '@theme/Tabs';
import TabItem from '@theme/TabItem';
import MedusaCliTroubleshootingSection from '../../troubleshooting/cli-installation-errors/_reusable-section.mdx'

# Prepare Development Environment

This document includes the installation instructions for the tools required to use and run Medusa.

## Node.js

Node.js is the environment that makes it possible for Medusa to run, so you must install Node.js on your machine to start Medusa development.

:::caution

Medusa supports v16+ of Node.js. You can check your Node.js version using the following command:

```bash noReport
node -v
```

:::

<Tabs groupId="operating-systems" queryString="os">
<TabItem value="windows" label="Windows" default>

You can install the executable directly from [the Node.js website](https://nodejs.org/en/#home-downloadhead).

For other approaches, you can check out [Node.js’s guide](https://nodejs.org/en/download/package-manager/#windows-1).

</TabItem>
<TabItem value="linux" label="Linux">

You can use the following commands to install Node.js on Ubuntu:

```bash
#Ubuntu
sudo apt update
sudo apt install nodejs
```

For other Linux distributions, you can check out [Node.js’s guide](https://nodejs.org/en/download/package-manager/).

</TabItem>
<TabItem value="macos" label="macOS">

You can use the following commands to install Node.js on macOS:

<Tabs groupId="homebrew" isCodeTabs={true}>
<TabItem value="homebrew" label="Homebrew">

```bash
brew install node
```

</TabItem>
<TabItem value="no-homebrew" label="Without Homebrew">

```bash
curl \
 "https://nodejs.org/dist/latest/node-${VERSION:-$(wget -qO- \
  https://nodejs.org/dist/latest/ | sed -nE \ 
  's|.*>node-(.*)\.pkg</a>.*|\1|p')}.pkg" \
  > "$HOME/Downloads/node-latest.pkg" && 
  sudo installer -store -pkg "$HOME/Downloads/node-latest.pkg" -target "/"
```

</TabItem>
</Tabs>

For other approaches, you can check out [Node.js’s guide](https://nodejs.org/en/download/package-manager/#macos).

:::tip

Make sure that you have Xcode command line tools installed; if not,  run the following command to install it: `xcode-select --install`

:::
</TabItem>
</Tabs>

## Git

Medusa uses Git behind the scenes when you create a new project. So, you'll have to install it on your machine to get started.

<Tabs groupId="operating-systems" queryString="os">
<TabItem value="windows" label="Windows" default>

To install Git on Windows, you need to [download the installable package](https://git-scm.com/download/win).

</TabItem>
<TabItem value="linux" label="Linux">

For Debian/Ubuntu, you can use the following command:

```bash
apt-get install git
```

As for other Linux distributions, please check [git’s guide](https://git-scm.com/download/linux).

</TabItem>
<TabItem value="macos" label="macOS">

You should already have Git installed as part of the Xcode command-line tools.

However, if for any reason you need to install it manually, you can install it with Homebrew:

```bash
brew install git
```

You can also check out [git’s guide](https://git-scm.com/download/mac) for more installation options.

</TabItem>
</Tabs>

## PostgreSQL

The Medusa backend uses PostgreSQL to store data of your commerce system.

<<<<<<< HEAD
:::tip

After installing PostgreSQL, check out the [Configure your Backend documentation](./configurations.md#postgresql-configurations) to learn how to configure PostgreSQL to work with Medusa.

:::

=======
>>>>>>> 7d3630f3
<Tabs groupId="operating-systems" queryString="os">
<TabItem value="windows" label="Windows">

You can [download the PostgreSQL Windows installer](https://www.postgresql.org/download/windows/) from their website.

</TabItem>
<TabItem value="linux" label="Linux">

If you’re using Ubuntu, you can use the following commands to download and install PostgreSQL:

```bash
sudo sh -c \
  'echo "deb http://apt.postgresql.org/pub/repos/apt $(lsb_release -cs)-pgdg main" > /etc/apt/sources.list.d/pgdg.list'
wget --quiet -O - \
  https://www.postgresql.org/media/keys/ACCC4CF8.asc | sudo apt-key add -
sudo apt-get update
sudo apt-get -y install postgresql
```

For other distributions, you can check out [PostgreSQL’s website for more guides](https://www.postgresql.org/download/linux/).

</TabItem>
<TabItem value="macos" label="macOS">

You can download PostgreSQL on your macOS using [the installer on their website](https://www.postgresql.org/download/macosx/).

</TabItem>
</Tabs>

## (Optional) Medusa CLI

Medusa provides a CLI tool that can aid your through your Medusa development. You can install it globally, or you can use it through `npx`.

You can install Medusa’s CLI with the following command:

```bash npm2yarn
npm install @medusajs/medusa-cli -g
```

To confirm that the CLI tool was installed successfully, run the following command:

```bash noReport
medusa -v
```

### Troubleshooting Installation

<MedusaCliTroubleshootingSection />

---

## Install Medusa Backend

Once you're done installing the necessary tools in your environment, check out the [Medusa Backend Quickstart](./install.mdx) to install your Medusa backend.<|MERGE_RESOLUTION|>--- conflicted
+++ resolved
@@ -121,15 +121,6 @@
 
 The Medusa backend uses PostgreSQL to store data of your commerce system.
 
-<<<<<<< HEAD
-:::tip
-
-After installing PostgreSQL, check out the [Configure your Backend documentation](./configurations.md#postgresql-configurations) to learn how to configure PostgreSQL to work with Medusa.
-
-:::
-
-=======
->>>>>>> 7d3630f3
 <Tabs groupId="operating-systems" queryString="os">
 <TabItem value="windows" label="Windows">
 
