--- conflicted
+++ resolved
@@ -72,16 +72,10 @@
     "generate:entities": "typedoc --options typedoc.entities.js",
     "release:snapshot": "changeset publish --no-git-tags --snapshot --tag snapshot",
     "generate:announcement": "node ./scripts/doc-change-release.js",
-<<<<<<< HEAD
-    "develop": "ts-node --transpile-only ./integration-tests/development/server.js",
-    "develop:create:db": "ts-node --transpile-only ./integration-tests/development/create-database.js",
-    "version:staging": "yarn changeset pre enter staging && yarn changeset version"
-=======
     "develop": "NODE_ENV=development ts-node --transpile-only ./integration-tests/development/server.js",
     "develop:create:db": "NODE_ENV=development ts-node --transpile-only ./integration-tests/development/create-database.js",
     "version:staging": "yarn changeset pre enter staging && yarn changeset version",
     "check:freshness": "node ./scripts/freshness-check.js"
->>>>>>> b88cef2b
   },
   "dependencies": {
     "@changesets/changelog-github": "^0.4.5",
