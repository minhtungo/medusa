#!/usr/bin/env node

const fs = require("fs/promises")
const path = require("path")
const execa = require("execa")
const yaml = require("js-yaml")

const basePath = path.resolve(__dirname, `../`)

const run = async () => {
  await generateOASSource()

<<<<<<< HEAD
  for (const apiType of ["store", "admin"]) {
    const inputJsonFile = path.resolve(
      basePath,
      `packages/medusa/oas/${apiType}.oas.json`
    )
    const outputJsonFile = path.resolve(
      basePath,
      `docs/api/${apiType}-spec3.json`
    )
    const outputYamlFile = path.resolve(
      basePath,
      `docs/api/${apiType}-spec3.yaml`
    )
=======
swaggerInline(
  [
    "./packages/medusa/src/models",
    "./packages/medusa/src/types",
    "./packages/medusa/src/api/middlewares",
    "./packages/medusa/src/api/routes/store",
  ],
  {
    base: "./docs/api/store-spec3-base.yaml",
    format: "yaml",
  }
)
  .then((gen) => {
    if (!isDryRun) {
      fs.writeFileSync("./docs/api/store-spec3.yaml", gen)
      exec(
        [
          "rm -rf docs/api/store/",
          "yarn run -- redocly bundle docs/api/store-spec3.yaml -o docs/api/store-spec3.yaml --config=docs-util/redocly/config.yaml",
          "yarn run -- redocly split docs/api/store-spec3.yaml --outDir=docs/api/store/",
        ].join(" && "),
        (error, stdout, stderr) => {
          if (error) {
            throw new Error(`error: ${error.message}`)
          }
          console.log(`${stderr || stdout}`)
        }
      )
    } else {
      console.log("No errors occurred while generating Store API Reference")
    }
  })
  .catch((err) => {
    console.log("Error in store")
    console.error(err)
    process.exit(1)
  })
>>>>>>> 3b474ec3

    await fs.copyFile(inputJsonFile, outputJsonFile)
    await jsonFileToYamlFile(inputJsonFile, outputYamlFile)
    await generateReference(apiType)
  }
}

<<<<<<< HEAD
const generateOASSource = async () => {
  const { all: logs } = await execa("yarn", ["build:oas", "--verbose"], {
    cwd: path.resolve(basePath, "packages/medusa"),
    all: true,
=======
swaggerInline(
  [
    "./packages/medusa/src/models",
    "./packages/medusa/src/types",
    "./packages/medusa/src/api/middlewares",
    "./packages/medusa/src/api/routes/admin",
  ],
  {
    base: "./docs/api/admin-spec3-base.yaml",
    format: "yaml",
  }
)
  .then((gen) => {
    if (!isDryRun) {
      fs.writeFileSync("./docs/api/admin-spec3.yaml", gen)
      exec(
        [
          "rm -rf docs/api/admin/",
          "yarn run -- redocly bundle docs/api/admin-spec3.yaml -o docs/api/admin-spec3.yaml --config=docs-util/redocly/config.yaml",
          "yarn run -- redocly split docs/api/admin-spec3.yaml --outDir=docs/api/admin/",
        ].join(" && "),
        (error, stdout, stderr) => {
          if (error) {
            throw new Error(`error: ${error.message}`)
          }
          console.log(`${stderr || stdout}`)
          return
        }
      )
    } else {
      console.log("No errors occurred while generating Admin API Reference")
    }
>>>>>>> 3b474ec3
  })
  console.log(logs)
}

const jsonFileToYamlFile = async (inputJsonFile, outputYamlFile) => {
  const jsonString = await fs.readFile(inputJsonFile, "utf8")
  const jsonObject = JSON.parse(jsonString)
  const yamlString = yaml.dump(jsonObject)
  await fs.writeFile(outputYamlFile, yamlString, "utf8")
}

const generateReference = async (apiType) => {
  const srcFile = path.resolve(basePath, `docs/api/${apiType}-spec3.yaml`)
  const outDir = path.resolve(basePath, `docs/api/${apiType}`)
  await fs.rm(outDir, { recursive: true, force: true })
  const { all: logs } = await execa(
    "redocly",
    ["split", srcFile, `--outDir=${outDir}`],
    { cwd: basePath, all: true }
  )
  console.log(logs)
}

void (async () => {
  await run()
})()<|MERGE_RESOLUTION|>--- conflicted
+++ resolved
@@ -10,7 +10,6 @@
 const run = async () => {
   await generateOASSource()
 
-<<<<<<< HEAD
   for (const apiType of ["store", "admin"]) {
     const inputJsonFile = path.resolve(
       basePath,
@@ -24,91 +23,18 @@
       basePath,
       `docs/api/${apiType}-spec3.yaml`
     )
-=======
-swaggerInline(
-  [
-    "./packages/medusa/src/models",
-    "./packages/medusa/src/types",
-    "./packages/medusa/src/api/middlewares",
-    "./packages/medusa/src/api/routes/store",
-  ],
-  {
-    base: "./docs/api/store-spec3-base.yaml",
-    format: "yaml",
-  }
-)
-  .then((gen) => {
-    if (!isDryRun) {
-      fs.writeFileSync("./docs/api/store-spec3.yaml", gen)
-      exec(
-        [
-          "rm -rf docs/api/store/",
-          "yarn run -- redocly bundle docs/api/store-spec3.yaml -o docs/api/store-spec3.yaml --config=docs-util/redocly/config.yaml",
-          "yarn run -- redocly split docs/api/store-spec3.yaml --outDir=docs/api/store/",
-        ].join(" && "),
-        (error, stdout, stderr) => {
-          if (error) {
-            throw new Error(`error: ${error.message}`)
-          }
-          console.log(`${stderr || stdout}`)
-        }
-      )
-    } else {
-      console.log("No errors occurred while generating Store API Reference")
-    }
-  })
-  .catch((err) => {
-    console.log("Error in store")
-    console.error(err)
-    process.exit(1)
-  })
->>>>>>> 3b474ec3
 
     await fs.copyFile(inputJsonFile, outputJsonFile)
     await jsonFileToYamlFile(inputJsonFile, outputYamlFile)
+    await sanitizeOAS(apiType)
     await generateReference(apiType)
   }
 }
 
-<<<<<<< HEAD
 const generateOASSource = async () => {
   const { all: logs } = await execa("yarn", ["build:oas", "--verbose"], {
     cwd: path.resolve(basePath, "packages/medusa"),
     all: true,
-=======
-swaggerInline(
-  [
-    "./packages/medusa/src/models",
-    "./packages/medusa/src/types",
-    "./packages/medusa/src/api/middlewares",
-    "./packages/medusa/src/api/routes/admin",
-  ],
-  {
-    base: "./docs/api/admin-spec3-base.yaml",
-    format: "yaml",
-  }
-)
-  .then((gen) => {
-    if (!isDryRun) {
-      fs.writeFileSync("./docs/api/admin-spec3.yaml", gen)
-      exec(
-        [
-          "rm -rf docs/api/admin/",
-          "yarn run -- redocly bundle docs/api/admin-spec3.yaml -o docs/api/admin-spec3.yaml --config=docs-util/redocly/config.yaml",
-          "yarn run -- redocly split docs/api/admin-spec3.yaml --outDir=docs/api/admin/",
-        ].join(" && "),
-        (error, stdout, stderr) => {
-          if (error) {
-            throw new Error(`error: ${error.message}`)
-          }
-          console.log(`${stderr || stdout}`)
-          return
-        }
-      )
-    } else {
-      console.log("No errors occurred while generating Admin API Reference")
-    }
->>>>>>> 3b474ec3
   })
   console.log(logs)
 }
@@ -118,6 +44,16 @@
   const jsonObject = JSON.parse(jsonString)
   const yamlString = yaml.dump(jsonObject)
   await fs.writeFile(outputYamlFile, yamlString, "utf8")
+}
+
+const sanitizeOAS = async(apiType) => {
+  const srcFile = path.resolve(basePath, `docs/api/${apiType}-spec3.yaml`)
+  const { all: logs } = await execa(
+    "redocly",
+    ["bundle", srcFile, `-o ${srcFile}`, "--config=docs-util/redocly/config.yaml"],
+    { cwd: basePath, all: true }
+  )
+  console.log(logs)
 }
 
 const generateReference = async (apiType) => {
